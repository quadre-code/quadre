/*
 * Copyright (c) 2012 - present Adobe Systems Incorporated. All rights reserved.
 *
 * Permission is hereby granted, free of charge, to any person obtaining a
 * copy of this software and associated documentation files (the "Software"),
 * to deal in the Software without restriction, including without limitation
 * the rights to use, copy, modify, merge, publish, distribute, sublicense,
 * and/or sell copies of the Software, and to permit persons to whom the
 * Software is furnished to do so, subject to the following conditions:
 *
 * The above copyright notice and this permission notice shall be included in
 * all copies or substantial portions of the Software.
 *
 * THE SOFTWARE IS PROVIDED "AS IS", WITHOUT WARRANTY OF ANY KIND, EXPRESS OR
 * IMPLIED, INCLUDING BUT NOT LIMITED TO THE WARRANTIES OF MERCHANTABILITY,
 * FITNESS FOR A PARTICULAR PURPOSE AND NONINFRINGEMENT. IN NO EVENT SHALL THE
 * AUTHORS OR COPYRIGHT HOLDERS BE LIABLE FOR ANY CLAIM, DAMAGES OR OTHER
 * LIABILITY, WHETHER IN AN ACTION OF CONTRACT, TORT OR OTHERWISE, ARISING
 * FROM, OUT OF OR IN CONNECTION WITH THE SOFTWARE OR THE USE OR OTHER
 * DEALINGS IN THE SOFTWARE.
 *
 */

<<<<<<< HEAD

/*jslint vars: true, plusplus: true, devel: true, nomen: true, indent: 4, maxerr: 50, regexp: true */
/*global define, $, brackets, electron, window, WebSocket */
=======
/*jslint regexp: true */
>>>>>>> 5141df27

define(function (require, exports, module) {
    "use strict";

    // Load dependent modules
    var AppInit             = require("utils/AppInit"),
        CommandManager      = require("command/CommandManager"),
        Commands            = require("command/Commands"),
        DeprecationWarning  = require("utils/DeprecationWarning"),
        ProjectManager      = require("project/ProjectManager"),
        DocumentManager     = require("document/DocumentManager"),
        MainViewManager     = require("view/MainViewManager"),
        EditorManager       = require("editor/EditorManager"),
        FileSystem          = require("filesystem/FileSystem"),
        FileSystemError     = require("filesystem/FileSystemError"),
        FileUtils           = require("file/FileUtils"),
        FileViewController  = require("project/FileViewController"),
        InMemoryFile        = require("document/InMemoryFile"),
        StringUtils         = require("utils/StringUtils"),
        Async               = require("utils/Async"),
        HealthLogger        = require("utils/HealthLogger"),
        Dialogs             = require("widgets/Dialogs"),
        DefaultDialogs      = require("widgets/DefaultDialogs"),
        Strings             = require("strings"),
        PopUpManager        = require("widgets/PopUpManager"),
        PreferencesManager  = require("preferences/PreferencesManager"),
        PerfUtils           = require("utils/PerfUtils"),
        KeyEvent            = require("utils/KeyEvent"),
        Inspector           = require("LiveDevelopment/Inspector/Inspector"),
        Menus               = require("command/Menus"),
        UrlParams           = require("utils/UrlParams").UrlParams,
        StatusBar           = require("widgets/StatusBar"),
        WorkspaceManager    = require("view/WorkspaceManager"),
        _                   = require("thirdparty/lodash");

    /**
     * Handlers for commands related to document handling (opening, saving, etc.)
     */

    /**
     * Instance of the App and BrowserWindow object provided by Electron
     */
    var browserWindow = electron.remote.getCurrentWindow();

    /**
     * Container for label shown above editor; must be an inline element
     * @type {jQueryObject}
     */
    var _$title = null;

    /**
     * Container for dirty dot; must be an inline element
     * @type {jQueryObject}
     */
    var _$dirtydot = null;

    /**
     * Container for _$title; need not be an inline element
     * @type {jQueryObject}
     */
    var _$titleWrapper = null;

    /**
     * Label shown above editor for current document: filename and potentially some of its path
     * @type {string}
     */
    var _currentTitlePath = null;

    /**
     * Determine the dash character for each platform. Use emdash on Mac
     * and a standard dash on all other platforms.
     * @type {string}
     */
    var _osDash = brackets.platform === "mac" ? "\u2014" : "-";

    /**
     * String template for window title when no file is open.
     * @type {string}
     */
    var WINDOW_TITLE_STRING_NO_DOC = "{0} " + _osDash + " {1}";

    /**
    * String template for window title when a file is open.
    * @type {string}
    */
    var WINDOW_TITLE_STRING_DOC = "{0} ({1}) " + _osDash + " {2}";

    /**
     * Container for _$titleWrapper; if changing title changes this element's height, must kick editor to resize
     * @type {jQueryObject}
     */
    var _$titleContainerToolbar = null;

    /**
     * Last known height of _$titleContainerToolbar
     * @type {number}
     */
    var _lastToolbarHeight = null;

    /**
     * index to use for next, new Untitled document
     * @type {number}
     */
    var _nextUntitledIndexToUse = 1;

    /**
     * prevents reentrancy of browserReload()
     * @type {boolean}
     */
    var _isReloading = false;

    /** Unique token used to indicate user-driven cancellation of Save As (as opposed to file IO error) */
    var USER_CANCELED = { userCanceled: true };

    PreferencesManager.definePreference("defaultExtension", "string", "", {
        excludeFromHints: true
    });

    /**
     * JSLint workaround for circular dependency
     * @type {function}
     */
    var handleFileSaveAs;

    /**
     * Updates the title bar with new file title or dirty indicator
     * @private
     */
    function _updateTitle() {
        var currentDoc          = DocumentManager.getCurrentDocument(),
            windowTitle         = brackets.config.app_title,
            currentlyViewedPath = MainViewManager.getCurrentlyViewedPath(MainViewManager.ACTIVE_PANE);

        if (!brackets.nativeMenus) {
            if (currentlyViewedPath) {
                _$title.text(_currentTitlePath);
                _$title.attr("title", currentlyViewedPath);
                if (currentDoc) {
                    // dirty dot is always in DOM so layout doesn't change, and visibility is toggled
                    _$dirtydot.css("visibility", (currentDoc.isDirty) ? "visible" : "hidden");
                } else {
                    // hide dirty dot if there is no document
                    _$dirtydot.css("visibility", "hidden");
                }
            } else {
                _$title.text("");
                _$title.attr("title", "");
                _$dirtydot.css("visibility", "hidden");
            }

            // Set _$titleWrapper to a fixed width just large enough to accommodate _$title. This seems equivalent to what
            // the browser would do automatically, but the CSS trick we use for layout requires _$titleWrapper to have a
            // fixed width set on it (see the "#titlebar" CSS rule for details).
            _$titleWrapper.css("width", "");
            var newWidth = _$title.width();
            _$titleWrapper.css("width", newWidth);

            // Changing the width of the title may cause the toolbar layout to change height, which needs to resize the
            // editor beneath it (toolbar changing height due to window resize is already caught by EditorManager).
            var newToolbarHeight = _$titleContainerToolbar.height();
            if (_lastToolbarHeight !== newToolbarHeight) {
                _lastToolbarHeight = newToolbarHeight;
                WorkspaceManager.recomputeLayout();
            }
        }

        var projectRoot = ProjectManager.getProjectRoot();
        if (projectRoot) {
            var projectName = projectRoot.name;
            // Construct shell/browser window title, e.g. "• index.html (myProject) — Brackets"
            if (currentlyViewedPath) {
                windowTitle = StringUtils.format(WINDOW_TITLE_STRING_DOC, _currentTitlePath, projectName, brackets.config.app_title);
                // Display dirty dot when there are unsaved changes
                if (currentDoc && currentDoc.isDirty) {
                    windowTitle = "• " + windowTitle;
                }
            } else {
                // A document is not open
                windowTitle = StringUtils.format(WINDOW_TITLE_STRING_NO_DOC, projectName, brackets.config.app_title);
            }
        }
        window.document.title = windowTitle;
    }

    /**
     * Returns a short title for a given document.
     *
     * @param {Document} doc - the document to compute the short title for
     * @return {string} - a short title for doc.
     */
    function _shortTitleForDocument(doc) {
        var fullPath = doc.file.fullPath;

        // If the document is untitled then return the filename, ("Untitled-n.ext");
        // otherwise show the project-relative path if the file is inside the
        // current project or the full absolute path if it's not in the project.
        if (doc.isUntitled()) {
            return fullPath.substring(fullPath.lastIndexOf("/") + 1);
        } else {
            return ProjectManager.makeProjectRelativeIfPossible(fullPath);
        }
    }

    /**
     * Handles currentFileChange and filenameChanged events and updates the titlebar
     */
    function handleCurrentFileChange() {
        var newFile = MainViewManager.getCurrentlyViewedFile(MainViewManager.ACTIVE_PANE);

        if (newFile) {
            var newDocument = DocumentManager.getOpenDocumentForPath(newFile.fullPath);

            if (newDocument) {
                _currentTitlePath = _shortTitleForDocument(newDocument);
            } else {
                _currentTitlePath = ProjectManager.makeProjectRelativeIfPossible(newFile.fullPath);
            }
        } else {
            _currentTitlePath = null;
        }

        // Update title text & "dirty dot" display
        _updateTitle();
    }

    /**
     * Handles dirtyFlagChange event and updates the title bar if necessary
     */
    function handleDirtyChange(event, changedDoc) {
        var currentDoc = DocumentManager.getCurrentDocument();

        if (currentDoc && changedDoc.file.fullPath === currentDoc.file.fullPath) {
            _updateTitle();
        }
    }

    /**
     * Shows an error dialog indicating that the given file could not be opened due to the given error
     * @param {!FileSystemError} name
     * @return {!Dialog}
     */
    function showFileOpenError(name, path) {
        return Dialogs.showModalDialog(
            DefaultDialogs.DIALOG_ID_ERROR,
            Strings.ERROR_OPENING_FILE_TITLE,
            StringUtils.format(
                Strings.ERROR_OPENING_FILE,
                StringUtils.breakableUrl(path),
                FileUtils.getFileErrorString(name)
            )
        );
    }

    /**
     * @private
     * Creates a document and displays an editor for the specified file path.
     * @param {!string} fullPath
     * @param {boolean=} silent If true, don't show error message
     * @param {string=} paneId, the id oi the pane in which to open the file. Can be undefined, a valid pane id or ACTIVE_PANE.
     * @param {{*}=} options, command options
     * @return {$.Promise} a jQuery promise that will either
     * - be resolved with a file for the specified file path or
     * - be rejected with FileSystemError if the file can not be read.
     * If paneId is undefined, the ACTIVE_PANE constant
     */
    function _doOpen(fullPath, silent, paneId, options) {
        var result = new $.Deferred();

        // workaround for https://github.com/adobe/brackets/issues/6001
        // TODO should be removed once bug is closed.
        // if we are already displaying a file do nothing but resolve immediately.
        // this fixes timing issues in test cases.
        if (MainViewManager.getCurrentlyViewedPath(paneId || MainViewManager.ACTIVE_PANE) === fullPath) {
            result.resolve(MainViewManager.getCurrentlyViewedFile(paneId || MainViewManager.ACTIVE_PANE));
            return result.promise();
        }

        function _cleanup(fileError, fullFilePath) {
            if (fullFilePath) {
                // For performance, we do lazy checking of file existence, so it may be in workingset
                MainViewManager._removeView(paneId, FileSystem.getFileForPath(fullFilePath));
                MainViewManager.focusActivePane();
            }
            result.reject(fileError);
        }
        function _showErrorAndCleanUp(fileError, fullFilePath) {
            if (silent) {
                _cleanup(fileError, fullFilePath);
            } else {
                showFileOpenError(fileError, fullFilePath).done(function () {
                    _cleanup(fileError, fullFilePath);
                });
            }
        }

        if (!fullPath) {
            throw new Error("_doOpen() called without fullPath");
        } else {
            var perfTimerName = PerfUtils.markStart("Open File:\t" + fullPath);
            result.always(function () {
                PerfUtils.addMeasurement(perfTimerName);
            });

            var file = FileSystem.getFileForPath(fullPath);
            MainViewManager._open(paneId, file, options)
                .done(function () {
                    result.resolve(file);
                })
                .fail(function (fileError) {
                    _showErrorAndCleanUp(fileError, fullPath);
                    result.reject();
                });
        }

        return result.promise();
    }

    /**
     * @private
     * Used to track the default directory for the file open dialog
     */
    var _defaultOpenDialogFullPath = null;

    /**
     * @private
     * Opens a file and displays its view (editor, image view, etc...) for the specified path.
     * If no path is specified, a file prompt is provided for input.
     * @param {?string} fullPath - The path of the file to open; if it's null we'll prompt for it
     * @param {boolean=} silent - If true, don't show error message
     * @param {string=}  paneId - the pane in which to open the file. Can be undefined, a valid pane id or ACTIVE_PANE
     * @param {{*}=} options - options to pass to MainViewManager._open
     * @return {$.Promise} a jQuery promise resolved with a Document object or
     *                      rejected with an err
     */
    function _doOpenWithOptionalPath(fullPath, silent, paneId, options) {
        var result;
        paneId = paneId || MainViewManager.ACTIVE_PANE;
        if (!fullPath) {
            // Create placeholder deferred
            result = new $.Deferred();

            //first time through, default to the current project path
            if (!_defaultOpenDialogFullPath) {
                _defaultOpenDialogFullPath = ProjectManager.getProjectRoot().fullPath;
            }
            // Prompt the user with a dialog
            FileSystem.showOpenDialog(true, false, Strings.OPEN_FILE, _defaultOpenDialogFullPath, null, function (err, paths) {
                if (!err) {
                    if (paths.length > 0) {
                        // Add all files to the workingset without verifying that
                        // they still exist on disk (for faster opening)
                        var filesToOpen = [];

                        paths.forEach(function (path) {
                            filesToOpen.push(FileSystem.getFileForPath(path));
                        });
                        MainViewManager.addListToWorkingSet(paneId, filesToOpen);

                        _doOpen(paths[paths.length - 1], silent, paneId, options)
                            .done(function (file) {
                                _defaultOpenDialogFullPath =
                                    FileUtils.getDirectoryPath(
                                        MainViewManager.getCurrentlyViewedPath(paneId)
                                    );
                            })
                            // Send the resulting document that was opened
                            .then(result.resolve, result.reject);
                    } else {
                        // Reject if the user canceled the dialog
                        result.reject();
                    }
                }
            });
        } else {
            result = _doOpen(fullPath, silent, paneId, options);
        }

        return result.promise();
    }

    /**
     * @private
     * Splits a decorated file path into its parts.
     * @param {?string} path - a string of the form "fullpath[:lineNumber[:columnNumber]]"
     * @return {{path: string, line: ?number, column: ?number}}
     */
    function _parseDecoratedPath(path) {
        var result = {path: path, line: null, column: null};
        if (path) {
            // If the path has a trailing :lineNumber and :columnNumber, strip
            // these off and assign to result.line and result.column.
            var matchResult = /(.+?):([0-9]+)(:([0-9]+))?$/.exec(path);
            if (matchResult) {
                result.path = matchResult[1];
                if (matchResult[2]) {
                    result.line = parseInt(matchResult[2], 10);
                }
                if (matchResult[4]) {
                    result.column = parseInt(matchResult[4], 10);
                }
            }
        }
        return result;
    }

    /**
     * @typedef {{fullPath:?string=, silent:boolean=, paneId:string=}} FileCommandData
     * fullPath: is in the form "path[:lineNumber[:columnNumber]]"
     * lineNumber and columnNumber are 1-origin: lines and columns are 1-based
     */

    /**
     * @typedef {{fullPath:?string=, index:number=, silent:boolean=, forceRedraw:boolean=, paneId:string=}} PaneCommandData
     * fullPath: is in the form "path[:lineNumber[:columnNumber]]"
     * lineNumber and columnNumber are 1-origin: lines and columns are 1-based
     */

    /**
     * Opens the given file and makes it the current file. Does NOT add it to the workingset.
     * @param {FileCommandData=} commandData - record with the following properties:
     *   fullPath: File to open;
     *   silent: optional flag to suppress error messages;
     *   paneId: optional PaneId (defaults to active pane)
     * @return {$.Promise} a jQuery promise that will be resolved with a file object
     */
    function handleFileOpen(commandData) {
        var fileInfo = _parseDecoratedPath(commandData ? commandData.fullPath : null),
            silent = (commandData && commandData.silent) || false,
            paneId = (commandData && commandData.paneId) || MainViewManager.ACTIVE_PANE,
            result = new $.Deferred();

        _doOpenWithOptionalPath(fileInfo.path, silent, paneId, commandData && commandData.options)
            .done(function (file) {
                HealthLogger.fileOpened(fileInfo.path);
                if (!commandData || !commandData.options || !commandData.options.noPaneActivate) {
                    MainViewManager.setActivePaneId(paneId);
                }

                // If a line and column number were given, position the editor accordingly.
                if (fileInfo.line !== null) {
                    if (fileInfo.column === null || (fileInfo.column <= 0)) {
                        fileInfo.column = 1;
                    }

                    // setCursorPos expects line/column numbers as 0-origin, so we subtract 1
                    EditorManager.getCurrentFullEditor().setCursorPos(fileInfo.line - 1,
                                                                      fileInfo.column - 1,
                                                                      true);
                }

                result.resolve(file);
            })
            .fail(function (err) {
                result.reject(err);
            });

        return result;
        // Testing notes: here are some recommended manual tests for handleFileOpen, on Macintosh.
        // Do all tests with brackets already running, and also with brackets not already running.
        //
        // drag a file onto brackets icon in desktop (this uses undecorated paths)
        // drag a file onto brackets icon in taskbar (this uses undecorated paths)
        // open a file from brackets sidebar (this uses undecorated paths)
        // from command line: ...../Brackets.app/Contents path         - where 'path' is undecorated
        // from command line: ...../Brackets.app path                  - where 'path' has the form "path:line"
        // from command line: ...../Brackets.app path                  - where 'path' has the form "path:line:column"
        // from command line: open -a ...../Brackets.app path          - where 'path' is undecorated
        // do "View Source" from Adobe Scout version 1.2 or newer (this will use decorated paths of the form "path:line:column")
    }

    /**
     * Opens the given file, makes it the current file, does NOT add it to the workingset
     * @param {FileCommandData} commandData
     *   fullPath: File to open;
     *   silent: optional flag to suppress error messages;
     *   paneId: optional PaneId (defaults to active pane)
     * @return {$.Promise} a jQuery promise that will be resolved with @type {Document}
     */
    function handleDocumentOpen(commandData) {
        var result = new $.Deferred();
        handleFileOpen(commandData)
            .done(function (file) {
                // if we succeeded with an open file
                //  then we need to resolve that to a document.
                //  getOpenDocumentForPath will return null if there isn't a
                //  supporting document for that file (e.g. an image)
                var doc = DocumentManager.getOpenDocumentForPath(file.fullPath);
                result.resolve(doc);
            })
            .fail(function (err) {
                result.reject(err);
            });

        return result.promise();

    }

    /**
     * Opens the given file, makes it the current file, AND adds it to the workingset
     * @param {!PaneCommandData} commandData - record with the following properties:
     *   fullPath: File to open;
     *   index: optional index to position in workingset (defaults to last);
     *   silent: optional flag to suppress error messages;
     *   forceRedraw: flag to force the working set view redraw;
     *   paneId: optional PaneId (defaults to active pane)
     * @return {$.Promise} a jQuery promise that will be resolved with a @type {File}
     */
    function handleFileAddToWorkingSetAndOpen(commandData) {
        return handleFileOpen(commandData).done(function (file) {
            var paneId = (commandData && commandData.paneId) || MainViewManager.ACTIVE_PANE;
            MainViewManager.addToWorkingSet(paneId, file, commandData.index, commandData.forceRedraw);
            HealthLogger.fileOpened(file.fullPath, true);
        });
    }

    /**
     * @deprecated
     * Opens the given file, makes it the current document, AND adds it to the workingset
     * @param {!PaneCommandData} commandData - record with the following properties:
     *   fullPath: File to open;
     *   index: optional index to position in workingset (defaults to last);
     *   silent: optional flag to suppress error messages;
     *   forceRedraw: flag to force the working set view redraw;
     *   paneId: optional PaneId (defaults to active pane)
     * @return {$.Promise} a jQuery promise that will be resolved with @type {File}
     */
    function handleFileAddToWorkingSet(commandData) {
        // This is a legacy deprecated command that
        //  will use the new command and resolve with a document
        //  as the legacy command would only support.
        DeprecationWarning.deprecationWarning("Commands.FILE_ADD_TO_WORKING_SET has been deprecated.  Use Commands.CMD_ADD_TO_WORKINGSET_AND_OPEN instead.");
        var result = new $.Deferred();

        handleFileAddToWorkingSetAndOpen(commandData)
            .done(function (file) {
                // if we succeeded with an open file
                //  then we need to resolve that to a document.
                //  getOpenDocumentForPath will return null if there isn't a
                //  supporting document for that file (e.g. an image)
                var doc = DocumentManager.getOpenDocumentForPath(file.fullPath);
                result.resolve(doc);
            })
            .fail(function (err) {
                result.reject(err);
            });

        return result.promise();
    }

    /**
     * @private
     * Ensures the suggested file name doesn't already exit.
     * @param {Directory} dir  The directory to use
     * @param {string} baseFileName  The base to start with, "-n" will get appended to make unique
     * @param {boolean} isFolder True if the suggestion is for a folder name
     * @return {$.Promise} a jQuery promise that will be resolved with a unique name starting with
     *   the given base name
     */
    function _getUntitledFileSuggestion(dir, baseFileName, isFolder) {
        var suggestedName   = baseFileName + "-" + _nextUntitledIndexToUse++,
            deferred        = $.Deferred();

        if (_nextUntitledIndexToUse > 9999) {
            //we've tried this enough
            deferred.reject();
        } else {
            var path = dir.fullPath + suggestedName,
                entry = isFolder ? FileSystem.getDirectoryForPath(path)
                                 : FileSystem.getFileForPath(path);

            entry.exists(function (err, exists) {
                if (err || exists) {
                    _getUntitledFileSuggestion(dir, baseFileName, isFolder)
                        .then(deferred.resolve, deferred.reject);
                } else {
                    deferred.resolve(suggestedName);
                }
            });
        }

        return deferred.promise();
    }

    /**
     * Prevents re-entrancy into handleFileNewInProject()
     *
     * handleFileNewInProject() first prompts the user to name a file and then asynchronously writes the file when the
     * filename field loses focus. This boolean prevent additional calls to handleFileNewInProject() when an existing
     * file creation call is outstanding
     */
    var fileNewInProgress = false;

    /**
     * Bottleneck function for creating new files and folders in the project tree.
     * @private
     * @param {boolean} isFolder - true if creating a new folder, false if creating a new file
     */
    function _handleNewItemInProject(isFolder) {
        if (fileNewInProgress) {
            ProjectManager.forceFinishRename();
            return;
        }
        fileNewInProgress = true;

        // Determine the directory to put the new file
        // If a file is currently selected in the tree, put it next to it.
        // If a directory is currently selected in the tree, put it in it.
        // If an Untitled document is selected or nothing is selected in the tree, put it at the root of the project.
        // (Note: 'selected' may be an item that's selected in the workingset and not the tree; but in that case
        // ProjectManager.createNewItem() ignores the baseDir we give it and falls back to the project root on its own)
        var baseDirEntry,
            selected = ProjectManager.getSelectedItem();
        if ((!selected) || (selected instanceof InMemoryFile)) {
            selected = ProjectManager.getProjectRoot();
        }

        if (selected.isFile) {
            baseDirEntry = FileSystem.getDirectoryForPath(selected.parentPath);
        }

        baseDirEntry = baseDirEntry || selected;

        // Create the new node. The createNewItem function does all the heavy work
        // of validating file name, creating the new file and selecting.
        function createWithSuggestedName(suggestedName) {
            return ProjectManager.createNewItem(baseDirEntry, suggestedName, false, isFolder)
                .always(function () { fileNewInProgress = false; });
        }

        return _getUntitledFileSuggestion(baseDirEntry, Strings.UNTITLED, isFolder)
            .then(createWithSuggestedName, createWithSuggestedName.bind(undefined, Strings.UNTITLED));
    }

    /**
     * Create a new untitled document in the workingset, and make it the current document.
     * Promise is resolved (synchronously) with the newly-created Document.
     */
    function handleFileNew() {
        //var defaultExtension = PreferencesManager.get("defaultExtension");
        //if (defaultExtension) {
        //    defaultExtension = "." + defaultExtension;
        //}
        var defaultExtension = "";  // disable preference setting for now

        var doc = DocumentManager.createUntitledDocument(_nextUntitledIndexToUse++, defaultExtension);
        MainViewManager._edit(MainViewManager.ACTIVE_PANE, doc);

        return new $.Deferred().resolve(doc).promise();
    }

    /**
     * Create a new file in the project tree.
     */
    function handleFileNewInProject() {
        _handleNewItemInProject(false);
    }

    /**
     * Create a new folder in the project tree.
     */
    function handleNewFolderInProject() {
        _handleNewItemInProject(true);
    }

    /**
     * @private
     * Shows an Error modal dialog
     * @param {string} name
     * @param {string} path
     * @return {Dialog}
     */
    function _showSaveFileError(name, path) {
        return Dialogs.showModalDialog(
            DefaultDialogs.DIALOG_ID_ERROR,
            Strings.ERROR_SAVING_FILE_TITLE,
            StringUtils.format(
                Strings.ERROR_SAVING_FILE,
                StringUtils.breakableUrl(path),
                FileUtils.getFileErrorString(name)
            )
        );
    }

    /**
     * Saves a document to its existing path. Does NOT support untitled documents.
     * @param {!Document} docToSave
     * @param {boolean=} force Ignore CONTENTS_MODIFIED errors from the FileSystem
     * @return {$.Promise} a promise that is resolved with the File of docToSave (to mirror
     *   the API of _doSaveAs()). Rejected in case of IO error (after error dialog dismissed).
     */
    function doSave(docToSave, force) {
        var result = new $.Deferred(),
            file = docToSave.file;

        function handleError(error) {
            _showSaveFileError(error, file.fullPath)
                .done(function () {
                    result.reject(error);
                });
        }

        function handleContentsModified() {
            Dialogs.showModalDialog(
                DefaultDialogs.DIALOG_ID_ERROR,
                Strings.EXT_MODIFIED_TITLE,
                StringUtils.format(
                    Strings.EXT_MODIFIED_WARNING,
                    StringUtils.breakableUrl(docToSave.file.fullPath)
                ),
                [
                    {
                        className : Dialogs.DIALOG_BTN_CLASS_LEFT,
                        id        : Dialogs.DIALOG_BTN_SAVE_AS,
                        text      : Strings.SAVE_AS
                    },
                    {
                        className : Dialogs.DIALOG_BTN_CLASS_NORMAL,
                        id        : Dialogs.DIALOG_BTN_CANCEL,
                        text      : Strings.CANCEL
                    },
                    {
                        className : Dialogs.DIALOG_BTN_CLASS_PRIMARY,
                        id        : Dialogs.DIALOG_BTN_OK,
                        text      : Strings.SAVE_AND_OVERWRITE
                    }
                ]
            )
                .done(function (id) {
                    if (id === Dialogs.DIALOG_BTN_CANCEL) {
                        result.reject();
                    } else if (id === Dialogs.DIALOG_BTN_OK) {
                        // Re-do the save, ignoring any CONTENTS_MODIFIED errors
                        doSave(docToSave, true).then(result.resolve, result.reject);
                    } else if (id === Dialogs.DIALOG_BTN_SAVE_AS) {
                        // Let the user choose a different path at which to write the file
                        handleFileSaveAs({doc: docToSave}).then(result.resolve, result.reject);
                    }
                });
        }

        function trySave() {
            // We don't want normalized line endings, so it's important to pass true to getText()
            FileUtils.writeText(file, docToSave.getText(true), force)
                .done(function () {
                    docToSave.notifySaved();
                    result.resolve(file);
                })
                .fail(function (err) {
                    if (err === FileSystemError.CONTENTS_MODIFIED) {
                        handleContentsModified();
                    } else {
                        handleError(err);
                    }
                });
        }

        if (docToSave.isDirty) {
            if (docToSave.keepChangesTime) {
                // The user has decided to keep conflicting changes in the editor. Check to make sure
                // the file hasn't changed since they last decided to do that.
                docToSave.file.stat(function (err, stat) {
                    // If the file has been deleted on disk, the stat will return an error, but that's fine since
                    // that means there's no file to overwrite anyway, so the save will succeed without us having
                    // to set force = true.
                    if (!err && docToSave.keepChangesTime === stat.mtime.getTime()) {
                        // OK, it's safe to overwrite the file even though we never reloaded the latest version,
                        // since the user already said s/he wanted to ignore the disk version.
                        force = true;
                    }
                    trySave();
                });
            } else {
                trySave();
            }
        } else {
            result.resolve(file);
        }
        result.always(function () {
            MainViewManager.focusActivePane();
        });
        return result.promise();
    }

    /**
     * Reverts the Document to the current contents of its file on disk. Discards any unsaved changes
     * in the Document.
     * @private
     * @param {Document} doc
     * @param {boolean=} suppressError If true, then a failure to read the file will be ignored and the
     *      resulting promise will be resolved rather than rejected.
     * @return {$.Promise} a Promise that's resolved when done, or (if suppressError is false)
     *      rejected with a FileSystemError if the file cannot be read (after showing an error
     *      dialog to the user).
     */
    function _doRevert(doc, suppressError) {
        var result = new $.Deferred();

        FileUtils.readAsText(doc.file)
            .done(function (text, readTimestamp) {
                doc.refreshText(text, readTimestamp);
                result.resolve();
            })
            .fail(function (error) {
                if (suppressError) {
                    result.resolve();
                } else {
                    showFileOpenError(error, doc.file.fullPath)
                        .done(function () {
                            result.reject(error);
                        });
                }
            });

        return result.promise();
    }

    /**
     * Opens the native OS save as dialog and saves document.
     * The original document is reverted in case it was dirty.
     * Text selection and cursor position from the original document
     * are preserved in the new document.
     * When saving to the original document the document is saved as if save was called.
     * @param {Document} doc
     * @param {?{cursorPos:!Object, selection:!Object, scrollPos:!Object}} settings - properties of
     *      the original document's editor that need to be carried over to the new document
     *      i.e. scrollPos, cursorPos and text selection
     * @return {$.Promise} a promise that is resolved with the saved document's File. Rejected in
     *   case of IO error (after error dialog dismissed), or if the Save dialog was canceled.
     */
    function _doSaveAs(doc, settings) {
        var origPath,
            saveAsDefaultPath,
            defaultName,
            result = new $.Deferred();

        function _doSaveAfterSaveDialog(path) {
            var newFile;

            // Reconstruct old doc's editor's view state, & finally resolve overall promise
            function _configureEditorAndResolve() {
                var editor = EditorManager.getActiveEditor();
                if (editor) {
                    if (settings) {
                        editor.setSelections(settings.selections);
                        editor.setScrollPos(settings.scrollPos.x, settings.scrollPos.y);
                    }
                }
                result.resolve(newFile);
            }

            // Replace old document with new one in open editor & workingset
            function openNewFile() {
                var fileOpenPromise;

                if (FileViewController.getFileSelectionFocus() === FileViewController.PROJECT_MANAGER) {
                    // If selection is in the tree, leave workingset unchanged - even if orig file is in the list
                    fileOpenPromise = FileViewController
                        .openAndSelectDocument(path, FileViewController.PROJECT_MANAGER);
                } else {
                    // If selection is in workingset, replace orig item in place with the new file
                    var info = MainViewManager.findInAllWorkingSets(doc.file.fullPath).shift();

                    // Remove old file from workingset; no redraw yet since there's a pause before the new file is opened
                    MainViewManager._removeView(info.paneId, doc.file, true);

                    // Add new file to workingset, and ensure we now redraw (even if index hasn't changed)
                    fileOpenPromise = handleFileAddToWorkingSetAndOpen({fullPath: path, paneId: info.paneId, index: info.index, forceRedraw: true});
                }

                // always configure editor after file is opened
                fileOpenPromise.always(function () {
                    _configureEditorAndResolve();
                });
            }

            // Same name as before - just do a regular Save
            if (path === origPath) {
                doSave(doc).then(result.resolve, result.reject);
                return;
            }

            doc.isSaving = true;    // mark that we're saving the document

            // First, write document's current text to new file
            newFile = FileSystem.getFileForPath(path);

            // Save as warns you when you're about to overwrite a file, so we
            // explicitly allow "blind" writes to the filesystem in this case,
            // ignoring warnings about the contents being modified outside of
            // the editor.
            FileUtils.writeText(newFile, doc.getText(true), true)
                .done(function () {
                    // If there were unsaved changes before Save As, they don't stay with the old
                    // file anymore - so must revert the old doc to match disk content.
                    // Only do this if the doc was dirty: _doRevert on a file that is not dirty and
                    // not in the workingset has the side effect of adding it to the workingset.
                    if (doc.isDirty && !(doc.isUntitled())) {
                        // if the file is dirty it must be in the workingset
                        // _doRevert is side effect free in this case
                        _doRevert(doc).always(openNewFile);
                    } else {
                        openNewFile();
                    }
                })
                .fail(function (error) {
                    _showSaveFileError(error, path)
                        .done(function () {
                            result.reject(error);
                        });
                })
                .always(function () {
                    // mark that we're done saving the document
                    doc.isSaving = false;
                });
        }

        if (doc) {
            origPath = doc.file.fullPath;
            // If the document is an untitled document, we should default to project root.
            if (doc.isUntitled()) {
                // (Issue #4489) if we're saving an untitled document, go ahead and switch to this document
                //   in the editor, so that if we're, for example, saving several files (ie. Save All),
                //   then the user can visually tell which document we're currently prompting them to save.
                var info = MainViewManager.findInAllWorkingSets(origPath).shift();

                if (info) {
                    MainViewManager._open(info.paneId, doc.file);
                }

                // If the document is untitled, default to project root.
                saveAsDefaultPath = ProjectManager.getProjectRoot().fullPath;
            } else {
                saveAsDefaultPath = FileUtils.getDirectoryPath(origPath);
            }
            defaultName = FileUtils.getBaseName(origPath);
            FileSystem.showSaveDialog(Strings.SAVE_FILE_AS, saveAsDefaultPath, defaultName, function (err, selectedPath) {
                if (!err) {
                    if (selectedPath) {
                        _doSaveAfterSaveDialog(selectedPath);
                    } else {
                        result.reject(USER_CANCELED);
                    }
                } else {
                    result.reject(err);
                }
            });
        } else {
            result.reject();
        }
        return result.promise();
    }

    /**
     * Saves the given file. If no file specified, assumes the current document.
     * @param {?{doc: ?Document}} commandData  Document to close, or null
     * @return {$.Promise} resolved with the saved document's File (which MAY DIFFER from the doc
     *   passed in, if the doc was untitled). Rejected in case of IO error (after error dialog
     *   dismissed), or if doc was untitled and the Save dialog was canceled (will be rejected with
     *   USER_CANCELED object).
     */
    function handleFileSave(commandData) {
        var activeEditor = EditorManager.getActiveEditor(),
            activeDoc = activeEditor && activeEditor.document,
            doc = (commandData && commandData.doc) || activeDoc,
            settings;

        if (doc && !doc.isSaving) {
            if (doc.isUntitled()) {
                if (doc === activeDoc) {
                    settings = {
                        selections: activeEditor.getSelections(),
                        scrollPos: activeEditor.getScrollPos()
                    };
                }

                return _doSaveAs(doc, settings);
            } else {
                return doSave(doc);
            }
        }

        return $.Deferred().reject().promise();
    }

    /**
     * Saves all unsaved documents corresponding to 'fileList'. Returns a Promise that will be resolved
     * once ALL the save operations have been completed. If ANY save operation fails, an error dialog is
     * immediately shown but after dismissing we continue saving the other files; after all files have
     * been processed, the Promise is rejected if any ONE save operation failed (the error given is the
     * first one encountered). If the user cancels any Save As dialog (for untitled files), the
     * Promise is immediately rejected.
     *
     * @param {!Array.<File>} fileList
     * @return {!$.Promise} Resolved with {!Array.<File>}, which may differ from 'fileList'
     *      if any of the files were Unsaved documents. Or rejected with {?FileSystemError}.
     */
    function _saveFileList(fileList) {
        // Do in serial because doSave shows error UI for each file, and we don't want to stack
        // multiple dialogs on top of each other
        var userCanceled = false,
            filesAfterSave = [];

        return Async.doSequentially(
            fileList,
            function (file) {
                // Abort remaining saves if user canceled any Save As dialog
                if (userCanceled) {
                    return (new $.Deferred()).reject().promise();
                }

                var doc = DocumentManager.getOpenDocumentForPath(file.fullPath);
                if (doc) {
                    var savePromise = handleFileSave({doc: doc});
                    savePromise
                        .done(function (newFile) {
                            filesAfterSave.push(newFile);
                        })
                        .fail(function (error) {
                            if (error === USER_CANCELED) {
                                userCanceled = true;
                            }
                        });
                    return savePromise;
                } else {
                    // workingset entry that was never actually opened - ignore
                    filesAfterSave.push(file);
                    return (new $.Deferred()).resolve().promise();
                }
            },
            false  // if any save fails, continue trying to save other files anyway; then reject at end
        ).then(function () {
            return filesAfterSave;
        });
    }

    /**
     * Saves all unsaved documents. See _saveFileList() for details on the semantics.
     * @return {$.Promise}
     */
    function saveAll() {
        return _saveFileList(MainViewManager.getWorkingSet(MainViewManager.ALL_PANES));
    }

    /**
     * Prompts user with save as dialog and saves document.
     * @return {$.Promise} a promise that is resolved once the save has been completed
     */
    handleFileSaveAs = function (commandData) {
        // Default to current document if doc is null
        var doc = null,
            settings;

        if (commandData) {
            doc = commandData.doc;
        } else {
            var activeEditor = EditorManager.getActiveEditor();
            if (activeEditor) {
                doc = activeEditor.document;
                settings = {};
                settings.selections = activeEditor.getSelections();
                settings.scrollPos = activeEditor.getScrollPos();
            }
        }

        // doc may still be null, e.g. if no editors are open, but _doSaveAs() does a null check on
        // doc.
        return _doSaveAs(doc, settings);
    };

    /**
     * Saves all unsaved documents.
     * @return {$.Promise} a promise that is resolved once ALL the saves have been completed; or rejected
     *      after all operations completed if any ONE of them failed.
     */
    function handleFileSaveAll() {
        return saveAll();
    }

    /**
     * Closes the specified file: removes it from the workingset, and closes the main editor if one
     * is open. Prompts user about saving changes first, if document is dirty.
     *
     * @param {?{file: File, promptOnly:boolean}} commandData  Optional bag of arguments:
     *      file - File to close; assumes the current document if not specified.
     *      promptOnly - If true, only displays the relevant confirmation UI and does NOT actually
     *          close the document. This is useful when chaining file-close together with other user
     *          prompts that may be cancelable.
     *      _forceClose - If true, closes the document without prompting even if there are unsaved
     *          changes. Only for use in unit tests.
     * @return {$.Promise} a promise that is resolved when the file is closed, or if no file is open.
     *      FUTURE: should we reject the promise if no file is open?
     */
    function handleFileClose(commandData) {
        var file,
            promptOnly,
            _forceClose,
            _spawnedRequest,
            paneId = MainViewManager.ACTIVE_PANE;

        if (commandData) {
            file        = commandData.file;
            promptOnly  = commandData.promptOnly;
            _forceClose = commandData._forceClose;
            paneId      = commandData.paneId || paneId;
            _spawnedRequest = commandData.spawnedRequest || false;
        }

        // utility function for handleFileClose: closes document & removes from workingset
        function doClose(file) {
            if (!promptOnly) {
                MainViewManager._close(paneId, file);
            }
        }

        var result = new $.Deferred(), promise = result.promise();

        // Default to current document if doc is null
        if (!file) {
            file = MainViewManager.getCurrentlyViewedFile(MainViewManager.ACTIVE_PANE);
        }

        // No-op if called when nothing is open; TODO: (issue #273) should command be grayed out instead?
        if (!file) {
            result.resolve();
            return promise;
        }

        var doc = DocumentManager.getOpenDocumentForPath(file.fullPath);

        if (doc && doc.isDirty && !_forceClose && (MainViewManager.isExclusiveToPane(doc.file, paneId) || _spawnedRequest)) {
            // Document is dirty: prompt to save changes before closing if only the document is exclusively
            // listed in the requested pane or this is part of a list close request
            var filename = FileUtils.getBaseName(doc.file.fullPath);

            Dialogs.showModalDialog(
                DefaultDialogs.DIALOG_ID_SAVE_CLOSE,
                Strings.SAVE_CLOSE_TITLE,
                StringUtils.format(
                    Strings.SAVE_CLOSE_MESSAGE,
                    StringUtils.breakableUrl(filename)
                ),
                [
                    {
                        className : Dialogs.DIALOG_BTN_CLASS_LEFT,
                        id        : Dialogs.DIALOG_BTN_DONTSAVE,
                        text      : Strings.DONT_SAVE
                    },
                    {
                        className : Dialogs.DIALOG_BTN_CLASS_NORMAL,
                        id        : Dialogs.DIALOG_BTN_CANCEL,
                        text      : Strings.CANCEL
                    },
                    {
                        className : Dialogs.DIALOG_BTN_CLASS_PRIMARY,
                        id        : Dialogs.DIALOG_BTN_OK,
                        text      : Strings.SAVE
                    }
                ]
            )
                .done(function (id) {
                    if (id === Dialogs.DIALOG_BTN_CANCEL) {
                        result.reject();
                    } else if (id === Dialogs.DIALOG_BTN_OK) {
                        // "Save" case: wait until we confirm save has succeeded before closing
                        handleFileSave({doc: doc})
                            .done(function (newFile) {
                                doClose(newFile);
                                result.resolve();
                            })
                            .fail(function () {
                                result.reject();
                            });
                    } else {
                        // "Don't Save" case: even though we're closing the main editor, other views of
                        // the Document may remain in the UI. So we need to revert the Document to a clean
                        // copy of whatever's on disk.
                        doClose(file);

                        // Only reload from disk if we've executed the Close for real.
                        if (promptOnly) {
                            result.resolve();
                        } else {
                            // Even if there are no listeners attached to the document at this point, we want
                            // to do the revert anyway, because clients who are listening to the global documentChange
                            // event from the Document module (rather than attaching to the document directly),
                            // such as the Find in Files panel, should get a change event. However, in that case,
                            // we want to ignore errors during the revert, since we don't want a failed revert
                            // to throw a dialog if the document isn't actually open in the UI.
                            var suppressError = !DocumentManager.getOpenDocumentForPath(file.fullPath);
                            _doRevert(doc, suppressError)
                                .then(result.resolve, result.reject);
                        }
                    }
                });
            result.always(function () {
                MainViewManager.focusActivePane();
            });
        } else {
            // File is not open, or IS open but Document not dirty: close immediately
            doClose(file);
            MainViewManager.focusActivePane();
            result.resolve();
        }
        return promise;
    }

    /**
     * @param {!Array.<File>} list - the list of files to close
     * @param {boolean} promptOnly - true to just prompt for saving documents with actually closing them.
     * @param {boolean} _forceClose Whether to force all the documents to close even if they have unsaved changes. For unit testing only.
     * @return {jQuery.Promise} promise that is resolved or rejected when the function finishes.
     */
    function _closeList(list, promptOnly, _forceClose) {
        var result      = new $.Deferred(),
            unsavedDocs = [];

        list.forEach(function (file) {
            var doc = DocumentManager.getOpenDocumentForPath(file.fullPath);
            if (doc && doc.isDirty) {
                unsavedDocs.push(doc);
            }
        });

        if (unsavedDocs.length === 0 || _forceClose) {
            // No unsaved changes or we want to ignore them, so we can proceed without a prompt
            result.resolve();

        } else if (unsavedDocs.length === 1) {
            // Only one unsaved file: show the usual single-file-close confirmation UI
            var fileCloseArgs = { file: unsavedDocs[0].file, promptOnly: promptOnly, spawnedRequest: true };

            handleFileClose(fileCloseArgs).done(function () {
                // still need to close any other, non-unsaved documents
                result.resolve();
            }).fail(function () {
                result.reject();
            });

        } else {
            // Multiple unsaved files: show a single bulk prompt listing all files
            var message = Strings.SAVE_CLOSE_MULTI_MESSAGE + FileUtils.makeDialogFileList(_.map(unsavedDocs, _shortTitleForDocument));

            Dialogs.showModalDialog(
                DefaultDialogs.DIALOG_ID_SAVE_CLOSE,
                Strings.SAVE_CLOSE_TITLE,
                message,
                [
                    {
                        className : Dialogs.DIALOG_BTN_CLASS_LEFT,
                        id        : Dialogs.DIALOG_BTN_DONTSAVE,
                        text      : Strings.DONT_SAVE
                    },
                    {
                        className : Dialogs.DIALOG_BTN_CLASS_NORMAL,
                        id        : Dialogs.DIALOG_BTN_CANCEL,
                        text      : Strings.CANCEL
                    },
                    {
                        className : Dialogs.DIALOG_BTN_CLASS_PRIMARY,
                        id        : Dialogs.DIALOG_BTN_OK,
                        text      : Strings.SAVE
                    }
                ]
            )
                .done(function (id) {
                    if (id === Dialogs.DIALOG_BTN_CANCEL) {
                        result.reject();
                    } else if (id === Dialogs.DIALOG_BTN_OK) {
                        // Save all unsaved files, then if that succeeds, close all
                        _saveFileList(list).done(function (listAfterSave) {
                            // List of files after save may be different, if any were Untitled
                            result.resolve(listAfterSave);
                        }).fail(function () {
                            result.reject();
                        });
                    } else {
                        // "Don't Save" case--we can just go ahead and close all files.
                        result.resolve();
                    }
                });
        }

        // If all the unsaved-changes confirmations pan out above, then go ahead & close all editors
        // NOTE: this still happens before any done() handlers added by our caller, because jQ
        // guarantees that handlers run in the order they are added.
        result.done(function (listAfterSave) {
            listAfterSave = listAfterSave || list;
            if (!promptOnly) {
                MainViewManager._closeList(MainViewManager.ALL_PANES, listAfterSave);
            }
        });

        return result.promise();
    }

    /**
     * Closes all open files; equivalent to calling handleFileClose() for each document, except
     * that unsaved changes are confirmed once, in bulk.
     * @param {?{promptOnly: boolean, _forceClose: boolean}}
     *          If promptOnly is true, only displays the relevant confirmation UI and does NOT
     *          actually close any documents. This is useful when chaining close-all together with
     *          other user prompts that may be cancelable.
     *          If _forceClose is true, forces the files to close with no confirmation even if dirty.
     *          Should only be used for unit test cleanup.
     * @return {$.Promise} a promise that is resolved when all files are closed
     */
    function handleFileCloseAll(commandData) {
        return _closeList(MainViewManager.getAllOpenFiles(),
                                    (commandData && commandData.promptOnly), (commandData && commandData._forceClose));
    }


    /**
     * Closes a list of open files; equivalent to calling handleFileClose() for each document, except
     * that unsaved changes are confirmed once, in bulk.
     * @param {?{promptOnly: boolean, _forceClose: boolean}}
     *          If promptOnly is true, only displays the relevant confirmation UI and does NOT
     *          actually close any documents. This is useful when chaining close-all together with
     *          other user prompts that may be cancelable.
     *          If _forceClose is true, forces the files to close with no confirmation even if dirty.
     *          Should only be used for unit test cleanup.
     * @return {$.Promise} a promise that is resolved when all files are closed
     */
    function handleFileCloseList(commandData) {
        return _closeList(commandData.fileList);
    }

    /**
     * @private - tracks our closing state if we get called again
     */
    var _windowGoingAway = false;

    /**
     * @private
     * Common implementation for close/quit/reload which all mostly
     * the same except for the final step
     * @param {Object} commandData - (not referenced)
     * @param {!function()} postCloseHandler - called after close
     * @param {!function()} failHandler - called when the save fails to cancel closing the window
     */
    function _handleWindowGoingAway(commandData, postCloseHandler, failHandler) {
        if (_windowGoingAway) {
            //if we get called back while we're closing, then just return
            return (new $.Deferred()).reject().promise();
        }

        return CommandManager.execute(Commands.FILE_CLOSE_ALL, { promptOnly: true })
            .done(function () {
                _windowGoingAway = true;

                // Give everyone a chance to save their state - but don't let any problems block
                // us from quitting
                try {
                    ProjectManager.trigger("beforeAppClose");
                } catch (ex) {
                    console.error(ex);
                }

                PreferencesManager.savePreferences();

                postCloseHandler();
            })
            .fail(function () {
                _windowGoingAway = false;
                if (failHandler) {
                    failHandler();
                }
            });
    }

    /**
     * @private
     * Implementation for abortQuit callback to reset quit sequence settings
     */
    function handleAbortQuit() {
        _windowGoingAway = false;
    }

    /**
     * @private
     * Implementation for native APP_BEFORE_MENUPOPUP callback to trigger beforeMenuPopup event
     */
    function handleBeforeMenuPopup() {
        PopUpManager.trigger("beforeMenuPopup");
    }

    /**
     * Emitted when the window is going to be closed.
     * It's emitted before the beforeunload and unload event of DOM
     * For some Electron reason, we also need the onbeforeunload handler
     */
    if (!window.isSpecRunner) {
        window.onbeforeunload = function () {
            return _windowGoingAway;
        };
        browserWindow.on("close", function (event) {
            if (!_windowGoingAway) {
                // stop the event for now
                event.preventDefault();
                // call _handleWindowGoingAway and then actually close the window
                _handleWindowGoingAway(event, function () {
                    browserWindow.close();
                });
            }
            return _windowGoingAway;
        });
    }

    /**
     * Confirms any unsaved changes, then closes the window
     * @param {Object} command data
     */
    function handleFileCloseWindow(commandData) {
        return _handleWindowGoingAway(commandData, function () {
            window.close();
        });
    }

    /** Show a textfield to rename whatever is currently selected in the sidebar (or current doc if nothing else selected) */
    function handleFileRename() {
        // Prefer selected sidebar item (which could be a folder)
        var entry = ProjectManager.getContext();
        if (!entry) {
            // Else use current file (not selected in ProjectManager if not visible in tree or workingset)
            entry = MainViewManager.getCurrentlyViewedFile();
        }
        if (entry) {
            ProjectManager.renameItemInline(entry);
        }
    }

    /** Closes the window, then quits the app */
    function handleFileQuit(commandData) {
        return _handleWindowGoingAway(commandData, function () {
            brackets.app.quit();
        });
    }


    /** Are we already listening for a keyup to call detectDocumentNavEnd()? */
    var _addedNavKeyHandler = false;

    /**
     * When the Ctrl key is released, if we were in the middle of a next/prev document navigation
     * sequence, now is the time to end it and update the MRU order. If we allowed the order to update
     * on every next/prev increment, the 1st & 2nd entries would just switch places forever and we'd
     * never get further down the list.
     * @param {jQueryEvent} event Key-up event
     */
    function detectDocumentNavEnd(event) {
        if (event.keyCode === KeyEvent.DOM_VK_CONTROL) {  // Ctrl key
            MainViewManager.endTraversal();
            _addedNavKeyHandler = false;
            $(window.document.body).off("keyup", detectDocumentNavEnd);
        }
    }

    /**
     * Navigate to the next/previous (MRU or list order) document. Don't update MRU order yet
     * @param {!number} inc Delta indicating in which direction we're going
     * @param {?boolean} listOrder Whether to navigate using MRU or list order. Defaults to MRU order
     */
    function goNextPrevDoc(inc, listOrder) {
        var result;
        if (listOrder) {
            result = MainViewManager.traverseToNextViewInListOrder(inc);
        } else {
            result = MainViewManager.traverseToNextViewByMRU(inc);
        }

        if (result) {
            var file = result.file,
                paneId = result.paneId;

            MainViewManager.beginTraversal();
            CommandManager.execute(Commands.FILE_OPEN, {fullPath: file.fullPath,
                                                        paneId: paneId });

            // Listen for ending of Ctrl+Tab sequence
            if (!_addedNavKeyHandler) {
                _addedNavKeyHandler = true;
                $(window.document.body).keyup(detectDocumentNavEnd);
            }
        }
    }

    /** Next Doc command handler (MRU order) **/
    function handleGoNextDoc() {
        goNextPrevDoc(+1);
    }

    /** Previous Doc command handler (MRU order) **/
    function handleGoPrevDoc() {
        goNextPrevDoc(-1);
    }

    /** Next Doc command handler (list order) **/
    function handleGoNextDocListOrder() {
        goNextPrevDoc(+1, true);
    }

    /** Previous Doc command handler (list order) **/
    function handleGoPrevDocListOrder() {
        goNextPrevDoc(-1, true);
    }

    /** Show in File Tree command handler **/
    function handleShowInTree() {
        ProjectManager.showInTree(MainViewManager.getCurrentlyViewedFile(MainViewManager.ACTIVE_PANE));
    }

    /** Delete file command handler  **/
    function handleFileDelete() {
        var entry = ProjectManager.getSelectedItem();
        Dialogs.showModalDialog(
            DefaultDialogs.DIALOG_ID_EXT_DELETED,
            Strings.CONFIRM_DELETE_TITLE,
            StringUtils.format(
                entry.isFile ? Strings.CONFIRM_FILE_DELETE : Strings.CONFIRM_FOLDER_DELETE,
                StringUtils.breakableUrl(entry.name)
            ),
            [
                {
                    className : Dialogs.DIALOG_BTN_CLASS_NORMAL,
                    id        : Dialogs.DIALOG_BTN_CANCEL,
                    text      : Strings.CANCEL
                },
                {
                    className : Dialogs.DIALOG_BTN_CLASS_PRIMARY,
                    id        : Dialogs.DIALOG_BTN_OK,
                    text      : Strings.DELETE
                }
            ]
        )
            .done(function (id) {
                if (id === Dialogs.DIALOG_BTN_OK) {
                    ProjectManager.deleteItem(entry);
                }
            });
    }

    /** Show the selected sidebar (tree or workingset) item in Finder/Explorer */
    function handleShowInOS() {
        var entry = ProjectManager.getSelectedItem();
        if (entry) {
            brackets.app.showOSFolder(entry.fullPath, function (err) {
                if (err) {
                    console.error("Error showing '" + entry.fullPath + "' in OS folder:", err);
                }
            });
        }
    }

    /**
     * Disables Brackets' cache via the remote debugging protocol.
     * @return {$.Promise} A jQuery promise that will be resolved when the cache is disabled and be rejected in any other case
     */
    function _disableCache() {
        var result = new $.Deferred();

        if (brackets.inBrowser) {
            result.resolve();
        } else {
            var port = brackets.app.getRemoteDebuggingPort ? brackets.app.getRemoteDebuggingPort() : 9234;
            Inspector.getDebuggableWindows("127.0.0.1", port)
                .fail(result.reject)
                .done(function (response) {
                    var page = response[0];
                    if (!page || !page.webSocketDebuggerUrl) {
                        result.reject();
                        return;
                    }
                    var _socket = new WebSocket(page.webSocketDebuggerUrl);
                    // Disable the cache
                    _socket.onopen = function _onConnect() {
                        _socket.send(JSON.stringify({ id: 1, method: "Network.setCacheDisabled", params: { "cacheDisabled": true } }));
                    };
                    // The first message will be the confirmation => disconnected to allow remote debugging of Brackets
                    _socket.onmessage = function _onMessage(e) {
                        _socket.close();
                        result.resolve();
                    };
                    // In case of an error
                    _socket.onerror = result.reject;
                });
        }

        return result.promise();
    }

    /**
    * Does a full reload of the browser window
    * @param {string} href The url to reload into the window
    */
    function browserReload(href) {
        if (_isReloading) {
            return;
        }

        _isReloading = true;

        return CommandManager.execute(Commands.FILE_CLOSE_ALL, { promptOnly: true }).done(function () {
            // Give everyone a chance to save their state - but don't let any problems block
            // us from quitting
            try {
                ProjectManager.trigger("beforeAppClose");
            } catch (ex) {
                console.error(ex);
            }

            // Disable the cache to make reloads work
            _disableCache().always(function () {
                // Remove all menus to assure every part of Brackets is reloaded
                _.forEach(Menus.getAllMenus(), function (value, key) {
                    Menus.removeMenu(key);
                });

                // If there's a fragment in both URLs, setting location.href won't actually reload
                var fragment = href.indexOf("#");
                if (fragment !== -1) {
                    href = href.substr(0, fragment);
                }

                electron.remote.require("./index").restart(href);
            });
        }).fail(function () {
            _isReloading = false;
        });
    }

    /**
     * Restarts brackets Handler
     * @param {boolean=} loadWithoutExtensions - true to restart without extensions,
     *                                           otherwise extensions are loadeed as it is durning a typical boot
     */
    function handleReload(loadWithoutExtensions) {
        var href    = window.location.href,
            params  = new UrlParams();

        // Make sure the Reload Without User Extensions parameter is removed
        params.parse();

        if (loadWithoutExtensions) {
            if (!params.get("reloadWithoutUserExts")) {
                params.put("reloadWithoutUserExts", true);
            }
        } else {
            if (params.get("reloadWithoutUserExts")) {
                params.remove("reloadWithoutUserExts");
            }
        }

        if (href.indexOf("?") !== -1) {
            href = href.substring(0, href.indexOf("?"));
        }

        if (!params.isEmpty()) {
            href += "?" + params.toString();
        }

        // Give Mac native menus extra time to update shortcut highlighting.
        // Prevents the menu highlighting from getting messed up after reload.
        window.setTimeout(function () {
            browserReload(href);
        }, 100);
    }

    /** Reload Without Extensions commnad handler **/
    var handleReloadWithoutExts = _.partial(handleReload, true);

    /** Do some initialization when the DOM is ready **/
    AppInit.htmlReady(function () {
        // If in Reload Without User Extensions mode, update UI and log console message
        var params      = new UrlParams(),
            $icon       = $("#toolbar-extension-manager"),
            $indicator  = $("<div>" + Strings.STATUSBAR_USER_EXTENSIONS_DISABLED + "</div>");

        params.parse();

        if (params.get("reloadWithoutUserExts") === "true") {
            CommandManager.get(Commands.FILE_EXTENSION_MANAGER).setEnabled(false);
            $icon.css({display: "none"});
            StatusBar.addIndicator("status-user-exts", $indicator, true);
            console.log("Brackets reloaded with extensions disabled");
        }

        // Init DOM elements
        _$titleContainerToolbar = $("#titlebar");
        _$titleWrapper = $(".title-wrapper", _$titleContainerToolbar);
        _$title = $(".title", _$titleWrapper);
        _$dirtydot = $(".dirty-dot", _$titleWrapper);
    });

    // Exported for unit testing only
    exports._parseDecoratedPath = _parseDecoratedPath;

    // Set some command strings
    var quitString  = Strings.CMD_QUIT,
        showInOS    = Strings.CMD_SHOW_IN_OS;
    if (brackets.platform === "win") {
        quitString  = Strings.CMD_EXIT;
        showInOS    = Strings.CMD_SHOW_IN_EXPLORER;
    } else if (brackets.platform === "mac") {
        showInOS    = Strings.CMD_SHOW_IN_FINDER;
    }

    // Define public API
    exports.showFileOpenError = showFileOpenError;

    // Deprecated commands
    CommandManager.register(Strings.CMD_ADD_TO_WORKING_SET,          Commands.FILE_ADD_TO_WORKING_SET,        handleFileAddToWorkingSet);
    CommandManager.register(Strings.CMD_FILE_OPEN,                   Commands.FILE_OPEN,                      handleDocumentOpen);

    // New commands
    CommandManager.register(Strings.CMD_ADD_TO_WORKING_SET,          Commands.CMD_ADD_TO_WORKINGSET_AND_OPEN, handleFileAddToWorkingSetAndOpen);
    CommandManager.register(Strings.CMD_FILE_OPEN,                   Commands.CMD_OPEN,                       handleFileOpen);

    // File Commands
    CommandManager.register(Strings.CMD_FILE_NEW_UNTITLED,           Commands.FILE_NEW_UNTITLED,              handleFileNew);
    CommandManager.register(Strings.CMD_FILE_NEW,                    Commands.FILE_NEW,                       handleFileNewInProject);
    CommandManager.register(Strings.CMD_FILE_NEW_FOLDER,             Commands.FILE_NEW_FOLDER,                handleNewFolderInProject);
    CommandManager.register(Strings.CMD_FILE_SAVE,                   Commands.FILE_SAVE,                      handleFileSave);
    CommandManager.register(Strings.CMD_FILE_SAVE_ALL,               Commands.FILE_SAVE_ALL,                  handleFileSaveAll);
    CommandManager.register(Strings.CMD_FILE_SAVE_AS,                Commands.FILE_SAVE_AS,                   handleFileSaveAs);
    CommandManager.register(Strings.CMD_FILE_RENAME,                 Commands.FILE_RENAME,                    handleFileRename);
    CommandManager.register(Strings.CMD_FILE_DELETE,                 Commands.FILE_DELETE,                    handleFileDelete);

    // Close Commands
    CommandManager.register(Strings.CMD_FILE_CLOSE,                  Commands.FILE_CLOSE,                     handleFileClose);
    CommandManager.register(Strings.CMD_FILE_CLOSE_ALL,              Commands.FILE_CLOSE_ALL,                 handleFileCloseAll);
    CommandManager.register(Strings.CMD_FILE_CLOSE_LIST,             Commands.FILE_CLOSE_LIST,                handleFileCloseList);

    // Traversal
    CommandManager.register(Strings.CMD_NEXT_DOC,                    Commands.NAVIGATE_NEXT_DOC,              handleGoNextDoc);
    CommandManager.register(Strings.CMD_PREV_DOC,                    Commands.NAVIGATE_PREV_DOC,              handleGoPrevDoc);

    CommandManager.register(Strings.CMD_NEXT_DOC_LIST_ORDER,         Commands.NAVIGATE_NEXT_DOC_LIST_ORDER,   handleGoNextDocListOrder);
    CommandManager.register(Strings.CMD_PREV_DOC_LIST_ORDER,         Commands.NAVIGATE_PREV_DOC_LIST_ORDER,   handleGoPrevDocListOrder);

    // Special Commands
    CommandManager.register(showInOS,                                Commands.NAVIGATE_SHOW_IN_OS,            handleShowInOS);
    CommandManager.register(quitString,                              Commands.FILE_QUIT,                      handleFileQuit);
    CommandManager.register(Strings.CMD_SHOW_IN_TREE,                Commands.NAVIGATE_SHOW_IN_FILE_TREE,     handleShowInTree);

    // These commands have no UI representation and are only used internally
    CommandManager.registerInternal(Commands.APP_ABORT_QUIT,            handleAbortQuit);
    CommandManager.registerInternal(Commands.APP_BEFORE_MENUPOPUP,      handleBeforeMenuPopup);
    CommandManager.registerInternal(Commands.FILE_CLOSE_WINDOW,         handleFileCloseWindow);
    CommandManager.registerInternal(Commands.APP_RELOAD,                handleReload);
    CommandManager.registerInternal(Commands.APP_RELOAD_WITHOUT_EXTS,   handleReloadWithoutExts);

    // Listen for changes that require updating the editor titlebar
    ProjectManager.on("projectOpen", _updateTitle);
    DocumentManager.on("dirtyFlagChange", handleDirtyChange);
    DocumentManager.on("fileNameChange", handleCurrentFileChange);
    MainViewManager.on("currentFileChange", handleCurrentFileChange);

    // Reset the untitled document counter before changing projects
    ProjectManager.on("beforeProjectClose", function () { _nextUntitledIndexToUse = 1; });
});<|MERGE_RESOLUTION|>--- conflicted
+++ resolved
@@ -21,13 +21,7 @@
  *
  */
 
-<<<<<<< HEAD
-
-/*jslint vars: true, plusplus: true, devel: true, nomen: true, indent: 4, maxerr: 50, regexp: true */
 /*global define, $, brackets, electron, window, WebSocket */
-=======
-/*jslint regexp: true */
->>>>>>> 5141df27
 
 define(function (require, exports, module) {
     "use strict";
