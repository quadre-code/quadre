--- conflicted
+++ resolved
@@ -992,12 +992,8 @@
         var project_cmenu = registerContextMenu(ContextMenuIds.PROJECT_MENU);
         project_cmenu.addMenuItem(Commands.FILE_NEW);
         project_cmenu.addMenuItem(Commands.FILE_NEW_FOLDER);
-<<<<<<< HEAD
-        project_cmenu.addMenuItem(Commands.FILE_RENAME);
+        project_cmenu.addMenuItem(Commands.FILE_RENAME, "F2");
         project_cmenu.addMenuItem(Commands.EDIT_FIND_IN_SUBTREE);
-=======
-        project_cmenu.addMenuItem(Commands.FILE_RENAME, "F2");
->>>>>>> f419f460
 
         var working_set_cmenu = registerContextMenu(ContextMenuIds.WORKING_SET_MENU);
         working_set_cmenu.addMenuItem(Commands.FILE_CLOSE);
