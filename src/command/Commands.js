/*
 * Copyright (c) 2012 - present Adobe Systems Incorporated. All rights reserved.
 *
 * Permission is hereby granted, free of charge, to any person obtaining a
 * copy of this software and associated documentation files (the "Software"),
 * to deal in the Software without restriction, including without limitation
 * the rights to use, copy, modify, merge, publish, distribute, sublicense,
 * and/or sell copies of the Software, and to permit persons to whom the
 * Software is furnished to do so, subject to the following conditions:
 *
 * The above copyright notice and this permission notice shall be included in
 * all copies or substantial portions of the Software.
 *
 * THE SOFTWARE IS PROVIDED "AS IS", WITHOUT WARRANTY OF ANY KIND, EXPRESS OR
 * IMPLIED, INCLUDING BUT NOT LIMITED TO THE WARRANTIES OF MERCHANTABILITY,
 * FITNESS FOR A PARTICULAR PURPOSE AND NONINFRINGEMENT. IN NO EVENT SHALL THE
 * AUTHORS OR COPYRIGHT HOLDERS BE LIABLE FOR ANY CLAIM, DAMAGES OR OTHER
 * LIABILITY, WHETHER IN AN ACTION OF CONTRACT, TORT OR OTHERWISE, ARISING
 * FROM, OUT OF OR IN CONNECTION WITH THE SOFTWARE OR THE USE OR OTHER
 * DEALINGS IN THE SOFTWARE.
 *
 */

define(function (require, exports, module) {
    "use strict";

    var DeprecationWarning = require("utils/DeprecationWarning");

    /**
     * List of constants for global command IDs.
     */

<<<<<<< HEAD
    // APPMENU
    exports.APPMENU_HIDE                = "appmenu.hide";
    exports.APPMENU_HIDE_OTHERS         = "appmenu.hideOthers";
    exports.APPMENU_SHOW_ALL            = "appmenu.showAll";

=======
>>>>>>> 5141df27
    // FILE
    exports.FILE_NEW_UNTITLED           = "file.newDoc";                // DocumentCommandHandlers.js   handleFileNew()
    exports.FILE_NEW                    = "file.newFile";               // DocumentCommandHandlers.js   handleFileNewInProject()
    exports.FILE_NEW_FOLDER             = "file.newFolder";             // DocumentCommandHandlers.js   handleNewFolderInProject()
    exports.FILE_OPEN                   = "file.open";                  // DocumentCommandHandlers.js   handleDocumentOpen()
    exports.FILE_OPEN_FOLDER            = "file.openFolder";            // ProjectManager.js            openProject()
    exports.FILE_SAVE                   = "file.save";                  // DocumentCommandHandlers.js   handleFileSave()
    exports.FILE_SAVE_ALL               = "file.saveAll";               // DocumentCommandHandlers.js   handleFileSaveAll()
    exports.FILE_SAVE_AS                = "file.saveAs";                // DocumentCommandHandlers.js   handleFileSaveAs()
    exports.FILE_CLOSE                  = "file.close";                 // DocumentCommandHandlers.js   handleFileClose()
    exports.FILE_CLOSE_ALL              = "file.close_all";             // DocumentCommandHandlers.js   handleFileCloseAll()
    exports.FILE_CLOSE_LIST             = "file.close_list";            // DocumentCommandHandlers.js   handleFileCloseList()
    exports.FILE_OPEN_DROPPED_FILES     = "file.openDroppedFiles";      // DragAndDrop.js               openDroppedFiles()
    exports.FILE_LIVE_FILE_PREVIEW      = "file.liveFilePreview";       // LiveDevelopment/main.js      _handleGoLiveCommand()
    exports.TOGGLE_LIVE_PREVIEW_MB_MODE = "file.toggleLivePreviewMB";   // LiveDevelopment/main.js      _toggleLivePreviewMultiBrowser()
    exports.CMD_RELOAD_LIVE_PREVIEW     = "file.reloadLivePreview";     // LiveDevelopment/main.js      _handleReloadLivePreviewCommand()
    exports.FILE_LIVE_HIGHLIGHT         = "file.previewHighlight";      // LiveDevelopment/main.js      _handlePreviewHighlightCommand()
    exports.FILE_PROJECT_SETTINGS       = "file.projectSettings";       // ProjectManager.js            _projectSettings()
    exports.FILE_RENAME                 = "file.rename";                // DocumentCommandHandlers.js   handleFileRename()
    exports.FILE_DELETE                 = "file.delete";                // DocumentCommandHandlers.js   handleFileDelete()
    exports.FILE_EXTENSION_MANAGER      = "file.extensionManager";      // ExtensionManagerDialog.js    _showDialog()
    exports.FILE_REFRESH                = "file.refresh";               // ProjectManager.js            refreshFileTree()
    exports.FILE_OPEN_PREFERENCES       = "file.openPreferences";       // PreferencesManager.js        _handleOpenPreferences()
    exports.FILE_OPEN_KEYMAP            = "file.openKeyMap";            // KeyBindingManager.js         _openUserKeyMap()

    // File shell callbacks - string must MATCH string in native code (appshell/command_callbacks.h)
    exports.FILE_CLOSE_WINDOW           = "file.close_window";          // DocumentCommandHandlers.js   handleFileCloseWindow()
    exports.FILE_QUIT                   = "file.quit";                  // DocumentCommandHandlers.js   handleFileQuit()

    // EDIT
    // File shell callbacks - string must MATCH string in native code (appshell/command_callbacks.h)
    exports.EDIT_UNDO                   = "edit.undo";                  // EditorCommandHandlers.js     handleUndo()
    exports.EDIT_REDO                   = "edit.redo";                  // EditorCommandHandlers.js     handleRedo()
    exports.EDIT_CUT                    = "edit.cut";                   // EditorCommandHandlers.js     ignoreCommand()
    exports.EDIT_COPY                   = "edit.copy";                  // EditorCommandHandlers.js     ignoreCommand()
    exports.EDIT_PASTE                  = "edit.paste";                 // EditorCommandHandlers.js     ignoreCommand()
    exports.EDIT_SELECT_ALL             = "edit.selectAll";             // EditorCommandHandlers.js     _handleSelectAll()

    exports.EDIT_SELECT_LINE            = "edit.selectLine";            // EditorCommandHandlers.js     selectLine()
    exports.EDIT_SPLIT_SEL_INTO_LINES   = "edit.splitSelIntoLines";     // EditorCommandHandlers.js     splitSelIntoLines()
    exports.EDIT_ADD_CUR_TO_NEXT_LINE   = "edit.addCursorToNextLine";   // EditorCommandHandlers.js     addCursorToNextLine()
    exports.EDIT_ADD_CUR_TO_PREV_LINE   = "edit.addCursorToPrevLine";   // EditorCommandHandlers.js     addCursorToPrevLine()
    exports.EDIT_INDENT                 = "edit.indent";                // EditorCommandHandlers.js     indentText()
    exports.EDIT_UNINDENT               = "edit.unindent";              // EditorCommandHandlers.js     unindentText()
    exports.EDIT_DUPLICATE              = "edit.duplicate";             // EditorCommandHandlers.js     duplicateText()
    exports.EDIT_DELETE_LINES           = "edit.deletelines";           // EditorCommandHandlers.js     deleteCurrentLines()
    exports.EDIT_LINE_COMMENT           = "edit.lineComment";           // EditorCommandHandlers.js     lineComment()
    exports.EDIT_BLOCK_COMMENT          = "edit.blockComment";          // EditorCommandHandlers.js     blockComment()
    exports.EDIT_LINE_UP                = "edit.lineUp";                // EditorCommandHandlers.js     moveLineUp()
    exports.EDIT_LINE_DOWN              = "edit.lineDown";              // EditorCommandHandlers.js     moveLineDown()
    exports.EDIT_OPEN_LINE_ABOVE        = "edit.openLineAbove";         // EditorCommandHandlers.js     openLineAbove()
    exports.EDIT_OPEN_LINE_BELOW        = "edit.openLineBelow";         // EditorCommandHandlers.js     openLineBelow()
    exports.TOGGLE_CLOSE_BRACKETS       = "edit.autoCloseBrackets";     // EditorOptionHandlers.js      _getToggler()
    exports.SHOW_CODE_HINTS             = "edit.showCodeHints";         // CodeHintManager.js           _startNewSession()

    // FIND
    exports.CMD_FIND                    = "cmd.find";                   // FindReplace.js               _launchFind()
    exports.CMD_FIND_IN_FILES           = "cmd.findInFiles";            // FindInFilesUI.js             _showFindBar()
    exports.CMD_FIND_IN_SUBTREE         = "cmd.findInSubtree";          // FindInFilesUI.js             _showFindBarForSubtree()
    exports.CMD_FIND_NEXT               = "cmd.findNext";               // FindReplace.js               _findNext()
    exports.CMD_FIND_PREVIOUS           = "cmd.findPrevious";           // FindReplace.js               _findPrevious()
    exports.CMD_FIND_ALL_AND_SELECT     = "cmd.findAllAndSelect";       // FindReplace.js               _findAllAndSelect()
    exports.CMD_ADD_NEXT_MATCH          = "cmd.addNextMatch";           // FindReplace.js               _expandAndAddNextToSelection()
    exports.CMD_SKIP_CURRENT_MATCH      = "cmd.skipCurrentMatch";       // FindReplace.js               _skipCurrentMatch()
    exports.CMD_REPLACE                 = "cmd.replace";                // FindReplace.js               _replace()
    exports.CMD_REPLACE_IN_FILES        = "cmd.replaceInFiles";         // FindInFilesUI.js             _showReplaceBar()
    exports.CMD_REPLACE_IN_SUBTREE      = "cmd.replaceInSubtree";       // FindInFilesUI.js             _showReplaceBarForSubtree()

    // VIEW
    exports.CMD_THEMES_OPEN_SETTINGS    = "view.themesOpenSetting";     // MenuCommands.js              Settings.open()
    exports.VIEW_HIDE_SIDEBAR           = "view.toggleSidebar";         // SidebarView.js               toggle()
    exports.VIEW_INCREASE_FONT_SIZE     = "view.increaseFontSize";      // ViewCommandHandlers.js       _handleIncreaseFontSize()
    exports.VIEW_DECREASE_FONT_SIZE     = "view.decreaseFontSize";      // ViewCommandHandlers.js       _handleDecreaseFontSize()
    exports.VIEW_RESTORE_FONT_SIZE      = "view.restoreFontSize";       // ViewCommandHandlers.js       _handleRestoreFontSize()
    exports.VIEW_SCROLL_LINE_UP         = "view.scrollLineUp";          // ViewCommandHandlers.js       _handleScrollLineUp()
    exports.VIEW_SCROLL_LINE_DOWN       = "view.scrollLineDown";        // ViewCommandHandlers.js       _handleScrollLineDown()
    exports.VIEW_TOGGLE_INSPECTION      = "view.toggleCodeInspection";  // CodeInspection.js            toggleEnabled()
    exports.TOGGLE_LINE_NUMBERS         = "view.toggleLineNumbers";     // EditorOptionHandlers.js      _getToggler()
    exports.TOGGLE_ACTIVE_LINE          = "view.toggleActiveLine";      // EditorOptionHandlers.js      _getToggler()
    exports.TOGGLE_WORD_WRAP            = "view.toggleWordWrap";        // EditorOptionHandlers.js      _getToggler()

    exports.CMD_OPEN                        = "cmd.open";
    exports.CMD_ADD_TO_WORKINGSET_AND_OPEN  = "cmd.addToWorkingSetAndOpen";          // DocumentCommandHandlers.js   handleOpenDocumentInNewPane()

    // NAVIGATE
    exports.NAVIGATE_NEXT_DOC           = "navigate.nextDoc";           // DocumentCommandHandlers.js   handleGoNextDoc()
    exports.NAVIGATE_PREV_DOC           = "navigate.prevDoc";           // DocumentCommandHandlers.js   handleGoPrevDoc()
    exports.NAVIGATE_NEXT_DOC_LIST_ORDER    = "navigate.nextDocListOrder";           // DocumentCommandHandlers.js   handleGoNextDocListOrder()
    exports.NAVIGATE_PREV_DOC_LIST_ORDER    = "navigate.prevDocListOrder";           // DocumentCommandHandlers.js   handleGoPrevDocListOrder()
    exports.NAVIGATE_SHOW_IN_FILE_TREE  = "navigate.showInFileTree";    // DocumentCommandHandlers.js   handleShowInTree()
    exports.NAVIGATE_SHOW_IN_OS         = "navigate.showInOS";          // DocumentCommandHandlers.js   handleShowInOS()
    exports.NAVIGATE_QUICK_OPEN         = "navigate.quickOpen";         // QuickOpen.js                 doFileSearch()
    exports.NAVIGATE_JUMPTO_DEFINITION  = "navigate.jumptoDefinition";  // EditorManager.js             _doJumpToDef()
    exports.NAVIGATE_GOTO_DEFINITION    = "navigate.gotoDefinition";    // QuickOpen.js                 doDefinitionSearch()
    exports.NAVIGATE_GOTO_LINE          = "navigate.gotoLine";          // QuickOpen.js                 doGotoLine()
    exports.NAVIGATE_GOTO_FIRST_PROBLEM = "navigate.gotoFirstProblem";  // CodeInspection.js            handleGotoFirstProblem()
    exports.TOGGLE_QUICK_EDIT           = "navigate.toggleQuickEdit";   // EditorManager.js             _toggleInlineWidget()
    exports.TOGGLE_QUICK_DOCS           = "navigate.toggleQuickDocs";   // EditorManager.js             _toggleInlineWidget()
    exports.QUICK_EDIT_NEXT_MATCH       = "navigate.nextMatch";         // MultiRangeInlineEditor.js    _nextRange()
    exports.QUICK_EDIT_PREV_MATCH       = "navigate.previousMatch";     // MultiRangeInlineEditor.js    _previousRange()
    exports.CSS_QUICK_EDIT_NEW_RULE     = "navigate.newRule";           // CSSInlineEditor.js           _handleNewRule()

    // HELP
    exports.HELP_CHECK_FOR_UPDATE       = "help.checkForUpdate";        // HelpCommandHandlers.js       _handleCheckForUpdates()
    exports.HELP_HOW_TO_USE_BRACKETS    = "help.howToUseBrackets";      // HelpCommandHandlers.js       _handleLinkMenuItem()
    exports.HELP_SUPPORT                = "help.support";               // HelpCommandHandlers.js       _handleLinkMenuItem()
    exports.HELP_SUGGEST                = "help.suggest";               // HelpCommandHandlers.js       _handleLinkMenuItem()
    exports.HELP_RELEASE_NOTES          = "help.releaseNotes";          // HelpCommandHandlers.js       _handleLinkMenuItem()
    exports.HELP_GET_INVOLVED           = "help.getInvolved";           // HelpCommandHandlers.js       _handleLinkMenuItem()
    exports.HELP_SHOW_EXT_FOLDER        = "help.showExtensionsFolder";  // HelpCommandHandlers.js       _handleShowExtensionsFolder()
    exports.HELP_HOMEPAGE               = "help.homepage";              // HelpCommandHandlers.js       _handleLinkMenuItem()
    exports.HELP_TWITTER                = "help.twitter";               // HelpCommandHandlers.js       _handleLinkMenuItem()

    // Working Set Configuration
    exports.CMD_WORKINGSET_SORT_BY_ADDED  = "cmd.sortWorkingSetByAdded";     // WorkingSetSort.js       _handleSort()
    exports.CMD_WORKINGSET_SORT_BY_NAME   = "cmd.sortWorkingSetByName";      // WorkingSetSort.js       _handleSort()
    exports.CMD_WORKINGSET_SORT_BY_TYPE   = "cmd.sortWorkingSetByType";      // WorkingSetSort.js       _handleSort()
    exports.CMD_WORKING_SORT_TOGGLE_AUTO  = "cmd.sortWorkingSetToggleAuto";  // WorkingSetSort.js       _handleToggleAutoSort()

    // Split View
    exports.CMD_SPLITVIEW_NONE          = "cmd.splitViewNone";          // SidebarView.js               _handleSplitNone()
    exports.CMD_SPLITVIEW_VERTICAL      = "cmd.splitViewVertical";      // SidebarView.js               _handleSplitVertical()
    exports.CMD_SPLITVIEW_HORIZONTAL    = "cmd.splitViewHorizontal";    // SidebarView.js               _handleSplitHorizontal()

    // File shell callbacks - string must MATCH string in native code (appshell/command_callbacks.h)
    exports.HELP_ABOUT                  = "help.about";                 // HelpCommandHandlers.js       _handleAboutDialog()

    // APP
    exports.APP_RELOAD                  = "app.reload";                 // DocumentCommandHandlers.js   handleReload()
    exports.APP_RELOAD_WITHOUT_EXTS     = "app.reload_without_exts";    // DocumentCommandHandlers.js   handleReloadWithoutExts()

    // File shell callbacks - string must MATCH string in native code (appshell/command_callbacks.h)
    exports.APP_ABORT_QUIT              = "app.abort_quit";             // DocumentCommandHandlers.js   handleAbortQuit()
    exports.APP_BEFORE_MENUPOPUP        = "app.before_menupopup";       // DocumentCommandHandlers.js   handleBeforeMenuPopup()

    // ADD_TO_WORKING_SET is deprectated but we need a handler for it because the new command doesn't return the same result as the legacy command
    exports.FILE_ADD_TO_WORKING_SET     = "file.addToWorkingSet";       // Deprecated through DocumentCommandHandlers.js handleFileAddToWorkingSet

    // Show or Hide sidebar
    exports.HIDE_SIDEBAR                = "view.hideSidebar";           // SidebarView.js               hide()
    exports.SHOW_SIDEBAR                = "view.showSidebar";           // SidebarView.js               show()

    // DEPRECATED: Working Set Commands
    DeprecationWarning.deprecateConstant(exports, "SORT_WORKINGSET_BY_ADDED",   "CMD_WORKINGSET_SORT_BY_ADDED");
    DeprecationWarning.deprecateConstant(exports, "SORT_WORKINGSET_BY_NAME",    "CMD_WORKINGSET_SORT_BY_NAME");
    DeprecationWarning.deprecateConstant(exports, "SORT_WORKINGSET_BY_TYPE",    "CMD_WORKINGSET_SORT_BY_TYPE");
    DeprecationWarning.deprecateConstant(exports, "SORT_WORKINGSET_AUTO",       "CMD_WORKING_SORT_TOGGLE_AUTO");
});
<|MERGE_RESOLUTION|>--- conflicted
+++ resolved
@@ -30,14 +30,11 @@
      * List of constants for global command IDs.
      */
 
-<<<<<<< HEAD
     // APPMENU
     exports.APPMENU_HIDE                = "appmenu.hide";
     exports.APPMENU_HIDE_OTHERS         = "appmenu.hideOthers";
     exports.APPMENU_SHOW_ALL            = "appmenu.showAll";
 
-=======
->>>>>>> 5141df27
     // FILE
     exports.FILE_NEW_UNTITLED           = "file.newDoc";                // DocumentCommandHandlers.js   handleFileNew()
     exports.FILE_NEW                    = "file.newFile";               // DocumentCommandHandlers.js   handleFileNewInProject()
