--- conflicted
+++ resolved
@@ -22,11 +22,7 @@
  */
 
 /*jslint vars: true, plusplus: true, devel: true, nomen: true, indent: 4, maxerr: 50, evil:true */
-<<<<<<< HEAD
-/*global window, document:true */
-=======
 /*global window, document */
->>>>>>> 72001b06
 
 /**
  * Check for missing dependencies
