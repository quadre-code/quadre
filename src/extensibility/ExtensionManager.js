/*
 * Copyright (c) 2013 Adobe Systems Incorporated. All rights reserved.
 *
 * Permission is hereby granted, free of charge, to any person obtaining a
 * copy of this software and associated documentation files (the "Software"),
 * to deal in the Software without restriction, including without limitation
 * the rights to use, copy, modify, merge, publish, distribute, sublicense,
 * and/or sell copies of the Software, and to permit persons to whom the
 * Software is furnished to do so, subject to the following conditions:
 *
 * The above copyright notice and this permission notice shall be included in
 * all copies or substantial portions of the Software.
 *
 * THE SOFTWARE IS PROVIDED "AS IS", WITHOUT WARRANTY OF ANY KIND, EXPRESS OR
 * IMPLIED, INCLUDING BUT NOT LIMITED TO THE WARRANTIES OF MERCHANTABILITY,
 * FITNESS FOR A PARTICULAR PURPOSE AND NONINFRINGEMENT. IN NO EVENT SHALL THE
 * AUTHORS OR COPYRIGHT HOLDERS BE LIABLE FOR ANY CLAIM, DAMAGES OR OTHER
 * LIABILITY, WHETHER IN AN ACTION OF CONTRACT, TORT OR OTHERWISE, ARISING
 * FROM, OUT OF OR IN CONNECTION WITH THE SOFTWARE OR THE USE OR OTHER
 * DEALINGS IN THE SOFTWARE.
 *
 */

/*jslint vars: true, plusplus: true, devel: true, nomen: true, regexp: true, indent: 4, maxerr: 50 */
/*global define, window, $, brackets, semver */
/*unittests: ExtensionManager*/

/**
 * The ExtensionManager fetches/caches the extension registry and provides
 * information about the status of installed extensions. ExtensionManager raises the
 * following events:
 * - statusChange - indicates that an extension has been installed/uninstalled or
 *   its status has otherwise changed. Second parameter is the id of the
 *   extension.
 * - registryUpdate - indicates that an existing extension was synchronized
 *   with new data from the registry.
 */
define(function (require, exports, module) {
    "use strict";

    var _                = require("thirdparty/lodash"),
        FileUtils        = require("file/FileUtils"),
        Package          = require("extensibility/Package"),
        Async            = require("utils/Async"),
        ExtensionLoader  = require("utils/ExtensionLoader"),
        ExtensionUtils   = require("utils/ExtensionUtils"),
        FileSystem       = require("filesystem/FileSystem"),
        Strings          = require("strings"),
        StringUtils      = require("utils/StringUtils"),
        ThemeManager     = require("view/ThemeManager");

    // semver.browser is an AMD-compatible module
    var semver = require("extensibility/node/node_modules/semver/semver.browser");

    /**
     * Extension status constants.
     */
    var ENABLED      = "enabled",
        START_FAILED = "startFailed";

    /**
     * Extension location constants.
     */
    var LOCATION_DEFAULT = "default",
        LOCATION_DEV     = "dev",
        LOCATION_USER    = "user",
        LOCATION_UNKNOWN = "unknown";

    /**
     * @private
     * @type {Object.<string, {metadata: Object, path: string, status: string}>}
     * The set of all known extensions, both from the registry and locally installed.
     * The keys are either "name" from package.json (for extensions that have package metadata)
     * or the last segment of local file paths (for installed legacy extensions
     * with no package metadata). The fields of each record are:
     *     registryInfo: object containing the info for this id from the main registry (containing metadata, owner,
     *         and versions). This will be null for legacy extensions.
     *     installInfo: object containing the info for a locally-installed extension:
     *         metadata: the package metadata loaded from the local package.json, or null if it's a legacy extension.
     *             This will be different from registryInfo.metadata if there's a newer version in the registry.
     *         path: the local path to the extension folder on disk
     *         locationType: general type of installation; one of the LOCATION_* constants above
     *         status: the current status, one of the status constants above
     */
    var extensions = {};

    /**
     * Requested changes to the installed extensions.
     */
    var _idsToRemove = [],
        _idsToUpdate = [];

    /**
     * @private
     * Synchronizes the information between the public registry and the installed
     * extensions. Specifically, this makes the `owner` available in each and sets
     * an `updateAvailable` flag.
     *
     * @param {string} id of the extension to synchronize
     */
    function synchronizeEntry(id) {
        var entry = extensions[id];

        // Do nothing if we only have one set of data
        if (!entry || !entry.installInfo || !entry.registryInfo) {
            return;
        }

        entry.installInfo.owner = entry.registryInfo.owner;

        // Assume false
        entry.installInfo.updateAvailable   = false;
        entry.registryInfo.updateAvailable  = false;
        entry.installInfo.updateCompatible  = false;
        entry.registryInfo.updateCompatible = false;

        var currentVersion = entry.installInfo.metadata ? entry.installInfo.metadata.version : null;
        if (currentVersion && semver.lt(currentVersion, entry.registryInfo.metadata.version)) {
            // Note: available update may still be incompatible; we check for this when rendering the Update button in ExtensionManagerView._renderItem()
            entry.registryInfo.updateAvailable  = true;
            entry.installInfo.updateAvailable   = true;
            // Calculate updateCompatible to check if there's an update for current version of Brackets
            var lastCompatibleVersionInfo = _.findLast(entry.registryInfo.versions, function (versionInfo) {
                return semver.satisfies(brackets.metadata.apiVersion, versionInfo.brackets);
            });
            if (lastCompatibleVersionInfo && lastCompatibleVersionInfo.version && semver.lt(currentVersion, lastCompatibleVersionInfo.version)) {
                entry.installInfo.updateCompatible        = true;
                entry.registryInfo.updateCompatible       = true;
                entry.installInfo.lastCompatibleVersion   = lastCompatibleVersionInfo.version;
                entry.registryInfo.lastCompatibleVersion  = lastCompatibleVersionInfo.version;
            }
        }

        $(exports).triggerHandler("registryUpdate", [id]);
    }


    /**
     * @private
     * Verifies if an extension is a theme based on the presence of the field "theme"
     * in the package.json.  If it is a theme, then the theme file is just loaded by the
     * ThemeManager
     *
     * @param {string} id of the theme extension to load
     */
    function loadTheme(id) {
        var extension = extensions[id];
        if (extension.installInfo && extension.installInfo.metadata && extension.installInfo.metadata.theme) {
            ThemeManager.loadPackage(extension.installInfo);
        }
    }


    /**
     * @private
     * Sets our data. For unit testing only.
     */
    function _setExtensions(newExtensions) {
        exports.extensions = extensions = newExtensions;
        Object.keys(extensions).forEach(function (id) {
            synchronizeEntry(id);
        });
    }

    /**
     * @private
     * Clears out our existing data. For unit testing only.
     */
    function _reset() {
        exports.extensions = extensions = {};
        _idsToRemove = [];
        _idsToUpdate = [];
    }

    /**
     * Downloads the registry of Brackets extensions and stores the information in our
     * extension info.
     *
     * @return {$.Promise} a promise that's resolved with the registry JSON data
     * or rejected if the server can't be reached.
     */
    function downloadRegistry() {
        var result = new $.Deferred();
        $.ajax({
            url: brackets.config.extension_registry,
            dataType: "json",
            cache: false
        })
            .done(function (data) {
                Object.keys(data).forEach(function (id) {
                    if (!extensions[id]) {
                        extensions[id] = {};
                    }
                    extensions[id].registryInfo = data[id];
                    synchronizeEntry(id);
                });
                $(exports).triggerHandler("registryDownload");
                result.resolve();
            })
            .fail(function () {
                result.reject();
            });
        return result.promise();
    }


    /**
     * @private
     * When an extension is loaded, fetches the package.json and stores the extension in our map.
     * @param {$.Event} e The event object
     * @param {string} path The local path of the loaded extension's folder.
     */
    function _handleExtensionLoad(e, path) {
        function setData(id, metadata) {
            var locationType,
                userExtensionPath = ExtensionLoader.getUserExtensionPath();
            if (path.indexOf(userExtensionPath) === 0) {
                locationType = LOCATION_USER;
            } else {
                var segments = path.split("/"), parent;
                if (segments.length > 2) {
                    parent = segments[segments.length - 2];
                }
                if (parent === "dev") {
                    locationType = LOCATION_DEV;
                } else if (parent === "default") {
                    locationType = LOCATION_DEFAULT;
                } else {
                    locationType = LOCATION_UNKNOWN;
                }
            }
            if (!extensions[id]) {
                extensions[id] = {};
            }
            extensions[id].installInfo = {
                metadata: metadata,
                path: path,
                locationType: locationType,
                status: (e.type === "loadFailed" ? START_FAILED : ENABLED)
            };
            synchronizeEntry(id);
            loadTheme(id);
            $(exports).triggerHandler("statusChange", [id]);
        }

        ExtensionUtils.loadPackageJson(path)
            .done(function (metadata) {
                setData(metadata.name, metadata);
            })
            .fail(function () {
                // If there's no package.json, this is a legacy extension. It was successfully loaded,
                // but we don't have an official ID or metadata for it, so we just create an id and
                // "title" for it (which is the last segment of its pathname)
                // and record that it's enabled.
                var match = path.match(/\/([^\/]+)$/),
                    name = (match && match[1]) || path,
                    metadata = { name: name, title: name };
                setData(name, metadata);
            });
    }

    /**
     * Determines if the given versions[] entry is compatible with the given Brackets API version, and if not
     * specifies why.
     * @param {Object} extVersion
     * @param {string} apiVersion
     * @return {{isCompatible: boolean, requiresNewer: ?boolean, compatibleVersion: ?string}}
     */
    function getCompatibilityInfoForVersion(extVersion, apiVersion) {
        var requiredVersion = (extVersion.brackets || (extVersion.engines && extVersion.engines.brackets)),
            result = {};
        result.isCompatible = !requiredVersion || semver.satisfies(apiVersion, requiredVersion);
        if (result.isCompatible) {
            result.compatibleVersion = extVersion.version;
        } else {
            // Find out reason for incompatibility
            if (requiredVersion.charAt(0) === '<') {
                result.requiresNewer = false;
            } else if (requiredVersion.charAt(0) === '>') {
                result.requiresNewer = true;
            } else if (requiredVersion.charAt(0) === "~") {
                var compareVersion = requiredVersion.slice(1);
                // Need to add .0s to this style of range in order to compare (since valid version
                // numbers must have major/minor/patch).
                if (compareVersion.match(/^[0-9]+$/)) {
                    compareVersion += ".0.0";
                } else if (compareVersion.match(/^[0-9]+\.[0-9]+$/)) {
                    compareVersion += ".0";
                }
                result.requiresNewer = semver.lt(apiVersion, compareVersion);
            }
        }
        return result;
    }

    /**
     * Finds the newest version of the entry that is compatible with the given Brackets API version, if any.
     * @param {Object} entry The registry entry to check.
     * @param {string} apiVersion The Brackets API version to check against.
     * @return {{isCompatible: boolean, requiresNewer: ?boolean, compatibleVersion: ?string, isLatestVersion: boolean}}
     *      Result contains an "isCompatible" member saying whether it's compatible. If compatible, "compatibleVersion"
     *      specifies the newest version that is compatible and "isLatestVersion" indicates if this is the absolute
     *      latest version of the extension or not. If !isCompatible or !isLatestVersion, "requiresNewer" says whether
     *      the latest version is incompatible due to requiring a newer (vs. older) version of Brackets.
     */
    function getCompatibilityInfo(entry, apiVersion) {
        if (!entry.versions) {
            var fallback = getCompatibilityInfoForVersion(entry.metadata, apiVersion);
            if (fallback.isCompatible) {
                fallback.isLatestVersion = true;
            }
            return fallback;
        }

        var i = entry.versions.length - 1,
            latestInfo = getCompatibilityInfoForVersion(entry.versions[i], apiVersion);

        if (latestInfo.isCompatible) {
            latestInfo.isLatestVersion = true;
            return latestInfo;
        } else {
            // Look at earlier versions (skipping very latest version since we already checked it)
            for (i--; i >= 0; i--) {
                var compatInfo = getCompatibilityInfoForVersion(entry.versions[i], apiVersion);
                if (compatInfo.isCompatible) {
                    compatInfo.isLatestVersion = false;
                    compatInfo.requiresNewer = latestInfo.requiresNewer;
                    return compatInfo;
                }
            }

            // No version is compatible, so just return info for the latest version
            return latestInfo;
        }
    }

    /**
     * Given an extension id and version number, returns the URL for downloading that extension from
     * the repository. Does not guarantee that the extension exists at that URL.
     * @param {string} id The extension's name from the metadata.
     * @param {string} version The version to download.
     * @return {string} The URL to download the extension from.
     */
    function getExtensionURL(id, version) {
        return StringUtils.format(brackets.config.extension_url, id, version);
    }

    /**
     * Removes the installed extension with the given id.
     * @param {string} id The id of the extension to remove.
     * @return {$.Promise} A promise that's resolved when the extension is removed or
     *     rejected with an error if there's a problem with the removal.
     */
    function remove(id) {
        var result = new $.Deferred();
        if (extensions[id] && extensions[id].installInfo) {
            Package.remove(extensions[id].installInfo.path)
                .done(function () {
                    extensions[id].installInfo = null;
                    result.resolve();
                    $(exports).triggerHandler("statusChange", [id]);
                })
                .fail(function (err) {
                    result.reject(err);
                });
        } else {
            result.reject(StringUtils.format(Strings.EXTENSION_NOT_INSTALLED, id));
        }
        return result.promise();
    }

    /**
     * Updates an installed extension with the given package file.
     * @param {string} id of the extension
     * @param {string} packagePath path to the package file
     * @param {boolean=} keepFile Flag to keep extension package file, default=false
     * @return {$.Promise} A promise that's resolved when the extension is updated or
     *     rejected with an error if there's a problem with the update.
     */
    function update(id, packagePath, keepFile) {
        return Package.installUpdate(packagePath, id, keepFile);
    }

    /**
     * Deletes any temporary files left behind by extensions that
     * were marked for update.
     */
    function cleanupUpdates() {
        Object.keys(_idsToUpdate).forEach(function (id) {
            var installResult = _idsToUpdate[id],
                keepFile = installResult.keepFile,
                filename = installResult.localPath;

            if (filename && !keepFile) {
                FileSystem.getFileForPath(filename).unlink();
            }
        });
        _idsToUpdate = {};
    }

    /**
     * Unmarks all extensions marked for removal.
     */
    function unmarkAllForRemoval() {
        _idsToRemove = {};
    }

    /**
     * Marks an extension for later removal, or unmarks an extension previously marked.
     * @param {string} id The id of the extension to mark for removal.
     * @param {boolean} mark Whether to mark or unmark it.
     */
    function markForRemoval(id, mark) {
        if (mark) {
            _idsToRemove[id] = true;
        } else {
            delete _idsToRemove[id];
        }
        $(exports).triggerHandler("statusChange", [id]);
    }

    /**
     * Returns true if an extension is marked for removal.
     * @param {string} id The id of the extension to check.
     * @return {boolean} true if it's been marked for removal, false otherwise.
     */
    function isMarkedForRemoval(id) {
        return !!(_idsToRemove[id]);
    }

    /**
     * Returns true if there are any extensions marked for removal.
     * @return {boolean} true if there are extensions to remove
     */
    function hasExtensionsToRemove() {
        return Object.keys(_idsToRemove).length > 0;
    }

    /**
     * If a downloaded package appears to be an update, mark the extension for update.
     * If an extension was previously marked for removal, marking for update will
     * turn off the removal mark.
     * @param {Object} installationResult info about the install provided by the Package.download function
     */
    function updateFromDownload(installationResult) {
        var installationStatus = installationResult.installationStatus;
        if (installationStatus === Package.InstallationStatuses.ALREADY_INSTALLED ||
                installationStatus === Package.InstallationStatuses.NEEDS_UPDATE ||
                installationStatus === Package.InstallationStatuses.SAME_VERSION ||
                installationStatus === Package.InstallationStatuses.OLDER_VERSION) {
            var id = installationResult.name;
            delete _idsToRemove[id];
            _idsToUpdate[id] = installationResult;
            $(exports).triggerHandler("statusChange", [id]);
        }
    }

    /**
     * Removes the mark for an extension to be updated on restart. Also deletes the
     * downloaded package file.
     * @param {string} id The id of the extension for which the update is being removed
     */
    function removeUpdate(id) {
        var installationResult = _idsToUpdate[id];
        if (!installationResult) {
            return;
        }
        if (installationResult.localPath && !installationResult.keepFile) {
            FileSystem.getFileForPath(installationResult.localPath).unlink();
        }
        delete _idsToUpdate[id];
        $(exports).triggerHandler("statusChange", [id]);
    }

    /**
     * Returns true if an extension is marked for update.
     * @param {string} id The id of the extension to check.
     * @return {boolean} true if it's been marked for update, false otherwise.
     */
    function isMarkedForUpdate(id) {
        return !!(_idsToUpdate[id]);
    }

    /**
     * Returns true if there are any extensions marked for update.
     * @return {boolean} true if there are extensions to update
     */
    function hasExtensionsToUpdate() {
        return Object.keys(_idsToUpdate).length > 0;
    }

    /**
     * Removes extensions previously marked for removal.
     * @return {$.Promise} A promise that's resolved when all extensions are removed, or rejected
     *     if one or more extensions can't be removed. When rejected, the argument will be an
     *     array of error objects, each of which contains an "item" property with the id of the
     *     failed extension and an "error" property with the actual error.
     */
    function removeMarkedExtensions() {
        return Async.doInParallel_aggregateErrors(
            Object.keys(_idsToRemove),
            function (id) {
                return remove(id);
            }
        );
    }

    /**
     * Updates extensions previously marked for update.
     * @return {$.Promise} A promise that's resolved when all extensions are updated, or rejected
     *     if one or more extensions can't be updated. When rejected, the argument will be an
     *     array of error objects, each of which contains an "item" property with the id of the
     *     failed extension and an "error" property with the actual error.
     */
    function updateExtensions() {
        return Async.doInParallel_aggregateErrors(
            Object.keys(_idsToUpdate),
            function (id) {
                var installationResult = _idsToUpdate[id];
                return update(installationResult.name, installationResult.localPath, installationResult.keepFile);
            }
        );
    }

    /**
     * Gets an array of extensions that are currently installed and can be updated to a new version
     * @return {Array.<{id: string, installVersion: string, registryVersion: string}>}
     *     where id = extensionId
     *     installVersion = currently installed version of extension
     *     registryVersion = latest version compatible with current Brackets
     */
    function getAvailableUpdates() {
        var result = [];
        Object.keys(extensions).forEach(function (extensionId) {
            var extensionInfo = extensions[extensionId];
            // skip extensions that are not installed or are not in the registry
            if (!extensionInfo.installInfo || !extensionInfo.registryInfo) {
                return;
            }
            if (extensionInfo.registryInfo.updateCompatible) {
                result.push({
                    id: extensionId,
                    installVersion: extensionInfo.installInfo.metadata.version,
                    registryVersion: extensionInfo.registryInfo.lastCompatibleVersion
                });
            }
        });
        return result;
    }

    /**
     * Takes the array returned from getAvailableUpdates() as an input and removes those entries
     * that are no longer current - when currently installed version of an extension
     * is equal or newer than registryVersion returned by getAvailableUpdates().
     * This function is designed to work without the necessity to download extension registry
     * @param {Array.<{id: string, installVersion: string, registryVersion: string}>} updates
     *     previous output of getAvailableUpdates()
     * @return {Array.<{id: string, installVersion: string, registryVersion: string}>}
     *     filtered input as function description
     */
    function cleanAvailableUpdates(updates) {
        return updates.reduce(function (arr, updateInfo) {
            var extDefinition = extensions[updateInfo.id];
            if (!extDefinition || !extDefinition.installInfo) {
                // extension has been uninstalled in the meantime
                return arr;
            }

            var installedVersion = extDefinition.installInfo.metadata.version;
            if (semver.lt(installedVersion, updateInfo.registryVersion)) {
                arr.push(updateInfo);
            }

            return arr;
        }, []);
    }

    /**
     * Toggles between truncated and full length extension descriptions
     * @param {string} id The id of the extension clicked
     * @param {JQueryElement} $element The DOM element of the extension clicked
     * @param {boolean} showFull true if full length description should be shown, false for shorten version.
     */
    function toggleDescription(id, $element, showFull) {
        var description, linkTitle,
            entry = extensions[id];

        // Toggle between appropriate descriptions and link title,
        // depending on if extension is installed or not
        if (showFull) {
            description = entry.installInfo ? entry.installInfo.metadata.description : entry.registryInfo.metadata.description;
            linkTitle = Strings.VIEW_TRUNCATED_DESCRIPTION;
        } else {
            description = entry.installInfo ? entry.installInfo.metadata.shortdescription : entry.registryInfo.metadata.shortdescription;
            linkTitle = Strings.VIEW_COMPLETE_DESCRIPTION;
        }

        $element.attr("data-toggle-desc", showFull ? "trunc-desc" : "expand-desc")
                .attr("title", linkTitle)
                .prev(".ext-full-description").html(description);
    }

    // Listen to extension load and loadFailed events
    $(ExtensionLoader)
        .on("load", _handleExtensionLoad)
        .on("loadFailed", _handleExtensionLoad);

    // Public exports
    exports.downloadRegistry        = downloadRegistry;
    exports.getCompatibilityInfo    = getCompatibilityInfo;
    exports.getExtensionURL         = getExtensionURL;
    exports.remove                  = remove;
    exports.update                  = update;
    exports.extensions              = extensions;
    exports.cleanupUpdates          = cleanupUpdates;
    exports.markForRemoval          = markForRemoval;
    exports.isMarkedForRemoval      = isMarkedForRemoval;
    exports.unmarkAllForRemoval     = unmarkAllForRemoval;
    exports.hasExtensionsToRemove   = hasExtensionsToRemove;
    exports.updateFromDownload      = updateFromDownload;
    exports.removeUpdate            = removeUpdate;
    exports.isMarkedForUpdate       = isMarkedForUpdate;
    exports.hasExtensionsToUpdate   = hasExtensionsToUpdate;
    exports.removeMarkedExtensions  = removeMarkedExtensions;
    exports.updateExtensions        = updateExtensions;
    exports.getAvailableUpdates     = getAvailableUpdates;
    exports.cleanAvailableUpdates   = cleanAvailableUpdates;
<<<<<<< HEAD
    exports.toggleDescription       = toggleDescription;
    
=======

>>>>>>> 0cf058ea
    exports.ENABLED       = ENABLED;
    exports.START_FAILED  = START_FAILED;

    exports.LOCATION_DEFAULT  = LOCATION_DEFAULT;
    exports.LOCATION_DEV      = LOCATION_DEV;
    exports.LOCATION_USER     = LOCATION_USER;
    exports.LOCATION_UNKNOWN  = LOCATION_UNKNOWN;

    // For unit testing only
    exports._reset          = _reset;
    exports._setExtensions  = _setExtensions;
});<|MERGE_RESOLUTION|>--- conflicted
+++ resolved
@@ -625,12 +625,7 @@
     exports.updateExtensions        = updateExtensions;
     exports.getAvailableUpdates     = getAvailableUpdates;
     exports.cleanAvailableUpdates   = cleanAvailableUpdates;
-<<<<<<< HEAD
     exports.toggleDescription       = toggleDescription;
-    
-=======
-
->>>>>>> 0cf058ea
     exports.ENABLED       = ENABLED;
     exports.START_FAILED  = START_FAILED;
 
