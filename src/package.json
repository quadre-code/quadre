--- conflicted
+++ resolved
@@ -1,11 +1,7 @@
 {
   "name": "brackets-src",
   "dependencies": {
-<<<<<<< HEAD
-    "codemirror": "5.24.0",
-=======
     "codemirror": "5.24.2",
->>>>>>> f0a66d9d
     "less": "2.7.2"
   }
 }