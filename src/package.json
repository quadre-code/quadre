{
  "name": "brackets-src",
  "dependencies": {
<<<<<<< HEAD
    "codemirror": "5.21.0"
=======
    "codemirror": "5.21.0",
    "less": "2.7.2"
>>>>>>> 8d4c8366
  }
}<|MERGE_RESOLUTION|>--- conflicted
+++ resolved
@@ -1,11 +1,7 @@
 {
   "name": "brackets-src",
   "dependencies": {
-<<<<<<< HEAD
-    "codemirror": "5.21.0"
-=======
     "codemirror": "5.21.0",
     "less": "2.7.2"
->>>>>>> 8d4c8366
   }
 }