--- conflicted
+++ resolved
@@ -1085,7 +1085,6 @@
     function forceFinishRename() {
         actionCreator.performRename();
     }
-<<<<<<< HEAD
     
     /**
      * Sets the width of the selection bar in the file tree.
@@ -1107,14 +1106,6 @@
         
         model.setSelectionWidth($projectTreeContainer.width());
         
-=======
-
-
-    // Initialize variables and listeners that depend on the HTML DOM
-    AppInit.htmlReady(function () {
-        $projectTreeContainer = $("#project-files-container");
-
->>>>>>> b9e05706
         $(".main-view").click(function (jqEvent) {
             if (jqEvent.target.className !== "rename-input") {
                 forceFinishRename();
