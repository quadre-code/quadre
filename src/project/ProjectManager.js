--- conflicted
+++ resolved
@@ -302,20 +302,6 @@
         return this.model.startCreating(basedir, newName, isFolder);
     };
 
-<<<<<<< HEAD
-=======
-            // reposition the selection "extension"
-            $projectTreeContainer.triggerHandler("selectionRedraw");
-            
-            // in-lieu of resize events, manually trigger contentChanged for every
-            // FileViewController focus change. This event triggers scroll shadows
-            // on the jstree to update. documentSelectionFocusChange fires when
-            // a new file is added and removed (causing a new selection) from the working set
-            _projectTree.triggerHandler("contentChanged");
-        }
-    }
-    
->>>>>>> ea7199c1
     /**
      * See `ProjectModel.setSortDirectoriesFirst`
      */
@@ -601,6 +587,14 @@
             return;
         }
         FileTreeView.render($projectTreeContainer[0], model._viewModel, projectRoot, actionCreator, forceRender);
+        // reposition the selection "extension"
+        $projectTreeContainer.triggerHandler("selectionRedraw");
+
+        // in-lieu of resize events, manually trigger contentChanged for every
+        // FileViewController focus change. This event triggers scroll shadows
+        // on the jstree to update. documentSelectionFocusChange fires when
+        // a new file is added and removed (causing a new selection) from the working set
+//        _projectTree.triggerHandler("contentChanged");
     };
 
     /**
