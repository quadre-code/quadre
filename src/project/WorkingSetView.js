--- conflicted
+++ resolved
@@ -53,9 +53,8 @@
      * 
      */
     var _views = [];
-    
-    /**
-<<<<<<< HEAD
+
+    /**
      * Icon Providers
      * @see {@link WorkingSetView#addIconProvider()}
      * @private
@@ -68,41 +67,24 @@
      * @private
      */
     var _classProviders = [];
-    
-    /**
-     * Context Menu
-     * @private
-     * @type {Menu}
-     * 
-     */
-    var _workingset_cmenu;
-    
-    /**
-     * Context Menu
-     * @private
-     * @type {Menu}
-     * 
-     */
-    var _workingset_configuration_menu;
-    
-    /**
-=======
->>>>>>> 3c953f03
+        
+
+    /**
      * Constants for event.which values
      * @enum {number}
      */
     var LEFT_BUTTON = 1,
         MIDDLE_BUTTON = 2;
     
-    /**
+    /** 
      * Each list item in the working set stores a references to the related document in the list item's data.  
      *  Use `listItem.data(_FILE_KEY)` to get the document reference
      * @type {string}
      * @private
      */
     var _FILE_KEY = "file";
-    
-    /**
+
+    /** 
      * Updates the appearance of the list element based on the parameters provided.
      * @private
      * @param {!HTMLLIElement} listElement
@@ -114,7 +96,7 @@
         ViewUtils.toggleClass($(listItem), "selected", shouldBeSelected);
     }
 
-    /**
+    /** 
      * Determines if a file is dirty
      * @private
      * @param {!File} file - file to test
@@ -326,30 +308,9 @@
      * @private
      */
     WorkingSetView.prototype._redraw = function () {
-<<<<<<< HEAD
-        var fileList = MainViewManager.getWorkingSet(this.paneId),
-            paneId = MainViewManager.getActivePaneId();
-        
-        if (paneId === this.paneId) {
-            this.$el.addClass("active");
-        } else {
-            this.$el.removeClass("active");
-        }
-        
-        if (!fileList || fileList.length === 0) {
-            this.$openFilesContainer.hide();
-            this.$workingSetListViewHeader.hide();
-        } else {
-            this.$openFilesContainer.show();
-            this.$workingSetListViewHeader.show();
-            this._checkForDuplicatesInWorkingTree();
-        }
-
-        this._updateItemClasses();
-=======
         this._updateViewState();
         this._updateVisibility();
->>>>>>> 3c953f03
+        this._updateItemClasses();
         this._adjustForScrollbars();
         this._fireSelectionChanged();
     };
@@ -565,7 +526,7 @@
         });
     };
     
-    /**
+    /** 
      * Updates the appearance of the list element based on the parameters provided
      * @private
      * @param {!HTMLLIElement} listElement
@@ -606,7 +567,6 @@
         }
     };
     
-<<<<<<< HEAD
     /** 
      * Updates the working set item class list
      * @private
@@ -629,9 +589,6 @@
     };
     
     /** 
-=======
-    /**
->>>>>>> 3c953f03
      * Builds the UI for a new list item and inserts in into the end of the list
      * @private
      * @param {File} file
@@ -683,7 +640,7 @@
         );
     };
     
-    /**
+    /** 
      * Deletes all the list items in the view and rebuilds them from the working set model
      * @private
      */
@@ -702,7 +659,7 @@
         }
     };
 
-    /**
+    /** 
      * Updates the pane view's selection state 
      * @private
      */
@@ -724,7 +681,7 @@
      */
     WorkingSetView.prototype._updateListSelection = function () {
         var file = MainViewManager.getCurrentlyViewedFile(this.paneId);
-        
+            
         this._updateViewState();
         
         
@@ -738,7 +695,7 @@
         this._fireSelectionChanged();
     };
 
-    /**
+    /** 
      * workingSetAdd event handler
      * @private
      * @param {jQuery.Event} e - event object
@@ -769,7 +726,7 @@
         }
     };
 
-    /**
+    /** 
      * workingSetRemove event handler
      * @private 
      * @param {jQuery.Event} e - event object
@@ -787,21 +744,21 @@
          */
         if (paneId === this.paneId) {
             if (!suppressRedraw) {
-                var $listItem = this._findListItemFromFile(file);
-                if ($listItem) {
-                    // Make the next file in the list show the close icon, 
-                    // without having to move the mouse, if there is a next file.
-                    var $nextListItem = $listItem.next();
-                    if ($nextListItem && $nextListItem.length > 0) {
-                        var canClose = ($listItem.find(".can-close").length === 1);
-                        var isDirty = _isOpenAndDirty($nextListItem.data(_FILE_KEY));
-                        this._updateFileStatusIcon($nextListItem, isDirty, canClose);
-                    }
-                    $listItem.remove();
+            var $listItem = this._findListItemFromFile(file);
+            if ($listItem) {
+                // Make the next file in the list show the close icon, 
+                // without having to move the mouse, if there is a next file.
+                var $nextListItem = $listItem.next();
+                if ($nextListItem && $nextListItem.length > 0) {
+                    var canClose = ($listItem.find(".can-close").length === 1);
+                    var isDirty = _isOpenAndDirty($nextListItem.data(_FILE_KEY));
+                    this._updateFileStatusIcon($nextListItem, isDirty, canClose);
                 }
-
-                this._redraw();
-            }
+                $listItem.remove();
+            }
+            
+            this._redraw();
+        }
         } else {
             /*
              * When this event is handled by a pane that is not being updated then 
@@ -813,7 +770,7 @@
         }
     };
 
-    /**
+    /** 
      * workingSetRemoveList event handler
      * @private
      * @param {jQuery.Event} e - event object
@@ -848,7 +805,7 @@
         }
     };
 
-    /**
+    /** 
      * dirtyFlagChange event handler
      * @private
      * @param {jQuery.Event} e - event object
@@ -877,7 +834,7 @@
     };
     
 
-    /**
+    /** 
      * Initializes the WorkingSetView object
      */
     WorkingSetView.prototype.init = function () {
@@ -906,15 +863,15 @@
         
         // Disable horizontal scrolling until WebKit bug #99379 is fixed
         this.$openFilesContainer.css("overflow-x", "hidden");
-        
+
         this.$openFilesContainer.on("contextmenu.workingSetView", function (e) {
             Menus.getContextMenu(Menus.ContextMenuIds.WORKING_SET_CONTEXT_MENU).open(e);
         });
-
+        
         this._redraw();
     };
 
-    /**
+    /** 
      * Destroys the WorkingSetView DOM element and removes all event handlers
      */
     WorkingSetView.prototype.destroy = function () {
@@ -941,7 +898,7 @@
         }
     });
     
-    /**
+    /** 
      * Creates a new WorkingSetView object for the specified pane
      * @param {!jQuery} $container - the WorkingSetView's DOM parent node
      * @param {!string} paneId - the id of the pane the view is being created for
@@ -958,7 +915,7 @@
         }
     }
 
-    /**
+  /** 
      * Refreshes all Pane View List Views
      * @param {boolean=} reconstruct - completely rebuilds the view list
      */
@@ -973,7 +930,6 @@
     }
     
     /** 
-<<<<<<< HEAD
      * adds an icon provider to the view.  
      * Icon providers are called when a working set item is created
      * @param {!function(!{fullPath:string, name:string, isFile:boolean}):?string|jQuery} callback - the function to call for each item
@@ -1000,7 +956,8 @@
         //    all items that have already been created
         refresh(true);
     }
-=======
+    
+    /** 
      * Synchronizes the selection indicator for all views
      */
     function syncSelectionIndicator() {
@@ -1009,15 +966,10 @@
         });
     }
     
->>>>>>> 3c953f03
-    
     // Public API
     exports.createWorkingSetViewForPane   = createWorkingSetViewForPane;
     exports.refresh                       = refresh;
-<<<<<<< HEAD
     exports.addIconProvider               = addIconProvider;
     exports.addClassProvider              = addClassProvider;
-=======
     exports.syncSelectionIndicator        = syncSelectionIndicator;
->>>>>>> 3c953f03
 });