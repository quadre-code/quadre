/*
 * Copyright 2011 Adobe Systems Incorporated. All Rights Reserved.
 */

/*jslint vars: true, plusplus: true, devel: true, browser: true, nomen: true, indent: 4, maxerr: 50 */
/*global define, $ */

/*
* Displays an auto suggest popup list of files to allow the user to quickly navigate to a file and lines
* within a file.
* Uses FileIndexManger to supply the file list.
* 
* TODO (issue 333) - currently jquery smart auto complete is used for the popup list. While it mostly works
* it has several issues, so it should be replace with an alternative. Issues:
* - only accepts an array of strings. A list of objects is preferred to avoid some work arounds to display 
*   both the path and filename.
* - the popup position logic has flaws that require css work-arounds
* - the popup properties cannot be modified once the object is constructed
*/


define(function (require, exports, module) {
    'use strict';
    
    var FileIndexManager    = require("FileIndexManager"),
        JSLint              = require("JSLint"),
        DocumentManager     = require("DocumentManager"),
        CommandManager      = require("CommandManager"),
        EditorManager       = require("EditorManager"),
        Commands            = require("Commands"),
        QuickOpenJSSymbol   = require("QuickOpenJSSymbol"),
        ProjectManager      = require("ProjectManager");
    
    /**
     * FileLocation class
     * @constructor
     * @param {string} fullPath
     * @param {number} line
     */
    function FileLocation(fullPath, line) {
        this.line = line;
    }

    /** @type Array.<QuickOpenPlugin> */
    var plugins = [];

    /** @type {QuickOpenPlugin} */
    var currentPlugin = null;
    var fileList;
    var fileLocation = new FileLocation();

    /**
     * Rembers the current document that was displayed when showDialog() was called
     * The current document is restored if the user presses escape
     * @type {string} fullpath
     */
    var origDocPath;

    /**
     * Rembers the current cursor location that was present when showDialog() was called
     * The cursor position s restored if the user presses escape
     * @type {!{line:number, ch:number}}
     */
    var origCursorPos;

    /**
     * Defines API for new QuickOpen plguins
     * @param {string} plugin name
     * @param {Array.<string>} filetypes array. Example: ["js", "css", "txt"]
     * @param {Function} filter takes a query string and returns an array of strings that match the query
     * @param {Functon} match takes a query string and returns true if this plugin wants to provide results for this query
     * @param {Functon} itemFocus performs an action when a result has focus
     * @param {Functon} itemSelect performs an action when a result is choosen
     * @param {Functon} resultFormatter takes a query string and an item string and returns a <LI> item to insert into the displayed search resuklts
     */
    function QuickOpenPlugin(name, fileTypes, filter, match, itemFocus, itemSelect, resultsFormatter) {
        
        this.name = name;
        this.fileTypes = []; // default: all
        this.filter = filter;
        this.match = match;
        this.itemFocus = itemFocus;
        this.itemSelect = itemSelect;
        this.resultsFormatter = resultsFormatter;
    }
    
    /**
     * Registers new QuickOpenPlugin
     * @param {QuickOpenPlugin} plugin
     */
    function addQuickOpenPlugin(plugin) {
        plugins.push(new QuickOpenPlugin(
            plugin.name,
            plugin.fileTypes,
            plugin.filter,
            plugin.match,
            plugin.itemFocus,
            plugin.itemSelect,
            plugin.resultsFormatter
        ));
    }

    /**
    * QuickNavigateDialog class
    * @constructor
    */
    function QuickNavigateDialog() {
        this.searchField = undefined; // defined when showDialog() is called
        this.closed = false;
        this.result = null; // $.Deferred, assigned by showShowDialog() resolved by _close()
    }

    /**
     * Creates a dialog div floating on top of the current code mirror editor
     */
    QuickNavigateDialog.prototype._createDialogDiv = function (template) {
        var wrap = $("#editorHolder")[0];
        this.dialog = wrap.insertBefore(document.createElement("div"), wrap.firstChild);
        this.dialog.className = "CodeMirror-dialog";
        this.dialog.innerHTML = '<div align="center">' + template + '</div>';
    };

    function _filenameFromPath(path, includeExtension) {
        var end;
        if (includeExtension) {
            end = path.length;
        } else {
            end = path.lastIndexOf(".");
        }
        return path.slice(path.lastIndexOf("/") + 1, end);
    }
    
    /**
     * Closes the search dialog and resolves the promise that showDialog returned
     */
    QuickNavigateDialog.prototype._handleItemSelect = function (selectedItem) {
        if (currentPlugin) {
            currentPlugin.itemSelect(selectedItem);
        } else {
            var query = this.searchField.val();

            // TODO rework this
            if (fileLocation) {
                // extract line number
                var regInfo = query.match(/(!?:)(\d+)/); // colon followed by a digit
                if (regInfo) {
                    fileLocation.line = regInfo[2] - 1;
                }

                // Do navigation
                if (fileLocation.fullPath) {
                    CommandManager.execute(Commands.FILE_ADD_TO_WORKING_SET, {fullPath: fileLocation.fullPath});
                }

                if (fileLocation.line) {
                    var from = {line: fileLocation.line, ch: 0};
                    var to = {line: fileLocation.line, ch: 0};
                    DocumentManager.getCurrentDocument().editor.setSelection(from, to);
                }

                
            }
        }

        this._close();
        EditorManager.focusEditor();
    };

    /**
     * Opens the file specified by selected item if there is no current plugin, otherwise defers handling
     * to the currentPlugin
     */
    QuickNavigateDialog.prototype._handleItemFocus = function (selectedItem) {
        if (currentPlugin) {
            currentPlugin.itemFocus(selectedItem);
        } else {
            var fullPath = $(selectedItem).attr("data-fullpath");
            if (fullPath) {
                fileLocation.fullPath = decodeURIComponent(fullPath);
                CommandManager.execute(Commands.FILE_OPEN, {fullPath: fileLocation.fullPath, focusEditor: false});
            }
        }
    };

    /**
     * Close the dialog when the ENTER (13) or ESC (27) key is pressed
     */
    QuickNavigateDialog.prototype._handleKeyDown = function (e) {
        if (e.keyCode === 13 || e.keyCode === 27) {
            e.stopPropagation();
            e.preventDefault();

            // clear the query on ESC key and restore document and cursor poisition
            if (e.keyCode === 27) {
                fileLocation = undefined;

                // restore document and cursor position
                if (origDocPath) {
                    CommandManager.execute(Commands.FILE_OPEN, {fullPath: origDocPath})
                        .done(function () {
                            DocumentManager.getCurrentDocument().editor.setCursorPos(origCursorPos);
                        });
                }
            } else if (e.keyCode === 13) {
                // Select current item on ENTER key
                this._handleItemSelect();
            }
            
            this._close();
        }

        // Remove current plugin if the query stops matching
        var query = this.searchField.val();
        if (currentPlugin && !currentPlugin.match(query)) {
            currentPlugin = null;
        }

        if ($(".smart_autocomplete_highlight").length === 0) {
            this._handleItemFocus($(".smart_autocomplete_container > li:first-child"));
        }    
    }


    /**
    * Closes the search dialog and resolves the promise that showDialog returned
    */
    QuickNavigateDialog.prototype._close = function (value) {

        if (this.closed) {
            return;
        }
        this.closed = true;

        JSLint.setEnabled(true);

        // for some odd reason I need to remove the dialog like this through the parent
        // If I do it more directly listeners are not removed by the smart auto complete plugin
        this.dialog.parentNode.removeChild(this.dialog);
        $(".smart_autocomplete_container").remove();

        this.result.resolve(fileLocation);
    };
    
    function filterFileList(query) {
        var filteredList = $.map(fileList, function (itemInfo) {
            // match query against filename only (not the full path)
            var path = itemInfo.fullPath;
            var filename = _filenameFromPath(path, true);
            if (filename.toLowerCase().indexOf(query.toLowerCase()) !== -1) {
                return path;
            } else {
                return null;
            }
        }).sort(function (a, b) {
            a = a.toLowerCase();
            b = b.toLowerCase();
            //first,  sort by filename without extension
            var filenameA = _filenameFromPath(a, false);
            var filenameB = _filenameFromPath(b, false);
            if (filenameA < filenameB) {
                return -1;
            } else if (filenameA > filenameB) {
                return 1;
            } else {
                // filename is the same, compare including extension
                filenameA = _filenameFromPath(a, true);
                filenameB = _filenameFromPath(b, true);
                if (filenameA < filenameB) {
                    return -1;
                } else if (filenameA > filenameB) {
                    return 1;
                } else {
                    return 0;
                }
            }
        });

        return filteredList;
    }

    function _handleFilter(query) {
        var i;
        for (i = 0; i < plugins.length; i++) {
            var plugin = plugins[i];
            if (plugin.match(query)) {
                currentPlugin = plugin;
                return plugin.filter(query);
            }
        }

        currentPlugin = null;
        return filterFileList(query);
    }


    function _handleResultsFormatter(item) {
        var query = $('input#quickFileOpenSearch').val();

        if (currentPlugin) {
            return currentPlugin.resultsFormatter(item, query);
        } else {
            // Format filename result
            var filename = _filenameFromPath(item, true);
            var rPath = ProjectManager.makeProjectRelativeIfPossible(item);
            var boldName = filename.replace(new RegExp(query, "gi"), "<strong>$&</strong>");
            return "<li data-fullpath='" + encodeURIComponent(item) + "'>" + boldName +
                "<br><span class='quickOpenPath'>" + rPath + "</span></li>";
        }
    }
        
    /**
    * Shows the search dialog and initializes the auto suggestion list with filenames from the current project
    * @returns {$.Promise} a promise that is resolved with the FileLocation when the dialog closes
    */
    QuickNavigateDialog.prototype.showDialog = function (initialValue) {
        var that = this;
        this.result = new $.Deferred();

        // To improve performance during list selection disable JSLint until a document is choosen or dialog is closed
        JSLint.setEnabled(false);

        var curDoc = DocumentManager.getCurrentDocument();
        origDocPath = curDoc ? curDoc.file.fullPath : null;
        if (curDoc) {
            origCursorPos = curDoc.editor.getCursorPos();
        } else {
            origCursorPos = null;
        }


        // Move file list getting code so all this code isn't wrapped in it 
        FileIndexManager.getFileInfoList("all")
            .done(function (files) {
                fileList = files;
                var dialogHTML = 'Quick Open: <input type="text" autocomplete="off" id="quickFileOpenSearch" style="width: 30em">';
                that._createDialogDiv(dialogHTML);
                that.searchField = $('input#quickFileOpenSearch');
                var closed = false;


                that.searchField.smartAutoComplete({
                    source: files,
                    maxResults: 20,
                    forceSelect: false,
                    typeAhead: false,   // won't work right now because smart auto complete 
                                        // using internal raw results instead of filtered results for matching
                    filter: _handleFilter,
                    resultFormatter: _handleResultsFormatter
                });
        
                that.searchField.bind({
                    itemSelect: function (e, selectedItem) { that._handleItemSelect(selectedItem); },
                    itemFocus: function (e, selectedItem) { that._handleItemFocus(selectedItem); },
                    keydown: function (e) { that._handleKeyDown(e); }
                });
        
                that.searchField.val(initialValue);
                that.searchField.focus();
            });

        return this.result;
    };

    function doFileSearch() {
        var dialog = new QuickNavigateDialog();
        dialog.showDialog();
    }

    function doGotoLine() {
        var dialog = new QuickNavigateDialog();
<<<<<<< HEAD
        dialog.showDialog(":");
=======
        dialog.showDialog()
            .done(function (query) {
                if (query) {
                    if (query.charAt(0) === ":") {
                        var lineNumber = parseInt(query.slice(1, query.length), 10);
                        if (!isNaN(lineNumber)) {
                            var editor = EditorManager.getCurrentFullEditor();
                            editor.setCursorPos(lineNumber - 1, 0);
                        }
                    } else {
                        CommandManager.execute(Commands.FILE_OPEN, {fullPath: query});
                    }
                }
            });
>>>>>>> d1456b1f
    }


    // TODO: should provide a way for QuickOpenJSSymbol to create this function as a plugin
    function doDefinitionSearch() {
        var dialog = new QuickNavigateDialog();
        dialog.showDialog("@");
    }



    // TODO: in future we would dynamally discover quick open plugins and get their plugins
    var jsFuncPlugin = QuickOpenJSSymbol.getPlugin();
    addQuickOpenPlugin(jsFuncPlugin);

    // TODO: allow QuickOpenJS to register it's own commands and keybindings
    CommandManager.register(Commands.FILE_QUICK_NAVIGATE_FILE, doFileSearch);
    CommandManager.register(Commands.FILE_QUICK_NAVIGATE_DEFINITION, doDefinitionSearch);
    CommandManager.register(Commands.FILE_QUICK_NAVIGATE_LINE, doGotoLine);

    exports.addQuickOpenPlugin = addQuickOpenPlugin;
});<|MERGE_RESOLUTION|>--- conflicted
+++ resolved
@@ -25,21 +25,12 @@
     var FileIndexManager    = require("FileIndexManager"),
         JSLint              = require("JSLint"),
         DocumentManager     = require("DocumentManager"),
+        EditorManager       = require("EditorManager"),
         CommandManager      = require("CommandManager"),
-        EditorManager       = require("EditorManager"),
         Commands            = require("Commands"),
         QuickOpenJSSymbol   = require("QuickOpenJSSymbol"),
         ProjectManager      = require("ProjectManager");
     
-    /**
-     * FileLocation class
-     * @constructor
-     * @param {string} fullPath
-     * @param {number} line
-     */
-    function FileLocation(fullPath, line) {
-        this.line = line;
-    }
 
     /** @type Array.<QuickOpenPlugin> */
     var plugins = [];
@@ -47,7 +38,6 @@
     /** @type {QuickOpenPlugin} */
     var currentPlugin = null;
     var fileList;
-    var fileLocation = new FileLocation();
 
     /**
      * Rembers the current document that was displayed when showDialog() was called
@@ -107,7 +97,6 @@
     function QuickNavigateDialog() {
         this.searchField = undefined; // defined when showDialog() is called
         this.closed = false;
-        this.result = null; // $.Deferred, assigned by showShowDialog() resolved by _close()
     }
 
     /**
@@ -129,6 +118,16 @@
         }
         return path.slice(path.lastIndexOf("/") + 1, end);
     }
+
+    function extractLineNumber(query) {
+        var result;
+        var regInfo = query.match(/(!?:)(\d+)/); // colon followed by a digit
+        if (regInfo) {
+            result = regInfo[2] - 1;   
+        }
+
+        return result;
+    }
     
     /**
      * Closes the search dialog and resolves the promise that showDialog returned
@@ -138,27 +137,25 @@
             currentPlugin.itemSelect(selectedItem);
         } else {
             var query = this.searchField.val();
-
-            // TODO rework this
-            if (fileLocation) {
-                // extract line number
-                var regInfo = query.match(/(!?:)(\d+)/); // colon followed by a digit
-                if (regInfo) {
-                    fileLocation.line = regInfo[2] - 1;
-                }
-
-                // Do navigation
-                if (fileLocation.fullPath) {
-                    CommandManager.execute(Commands.FILE_ADD_TO_WORKING_SET, {fullPath: fileLocation.fullPath});
-                }
-
-                if (fileLocation.line) {
-                    var from = {line: fileLocation.line, ch: 0};
-                    var to = {line: fileLocation.line, ch: 0};
-                    DocumentManager.getCurrentDocument().editor.setSelection(from, to);
-                }
-
-                
+            var fullPath = $(selectedItem).attr("data-fullpath");
+
+            // extract line number
+            var cursor;
+            var gotoLine = extractLineNumber(query)
+            if (gotoLine) {
+                cursor = {line: gotoLine, ch: 0};      
+            }
+
+            // Do navigation
+            if (fullPath) {
+                CommandManager.execute(Commands.FILE_ADD_TO_WORKING_SET, {fullPath: fullPath})
+                    .done( function() {
+                        if (gotoLine) {
+                            EditorManager.getCurrentFullEditor().setCursorPos(cursor);
+                        }
+                    });
+            } else if (gotoLine) {
+                EditorManager.getCurrentFullEditor().setCursorPos(cursor);
             }
         }
 
@@ -176,8 +173,8 @@
         } else {
             var fullPath = $(selectedItem).attr("data-fullpath");
             if (fullPath) {
-                fileLocation.fullPath = decodeURIComponent(fullPath);
-                CommandManager.execute(Commands.FILE_OPEN, {fullPath: fileLocation.fullPath, focusEditor: false});
+                var fullPath = decodeURIComponent(fullPath);
+                CommandManager.execute(Commands.FILE_OPEN, {fullPath: fullPath, focusEditor: false});
             }
         }
     };
@@ -186,19 +183,20 @@
      * Close the dialog when the ENTER (13) or ESC (27) key is pressed
      */
     QuickNavigateDialog.prototype._handleKeyDown = function (e) {
+        var query = this.searchField.val();
+
         if (e.keyCode === 13 || e.keyCode === 27) {
             e.stopPropagation();
             e.preventDefault();
 
             // clear the query on ESC key and restore document and cursor poisition
             if (e.keyCode === 27) {
-                fileLocation = undefined;
 
                 // restore document and cursor position
                 if (origDocPath) {
                     CommandManager.execute(Commands.FILE_OPEN, {fullPath: origDocPath})
                         .done(function () {
-                            DocumentManager.getCurrentDocument().editor.setCursorPos(origCursorPos);
+                            EditorManager.getCurrentFullEditor().setCursorPos(origCursorPos);
                         });
                 }
             } else if (e.keyCode === 13) {
@@ -209,8 +207,14 @@
             this._close();
         }
 
+        // extract line number
+        var gotoLine = extractLineNumber(query);
+        if (gotoLine) {
+            var cursor = {line: gotoLine, ch: 0};
+            EditorManager.getCurrentFullEditor().setCursorPos(cursor);
+        }
+
         // Remove current plugin if the query stops matching
-        var query = this.searchField.val();
         if (currentPlugin && !currentPlugin.match(query)) {
             currentPlugin = null;
         }
@@ -237,8 +241,6 @@
         // If I do it more directly listeners are not removed by the smart auto complete plugin
         this.dialog.parentNode.removeChild(this.dialog);
         $(".smart_autocomplete_container").remove();
-
-        this.result.resolve(fileLocation);
     };
     
     function filterFileList(query) {
@@ -310,11 +312,9 @@
         
     /**
     * Shows the search dialog and initializes the auto suggestion list with filenames from the current project
-    * @returns {$.Promise} a promise that is resolved with the FileLocation when the dialog closes
     */
     QuickNavigateDialog.prototype.showDialog = function (initialValue) {
         var that = this;
-        this.result = new $.Deferred();
 
         // To improve performance during list selection disable JSLint until a document is choosen or dialog is closed
         JSLint.setEnabled(false);
@@ -322,7 +322,7 @@
         var curDoc = DocumentManager.getCurrentDocument();
         origDocPath = curDoc ? curDoc.file.fullPath : null;
         if (curDoc) {
-            origCursorPos = curDoc.editor.getCursorPos();
+            origCursorPos = EditorManager.getCurrentFullEditor().getCursorPos();
         } else {
             origCursorPos = null;
         }
@@ -357,8 +357,6 @@
                 that.searchField.val(initialValue);
                 that.searchField.focus();
             });
-
-        return this.result;
     };
 
     function doFileSearch() {
@@ -368,24 +366,7 @@
 
     function doGotoLine() {
         var dialog = new QuickNavigateDialog();
-<<<<<<< HEAD
         dialog.showDialog(":");
-=======
-        dialog.showDialog()
-            .done(function (query) {
-                if (query) {
-                    if (query.charAt(0) === ":") {
-                        var lineNumber = parseInt(query.slice(1, query.length), 10);
-                        if (!isNaN(lineNumber)) {
-                            var editor = EditorManager.getCurrentFullEditor();
-                            editor.setCursorPos(lineNumber - 1, 0);
-                        }
-                    } else {
-                        CommandManager.execute(Commands.FILE_OPEN, {fullPath: query});
-                    }
-                }
-            });
->>>>>>> d1456b1f
     }
 
 
