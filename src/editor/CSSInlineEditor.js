/*
 * Copyright 2012 Adobe Systems Incorporated. All Rights Reserved.
 */

/*jslint vars: true, plusplus: true, devel: true, browser: true, nomen: true, indent: 4, maxerr: 50 */
/*global define: false, $: false, CodeMirror: false */

define(function (require, exports, module) {
    'use strict';

    // Load dependent modules
    var DocumentManager     = require("document/DocumentManager"),
        HTMLUtils           = require("language/HTMLUtils"),
        CSSUtils            = require("language/CSSUtils"),
    	EditorManager       = require("editor/EditorManager"),
    	InlineEditor 		= require("editor/InlineEditor");


    /**
     * @constructor
     *
     */
    function CSSInlineEditor(rules) {
        this._rules = rules;
    }
    CSSInlineEditor.prototype = new InlineEditor.InlineEditor();
    CSSInlineEditor.prototype.constructor = CSSInlineEditor;
    CSSInlineEditor.prototype.parentClass = InlineEditor.InlineEditor;
    

    /** @param {!Editor} hostEditor  Outer Editor instance that inline editor will sit within.
     * TY TODO: factor out css specific code from inline editor code
    */
    CSSInlineEditor.prototype.load = function (hostEditor) {
        this.hostEditor = hostEditor;

        // load first rule
        var rule = this._rules[0];
       
        this.createInlineEditorFromText( rule.document, rule.lineStart, rule.lineEnd);

      /* Starter code for rule list navigation. Disabled until it's further along
        var inlineviewNavigator = document.createElement("div");
        
        // create rule list
        var ruleList = $("<ul class='pills pills-vertical pull-right'/>");
        this._rules.forEach(function (rule) {
            ruleList.append("<li><a>" + rule.document.file.name + "</a></li>");
        });
        


        var $inlineviewNavigator = $(inlineviewNavigator);
        $inlineviewNavigator.append(this.content);
        $inlineviewNavigator.append(ruleList);
        
        // wrapper div for inline editor
        this.htmlContent = inlineviewNavigator;*/


<<<<<<< HEAD
        // TY TODO: this probably belongs in InlineEditor, but it needs to assigned after this.editor is valid
        // When text is edited, auto-resize UI and sync changes to a backing full-size editor
        $(this.editor).on("change", function () {
            // Size editor to current contents
            self.sizeInlineEditorToContents();
        });
        
        // TODO (jasonsj): XD
        // TODO TY: review how this works
        this.createInlineEditorDecorations(inlineInfo.editor, rule.document);
        
        InlineEditor.addInlineEditorContent(inlineInfo.content);
=======
>>>>>>> 4c670334
        
        return (new $.Deferred()).resolve();
    };
    
    CSSInlineEditor.prototype.getRules = function () {
    };
    
    CSSInlineEditor.prototype.getSelectedRule = function () {
    };
    
    CSSInlineEditor.prototype.setSelectedRule = function () {
    };
    
    CSSInlineEditor.prototype.nextRule = function () {
    };
    
    CSSInlineEditor.prototype.previousRule = function () {
    };

    exports.CSSInlineEditor = CSSInlineEditor;


    /**
     * Given a position in an HTML editor, returns the relevant selector for the attribute/tag
     * surrounding that position, or "" if none is found.
     * @param {!Editor} editor
     * @private
     */
    function _getSelectorName(editor, pos) {
        var tagInfo = HTMLUtils.getTagInfo(editor, pos),
            selectorName = "";
        
        if (tagInfo.position.tokenType === HTMLUtils.TAG_NAME) {
            // Type selector
            selectorName = tagInfo.tagName;
        } else if (tagInfo.position.tokenType === HTMLUtils.ATTR_NAME ||
                   tagInfo.position.tokenType === HTMLUtils.ATTR_VALUE) {
            if (tagInfo.attr.name === "class") {
                // Class selector. We only look for the class name
                // that includes the insertion point. For example, if
                // the attribute is: 
                //   class="error-dialog modal hide"
                // and the insertion point is inside "modal", we want ".modal"
                var attributeValue = tagInfo.attr.value;
                var startIndex = attributeValue.substr(0, tagInfo.position.offset).lastIndexOf(" ");
                var endIndex = attributeValue.indexOf(" ", tagInfo.position.offset);
                selectorName = "." +
                    attributeValue.substring(
                        startIndex === -1 ? 0 : startIndex + 1,
                        endIndex === -1 ? attributeValue.length : endIndex
                    );
                
                // If the insertion point is surrounded by space, selectorName is "."
                // Check for that here
                if (selectorName === ".") {
                    selectorName = "";
                }
            } else if (tagInfo.attr.name === "id") {
                // ID selector
                selectorName = "#" + tagInfo.attr.value;
            }
        }
        
        return selectorName;
    }

    /**
     * When cursor is on an HTML tag name, class attribute, or id attribute, find associated
     * CSS rules and show (one/all of them) in an inline editor.
     *
     * @param {!Editor} editor
     * @param {!{line:Number, ch:Number}} pos
     * @return {$.Promise} a promise that will be resolved with:
            TY TODO: update return comment to specify inline editor
     *      {{content:DOMElement, height:Number, onAdded:function(inlineId:Number), onClosed:function()}}
     *      or null if we're not going to provide anything.
     */
    function htmlToCSSProvider(hostEditor, pos) {
        // Only provide a CSS editor when cursor is in HTML content
        if (hostEditor._codeMirror.getOption("mode") !== "htmlmixed") {
            return null;
        }
        var htmlmixedState = hostEditor._codeMirror.getTokenAt(pos).state;
        if (htmlmixedState.mode !== "html") {
            return null;
        }
        
        // Only provide CSS editor if the selection is an insertion point
        var sel = hostEditor.getSelection(false);
        if (sel.start.line !== sel.end.line || sel.start.ch !== sel.end.ch) {
            return null;
        }
        
        var selectorName = _getSelectorName(hostEditor, pos);
        if (selectorName === "") {
            return null;
        }

        var result = new $.Deferred();

        CSSUtils.findMatchingRules(selectorName)
            .done(function (rules) {
                if (rules && rules.length > 0) {
                    var cssInlineEditor = new CSSInlineEditor(rules);
                    
                    cssInlineEditor.load(hostEditor).done(function () {
                        result.resolve(cssInlineEditor);
                    }).fail(function () {
                        result.reject();
                    });
                } else {
                    // No matching rules were found.
                    result.reject();
                }
            })
            .fail(function () {
                console.log("Error in findMatchingRules()");
                result.reject();
            });
        
        return result.promise();
    }



    EditorManager.registerInlineEditProvider(htmlToCSSProvider);
    

});<|MERGE_RESOLUTION|>--- conflicted
+++ resolved
@@ -58,21 +58,6 @@
         this.htmlContent = inlineviewNavigator;*/
 
 
-<<<<<<< HEAD
-        // TY TODO: this probably belongs in InlineEditor, but it needs to assigned after this.editor is valid
-        // When text is edited, auto-resize UI and sync changes to a backing full-size editor
-        $(this.editor).on("change", function () {
-            // Size editor to current contents
-            self.sizeInlineEditorToContents();
-        });
-        
-        // TODO (jasonsj): XD
-        // TODO TY: review how this works
-        this.createInlineEditorDecorations(inlineInfo.editor, rule.document);
-        
-        InlineEditor.addInlineEditorContent(inlineInfo.content);
-=======
->>>>>>> 4c670334
         
         return (new $.Deferred()).resolve();
     };
