/*
 * Copyright (c) 2012 Adobe Systems Incorporated. All rights reserved.
 *  
 * Permission is hereby granted, free of charge, to any person obtaining a
 * copy of this software and associated documentation files (the "Software"), 
 * to deal in the Software without restriction, including without limitation 
 * the rights to use, copy, modify, merge, publish, distribute, sublicense, 
 * and/or sell copies of the Software, and to permit persons to whom the 
 * Software is furnished to do so, subject to the following conditions:
 *  
 * The above copyright notice and this permission notice shall be included in
 * all copies or substantial portions of the Software.
 *  
 * THE SOFTWARE IS PROVIDED "AS IS", WITHOUT WARRANTY OF ANY KIND, EXPRESS OR
 * IMPLIED, INCLUDING BUT NOT LIMITED TO THE WARRANTIES OF MERCHANTABILITY, 
 * FITNESS FOR A PARTICULAR PURPOSE AND NONINFRINGEMENT. IN NO EVENT SHALL THE
 * AUTHORS OR COPYRIGHT HOLDERS BE LIABLE FOR ANY CLAIM, DAMAGES OR OTHER 
 * LIABILITY, WHETHER IN AN ACTION OF CONTRACT, TORT OR OTHERWISE, ARISING 
 * FROM, OUT OF OR IN CONNECTION WITH THE SOFTWARE OR THE USE OR OTHER 
 * DEALINGS IN THE SOFTWARE.
 * 
 */


/*jslint vars: true, plusplus: true, devel: true, nomen: true, indent: 4, maxerr: 50 */
/*global define, $, CodeMirror, window, Mustache */

define(function (require, exports, module) {
    "use strict";
    
    // Load dependent modules
    var CSSUtils                = require("language/CSSUtils"),
        DocumentManager         = require("document/DocumentManager"),
        EditorManager           = require("editor/EditorManager"),
        Editor                  = require("editor/Editor").Editor,
        FileIndexManager        = require("project/FileIndexManager"),
        HTMLUtils               = require("language/HTMLUtils"),
        Menus                   = require("command/Menus"),
        MultiRangeInlineEditor  = require("editor/MultiRangeInlineEditor").MultiRangeInlineEditor,
        PopUpManager            = require("widgets/PopUpManager"),
        Strings                 = require("strings");

    var StylesheetsMenuTemplate = require("text!htmlContent/stylesheets-menu.html");

    /**
     * Given a position in an HTML editor, returns the relevant selector for the attribute/tag
     * surrounding that position, or "" if none is found.
     * @param {!Editor} editor
     * @private
     */
    function _getSelectorName(editor, pos) {
        var tagInfo = HTMLUtils.getTagInfo(editor, pos),
            selectorName = "";
        
        if (tagInfo.position.tokenType === HTMLUtils.TAG_NAME || tagInfo.position.tokenType === HTMLUtils.CLOSING_TAG) {
            // Type selector
            selectorName = tagInfo.tagName;
        } else if (tagInfo.position.tokenType === HTMLUtils.ATTR_NAME ||
                   tagInfo.position.tokenType === HTMLUtils.ATTR_VALUE) {
            if (tagInfo.attr.name === "class") {
                // Class selector. We only look for the class name
                // that includes the insertion point. For example, if
                // the attribute is: 
                //   class="error-dialog modal hide"
                // and the insertion point is inside "modal", we want ".modal"
                var attributeValue = tagInfo.attr.value;
                var startIndex = attributeValue.substr(0, tagInfo.position.offset).lastIndexOf(" ");
                var endIndex = attributeValue.indexOf(" ", tagInfo.position.offset);
                selectorName = "." +
                    attributeValue.substring(
                        startIndex === -1 ? 0 : startIndex + 1,
                        endIndex === -1 ? attributeValue.length : endIndex
                    );
                
                // If the insertion point is surrounded by space, selectorName is "."
                // Check for that here
                if (selectorName === ".") {
                    selectorName = "";
                }
            } else if (tagInfo.attr.name === "id") {
                // ID selector
                selectorName = "#" + tagInfo.attr.value;
            }
        }
        
        return selectorName;
    }

    /**
     * @private
     * Create the list of stylesheets in the dropdown menu.
     * @return {string} The html content
     */
    function _renderList(cssFileInfos) {
        var templateVars   = {
                styleSheetList : cssFileInfos
            };

        return Mustache.render(StylesheetsMenuTemplate, templateVars);
    }

    /**
     * @private
     * Add a new rule for the given selector to the given document, then add the rule to the
     * given inline editor.
     * @param {string} selectorName The selector to create a rule for.
     * @param {MultiRangeInlineEditor} inlineEditor The inline editor to display the new rule in.
     * @param {Document} styleDoc The document the rule should be inserted in.
     */
    function _addRule(selectorName, inlineEditor, styleDoc) {
        var newRuleInfo = CSSUtils.addRuleToDocument(styleDoc, selectorName, Editor.getUseTabChar(), Editor.getSpaceUnits());
        inlineEditor.addAndSelectRange(selectorName, styleDoc, newRuleInfo.range.from.line, newRuleInfo.range.to.line);
        inlineEditor.editors[0].setCursorPos(newRuleInfo.pos.line, newRuleInfo.pos.ch);
    }

    /**
     * This function is registered with EditManager as an inline editor provider. It creates a CSSInlineEditor
     * when cursor is on an HTML tag name, class attribute, or id attribute, find associated
     * CSS rules and show (one/all of them) in an inline editor.
     *
     * @param {!Editor} editor
     * @param {!{line:Number, ch:Number}} pos
     * @return {$.Promise} a promise that will be resolved with an InlineWidget
     *      or null if we're not going to provide anything.
     */
    function htmlToCSSProvider(hostEditor, pos) {

        // Only provide a CSS editor when cursor is in HTML content
        if (hostEditor.getLanguageForSelection().getId() !== "html") {
            return null;
        }
        
        // Only provide CSS editor if the selection is within a single line
        var sel = hostEditor.getSelection();
        if (sel.start.line !== sel.end.line) {
            return null;
        }
        
        // Always use the selection start for determining selector name. The pos
        // parameter is usually the selection end.
        var selectorName = _getSelectorName(hostEditor, sel.start);
        if (selectorName === "") {
            return null;
        }

        var result = new $.Deferred(),
            cssInlineEditor,
            cssFileInfos = [],
            $newRuleButton,
            $dropdown,
            $dropdownItem;

        /**
         * @private
         * Close the dropdown.
         */
        function _closeDropdown() {
            // Since we passed "true" for autoRemove to addPopUp(), this will
            // automatically remove the dropdown from the DOM. Also, PopUpManager
            // will call _cleanupDropdown().
            if ($dropdown) {
                PopUpManager.removePopUp($dropdown);
            }
        }
        
        /**
         * @private
         * Remove the various event handlers that close the dropdown. This is called by the
         * PopUpManager when the dropdown is closed.
         */
        function _cleanupDropdown() {
            $("html").off("click", _closeDropdown);
            $dropdown = null;
    
            EditorManager.focusEditor();
        }

        /**
         * Adds the click and mouse enter/leave events to the dropdown
         */
        function _handleListEvents() {
            $dropdown
                .on("click", "a", function () {
                    var $link = $(this),
                        path  = $link.data("path");

                    if (path) {
                        DocumentManager.getDocumentForPath(path).done(function (styleDoc) {
                            _addRule(selectorName, cssInlineEditor, styleDoc);
                        });
                        _closeDropdown();
                    }
                })
                .on("mouseenter", "a", function () {
                    if ($dropdownItem) {
                        $dropdownItem.removeClass("selected");
                    }
                    $dropdownItem = $(this).addClass("selected");
                })
                .on("mouseleave", "a", function () {
                    var $link = $(this).removeClass("selected");
                    
                    if ($link.get(0) === $dropdownItem.get(0)) {
                        $dropdownItem = null;
                    }
                });
        }

        /**
         * @private
         * Show or hide the stylesheets dropdown.
         */
        function _showDropdown() {
            // If the dropdown is already visible, just return (so the root click handler on html
            // will close it).
            if ($dropdown) {
                return;
            }
            
            Menus.closeAll();
            
            $dropdown = $(_renderList(cssFileInfos));
            
            var toggleOffset = $newRuleButton.offset();
            $dropdown
                .css({
                    left: toggleOffset.left,
                    top: toggleOffset.top + $newRuleButton.outerHeight()
                })
                .appendTo($("body"));
            
            PopUpManager.addPopUp($dropdown, _cleanupDropdown, true);
            
            $("html").on("click", _closeDropdown);
    
            _handleListEvents();
        }
    
        /**
         * @private
         * Display list of stylesheets in project, then create a new rule in the given stylesheet and
         * add it to the given inline editor.
         * @param {string} selectorName The selector to create a rule for.
         * @param {MultiRangeInlineEditor} inlineEditor The inline editor to display the new rule in.
         */
        function _handleNewRule(selectorName, inlineEditor) {
            _showDropdown();
        }

        CSSUtils.findMatchingRules(selectorName, hostEditor.document)
            .done(function (rules) {
<<<<<<< HEAD
                if (rules && rules.length > 0) {
                    cssInlineEditor = new MultiRangeInlineEditor(rules);
                    cssInlineEditor.load(hostEditor);

                    var $header = $(".inline-editor-header", cssInlineEditor.$htmlContent);
                    $newRuleButton = $("<button class='stylesheet-button btn btn-mini disabled'/>")
                        .text(Strings.BUTTON_NEW_RULE)
                        .on("click", function (e) {
                            if (!$newRuleButton.hasClass("disabled")) {
                                _handleNewRule(selectorName, cssInlineEditor);
                            }
                            e.stopPropagation();
                        });
                    $header.append($newRuleButton);
                    
                    result.resolve(cssInlineEditor);
                } else {
                    // No matching rules were found.
                    result.reject();
                }

                // Now that dialog has been built, collect list of stylesheets
                FileIndexManager.getFileInfoList("css")
                    .done(function (fileInfos) {
                        cssFileInfos = fileInfos;
                        
                        // "New Rule" button is disabled by default and gets enabled
                        // here if there are any stylesheets in project
                        if (cssFileInfos.length > 0) {
                            $newRuleButton.removeClass("disabled");
                        }
                    });
=======
                var cssInlineEditor = new MultiRangeInlineEditor(rules || []);
                cssInlineEditor.load(hostEditor);

                // TODO:
                // - create css rule for styles
                // - disable when on stylesheets in project
                var $header = $(".inline-editor-header", cssInlineEditor.$htmlContent);
                var $newRuleButton = $("<button class='btn btn-mini' style='margin-left:8px;'/>")
                    .text(Strings.BUTTON_NEW_RULE)
                    .on("click", function () {
                        _handleNewRule(selectorName, cssInlineEditor);
                    });
                $header.append($newRuleButton);
                
                result.resolve(cssInlineEditor);
>>>>>>> b61fa584
            })
            .fail(function () {
                console.log("Error in findMatchingRules()");
                result.reject();
            });
        
        return result.promise();
    }

    EditorManager.registerInlineEditProvider(htmlToCSSProvider);

});<|MERGE_RESOLUTION|>--- conflicted
+++ resolved
@@ -249,27 +249,21 @@
 
         CSSUtils.findMatchingRules(selectorName, hostEditor.document)
             .done(function (rules) {
-<<<<<<< HEAD
-                if (rules && rules.length > 0) {
-                    cssInlineEditor = new MultiRangeInlineEditor(rules);
-                    cssInlineEditor.load(hostEditor);
-
-                    var $header = $(".inline-editor-header", cssInlineEditor.$htmlContent);
-                    $newRuleButton = $("<button class='stylesheet-button btn btn-mini disabled'/>")
-                        .text(Strings.BUTTON_NEW_RULE)
-                        .on("click", function (e) {
-                            if (!$newRuleButton.hasClass("disabled")) {
-                                _handleNewRule(selectorName, cssInlineEditor);
-                            }
-                            e.stopPropagation();
-                        });
-                    $header.append($newRuleButton);
-                    
-                    result.resolve(cssInlineEditor);
-                } else {
-                    // No matching rules were found.
-                    result.reject();
-                }
+                cssInlineEditor = new MultiRangeInlineEditor(rules || []);
+                cssInlineEditor.load(hostEditor);
+
+                var $header = $(".inline-editor-header", cssInlineEditor.$htmlContent);
+                $newRuleButton = $("<button class='stylesheet-button btn btn-mini disabled'/>")
+                    .text(Strings.BUTTON_NEW_RULE)
+                    .on("click", function (e) {
+                        if (!$newRuleButton.hasClass("disabled")) {
+                            _handleNewRule(selectorName, cssInlineEditor);
+                        }
+                        e.stopPropagation();
+                    });
+                $header.append($newRuleButton);
+                
+                result.resolve(cssInlineEditor);
 
                 // Now that dialog has been built, collect list of stylesheets
                 FileIndexManager.getFileInfoList("css")
@@ -282,23 +276,6 @@
                             $newRuleButton.removeClass("disabled");
                         }
                     });
-=======
-                var cssInlineEditor = new MultiRangeInlineEditor(rules || []);
-                cssInlineEditor.load(hostEditor);
-
-                // TODO:
-                // - create css rule for styles
-                // - disable when on stylesheets in project
-                var $header = $(".inline-editor-header", cssInlineEditor.$htmlContent);
-                var $newRuleButton = $("<button class='btn btn-mini' style='margin-left:8px;'/>")
-                    .text(Strings.BUTTON_NEW_RULE)
-                    .on("click", function () {
-                        _handleNewRule(selectorName, cssInlineEditor);
-                    });
-                $header.append($newRuleButton);
-                
-                result.resolve(cssInlineEditor);
->>>>>>> b61fa584
             })
             .fail(function () {
                 console.log("Error in findMatchingRules()");
