--- conflicted
+++ resolved
@@ -98,14 +98,10 @@
         TAB_SIZE            = "tabSize",
         UPPERCASE_COLORS    = "uppercaseColors",
         USE_TAB_CHAR        = "useTabChar",
-<<<<<<< HEAD
         WORD_WRAP           = "wordWrap",
         INDENT_LINE_COMMENT   = "indentLineComment";
     
-=======
-        WORD_WRAP           = "wordWrap";
-
->>>>>>> 72f9b1d6
+
     var cmOptions         = {};
 
     /**
@@ -213,16 +209,12 @@
     PreferencesManager.definePreference(WORD_WRAP,          "boolean", true, {
         description: Strings.DESCRIPTION_WORD_WRAP
     });
-<<<<<<< HEAD
     
     PreferencesManager.definePreference(INDENT_LINE_COMMENT,  "boolean", false, {
         description: Strings.DESCRIPTION_INDENT_LINE_COMMENT
     });
     
     
-=======
-
->>>>>>> 72f9b1d6
     var editorOptions = Object.keys(cmOptions);
 
     /** Editor preferences */
