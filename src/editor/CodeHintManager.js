/*
 * Copyright (c) 2012 Adobe Systems Incorporated. All rights reserved.
 *
 * Permission is hereby granted, free of charge, to any person obtaining a
 * copy of this software and associated documentation files (the "Software"),
 * to deal in the Software without restriction, including without limitation
 * the rights to use, copy, modify, merge, publish, distribute, sublicense,
 * and/or sell copies of the Software, and to permit persons to whom the
 * Software is furnished to do so, subject to the following conditions:
 *
 * The above copyright notice and this permission notice shall be included in
 * all copies or substantial portions of the Software.
 *
 * THE SOFTWARE IS PROVIDED "AS IS", WITHOUT WARRANTY OF ANY KIND, EXPRESS OR
 * IMPLIED, INCLUDING BUT NOT LIMITED TO THE WARRANTIES OF MERCHANTABILITY,
 * FITNESS FOR A PARTICULAR PURPOSE AND NONINFRINGEMENT. IN NO EVENT SHALL THE
 * AUTHORS OR COPYRIGHT HOLDERS BE LIABLE FOR ANY CLAIM, DAMAGES OR OTHER
 * LIABILITY, WHETHER IN AN ACTION OF CONTRACT, TORT OR OTHERWISE, ARISING
 * FROM, OUT OF OR IN CONNECTION WITH THE SOFTWARE OR THE USE OR OTHER
 * DEALINGS IN THE SOFTWARE.
 *
 */

/*
 * CodeHintManager Overview:
 *
 * The CodeHintManager mediates the interaction between the editor and a
 * collection of hint providers. If hints are requested explicitly by the
 * user, then the providers registered for the current language are queried
 * for their ability to provide hints in order of descending priority by
 * way their hasHints methods. Character insertions may also constitute an
 * implicit request for hints; consequently, providers for the current
 * language are also queried on character insertion for both their ability to
 * provide hints and also for the suitability of providing implicit hints
 * in the given editor context.
 *
 * Once a provider responds affirmatively to a request for hints, the
 * manager begins a hinting session with that provider, begins to query
 * that provider for hints by way of its getHints method, and opens the
 * hint list window. The hint list is kept open for the duration of the
 * current session. The manager maintains the session until either:
 *
 *  1. the provider gives a null response to a request for hints;
 *  2. a deferred response to getHints fails to resolve;
 *  3. the user explicitly dismisses the hint list window;
 *  4. the editor is closed or becomes inactive; or
 *  5. the editor undergoes a "complex" change, e.g., a multi-character
 *     insertion, deletion or navigation.
 *
 * Single-character insertions, deletions or navigations may not
 * invalidate the current session; in which case, each such change
 * precipitates a successive call to getHints.
 *
 * If the user selects a hint from the rendered hint list then the
 * provider is responsible for inserting the hint into the editor context
 * for the current session by way of its insertHint method. The provider
 * may use the return value of insertHint to request that an additional
 * explicit hint request be triggered, potentially beginning a new
 * session.
 *
 *
 * CodeHintProvider Overview:
 *
 * A code hint provider should implement the following three functions:
 *
 * CodeHintProvider.hasHints(editor, implicitChar)
 * CodeHintProvider.getHints(implicitChar)
 * CodeHintProvider.insertHint(hint)
 *
 * The behavior of these three functions is described in detail below.
 *
 * # CodeHintProvider.hasHints(editor, implicitChar)
 *
 * The method by which a provider indicates intent to provide hints for a
 * given editor. The manager calls this method both when hints are
 * explicitly requested (via, e.g., Ctrl-Space) and when they may be
 * implicitly requested as a result of character insertion in the editor.
 * If the provider responds negatively then the manager may query other
 * providers for hints. Otherwise, a new hinting session begins with this
 * provider, during which the manager may repeatedly query the provider
 * for hints via the getHints method. Note that no other providers will be
 * queried until the hinting session ends.
 *
 * The implicitChar parameter is used to determine whether the hinting
 * request is explicit or implicit. If the string is null then hints were
 * explicitly requested and the provider should reply based on whether it
 * is possible to return hints for the given editor context. Otherwise,
 * the string contains just the last character inserted into the editor's
 * document and the request for hints is implicit. In this case, the
 * provider should determine whether it is both possible and appropriate
 * to show hints. Because implicit hints can be triggered by every
 * character insertion, hasHints may be called frequently; consequently,
 * the provider should endeavor to return a value as quickly as possible.
 *
 * Because calls to hasHints imply that a hinting session is about to
 * begin, a provider may wish to clean up cached data from previous
 * sessions in this method. Similarly, if the provider returns true, it
 * may wish to prepare to cache data suitable for the current session. In
 * particular, it should keep a reference to the editor object so that it
 * can access the editor in future calls to getHints and insertHints.
 *
 * param {Editor} editor
 * A non-null editor object for the active window.
 *
 * param {string} implicitChar
 * Either null, if the hinting request was explicit, or a single character
 * that represents the last insertion and that indicates an implicit
 * hinting request.
 *
 * return {boolean}
 * Determines whether the current provider is able to provide hints for
 * the given editor context and, in case implicitChar is non- null,
 * whether it is appropriate to do so.
 *
 *
 * # CodeHintProvider.getHints(implicitChar)
 *
 * The method by which a provider provides hints for the editor context
 * associated with the current session. The getHints method is called only
 * if the provider asserted its willingness to provide hints in an earlier
 * call to hasHints. The provider may return null or false, which indicates
 * that the manager should end the current hinting session and close the hint
 * list window; or true, which indicates that the manager should end the
 * current hinting session but immediately attempt to begin a new hinting
 * session by querying registered providers. Otherwise, the provider should
 * return a response object that contains the following properties:
 *
 *  1. hints, a sorted array hints that the provider could later insert
 *     into the editor;
 *  2. match, a string that the manager may use to emphasize substrings of
 *     hints in the hint list; and
 *  3. selectInitial, a boolean that indicates whether or not the the
 *     first hint in the list should be selected by default.
 *  4. handleWideResults, a boolean (or undefined) that indicates whether
 *     to allow result string to stretch width of display.
 *
 * If the array of
 * hints is empty, then the manager will render an empty list, but the
 * hinting session will remain open and the value of the selectInitial
 * property is irrelevant.
 *
 * Alternatively, the provider may return a jQuery.Deferred object
 * that resolves with an object with the structure described above. In
 * this case, the manager will initially render the hint list window with
 * a throbber and will render the actual list once the deferred object
 * resolves to a response object. If a hint list has already been rendered
 * (from an earlier call to getHints), then the old list will continue
 * to be displayed until the new deferred has resolved.
 *
 * Both the manager and the provider can reject the deferred object. The
 * manager will reject the deferred if the editor changes state (e.g., the
 * user types a character) or if the hinting session ends (e.g., the user
 * explicitly closes the hints by pressing escape). The provider can use
 * this event to, e.g., abort an expensive computation. Consequently, the
 * provider may assume that getHints will not be called again until the
 * deferred object from the current call has resolved or been rejected. If
 * the provider rejects the deferred, the manager will end the hinting
 * session.
 *
 * The getHints method may be called by the manager repeatedly during a
 * hinting session. Providers may wish to cache information for efficiency
 * that may be useful throughout these sessions. The same editor context
 * will be used throughout a session, and will only change during the
 * session as a result of single-character insertions, deletions and
 * cursor navigations. The provider may assume that, throughout the
 * lifetime of the session, the getHints method will be called exactly
 * once for each such editor change. Consequently, the provider may also
 * assume that the document will not be changed outside of the editor
 * during a session.
 *
 * param {string} implicitChar
 * Either null, if the request to update the hint list was a result of
 * navigation, or a single character that represents the last insertion.
 *
 * return {jQuery.Deferred|{
 *      hints: Array.<string|jQueryObject>,
 *      match: string,
 *      selectInitial: boolean,
 *      handleWideResults: boolean}}
 *
 * Null if the provider wishes to end the hinting session. Otherwise, a
 * response object, possibly deferred, that provides 1. a sorted array
 * hints that consists either of strings or jQuery objects; 2. a string
 * match, possibly null, that is used by the manager to emphasize
 * matching substrings when rendering the hint list; and 3. a boolean that
 * indicates whether the first result, if one exists, should be selected
 * by default in the hint list window. If match is non-null, then the
 * hints should be strings.
 *
 * If the match is null, the manager will not
 * attempt to emphasize any parts of the hints when rendering the hint
 * list; instead the provider may return strings or jQuery objects for
 * which emphasis is self-contained. For example, the strings may contain
 * substrings that wrapped in bold tags. In this way, the provider can
 * choose to let the manager handle emphasis for the simple and common case
 * of prefix matching, or can provide its own emphasis if it wishes to use
 * a more sophisticated matching algorithm.
 *
 *
 * # CodeHintProvider.insertHint(hint)
 *
 * The method by which a provider inserts a hint into the editor context
 * associated with the current session. The provider may assume that the
 * given hint was returned by the provider in some previous call in the
 * current session to getHints, but not necessarily the most recent call.
 * After the insertion has been performed, the current hinting session is
 * closed. The provider should return a boolean value to indicate whether
 * or not the end of the session should be immediately followed by a new
 * explicit hinting request, which may result in a new hinting session
 * being opened with some provider, but not necessarily the current one.
 *
 * param {string} hint
 * The hint to be inserted into the editor context for the current session.
 *
 * return {boolean}
 * Indicates whether the manager should follow hint insertion with an
 * explicit hint request.
 *
 *
 * # CodeHintProvider.insertHintOnTab
 *
 * type {?boolean} insertHintOnTab
 * Indicates whether the CodeHintManager should request that the provider of
 * the current session insert the currently selected hint on tab key events,
 * or if instead a tab character should be inserted into the editor. If omitted,
 * the fallback behavior is determined by the CodeHintManager. The default
 * behavior is to insert a tab character, but this can be changed with the
 * insertHintOnTab Preference.
 */


/*jslint vars: true, plusplus: true, devel: true, nomen: true, indent: 4, maxerr: 50 */
/*global define, $, brackets */

define(function (require, exports, module) {
    "use strict";
    
    // Load dependent modules
    var Commands            = require("command/Commands"),
        CommandManager      = require("command/CommandManager"),
        EditorManager       = require("editor/EditorManager"),
        Strings             = require("strings"),
        KeyEvent            = require("utils/KeyEvent"),
        CodeHintList        = require("editor/CodeHintList").CodeHintList,
        PreferencesManager  = require("preferences/PreferencesManager");

    var hintProviders   = { "all" : [] },
        lastChar        = null,
        sessionProvider = null,
        sessionEditor   = null,
        hintList        = null,
        deferredHints   = null,
        keyDownEditor   = null;
    
    
    PreferencesManager.definePreference("insertHintOnTab", "boolean", false);
    

    /**
     * Comparator to sort providers from high to low priority
     */
    function _providerSort(a, b) {
        return b.priority - a.priority;
    }
    
    /**
     * The method by which a CodeHintProvider registers its willingness to
     * providing hints for editors in a given language.
     *
     * @param {!CodeHintProvider} provider
     * The hint provider to be registered, described below.
     *
     * @param {!Array.<string>} languageIds
     * The set of language ids for which the provider is capable of
     * providing hints. If the special language id name "all" is included then
     * the provider may be called for any language.
     *
     * @param {?number} priority
     * Used to break ties among hint providers for a particular language.
     * Providers with a higher number will be asked for hints before those
     * with a lower priority value. Defaults to zero.
     */
    function registerHintProvider(providerInfo, languageIds, priority) {
        var providerObj = { provider: providerInfo,
                            priority: priority || 0 };
        
        if (languageIds.indexOf("all") !== -1) {
            // Ignore anything else in languageIds and just register for every language. This includes
            // the special "all" language since its key is in the hintProviders map from the beginning.
            var languageId;
            for (languageId in hintProviders) {
                if (hintProviders.hasOwnProperty(languageId)) {
                    hintProviders[languageId].push(providerObj);
                    hintProviders[languageId].sort(_providerSort);
                }
            }
        } else {
            languageIds.forEach(function (languageId) {
                if (!hintProviders[languageId]) {
                    // Initialize provider list with any existing all-language providers
                    hintProviders[languageId] = Array.prototype.concat(hintProviders.all);
                }
                hintProviders[languageId].push(providerObj);
                hintProviders[languageId].sort(_providerSort);
            });
        }
    }
    
    /**
     * @private
     * Remove a code hint provider
     * @param {!CodeHintProvider} provider Code hint provider to remove
     * @param {(string|Array.<string>)=} targetLanguageId Optional set of
     *     language IDs for languages to remove the provider for. Defaults
     *     to all languages.
     */
    function _removeHintProvider(provider, targetLanguageId) {
        var languageId,
            languages,
            index,
            providers,
            targetLanguageIdArr;
        
        if (Array.isArray(targetLanguageId)) {
            targetLanguageIdArr = targetLanguageId;
        } else if (targetLanguageId) {
            targetLanguageIdArr = [targetLanguageId];
        } else {
            targetLanguageIdArr = Object.keys(hintProviders);
        }
        
        targetLanguageIdArr.forEach(function (languageId) {
            providers = hintProviders[languageId];
            
            for (index = 0; index < providers.length; index++) {
                if (providers[index].provider === provider) {
                    providers.splice(index, 1);
                    break;
                }
            }
        });
    }

    /**
     *  Return the array of hint providers for the given language id.
     *  This gets called (potentially) on every keypress. So, it should be fast.
     *
     * @param {!string} languageId
     * @return {?Array.<{provider: Object, priority: number}>}
     */
    function _getProvidersForLanguageId(languageId) {
        return hintProviders[languageId] || hintProviders.all;
    }
    
    var _beginSession;

    /**
     * End the current hinting session
     */
    function _endSession() {
        if (!hintList) {
            return;
        }
        hintList.close();
        hintList = null;
        keyDownEditor = null;
        sessionProvider = null;
        sessionEditor = null;
        if (deferredHints) {
            deferredHints.reject();
            deferredHints = null;
        }
    }
   
    /**
     * Is there a hinting session active for a given editor?
     *
     * NOTE: the sessionEditor, sessionProvider and hintList objects are
     * only guaranteed to be initialized during an active session.
     *
     * @param {Editor} editor
     * @return boolean
     */
    function _inSession(editor) {
        if (sessionEditor) {
            if (sessionEditor === editor &&
                    (hintList.isOpen() ||
                     (deferredHints && deferredHints.state() === "pending"))) {
                return true;
            } else {
                // the editor has changed
                _endSession();
            }
        }
        return false;
    }

    /**
     * From an active hinting session, get hints from the current provider and
     * render the hint list window.
     *
     * Assumes that it is called when a session is active (i.e. sessionProvider is not null).
     */
    function _updateHintList() {
        if (deferredHints) {
            deferredHints.reject();
            deferredHints = null;
        }
        
        var response = sessionProvider.getHints(lastChar);
        lastChar = null;
        
        if (!response) {
            // the provider wishes to close the session
            _endSession();
        } else {
            // if the response is true, end the session and begin another
            if (response === true) {
                var previousEditor = sessionEditor;
                _endSession();
                _beginSession(previousEditor);
            } else if (response.hasOwnProperty("hints")) { // a synchronous response
                if (hintList.isOpen()) {
                    // the session is open
                    hintList.update(response);
                } else {
                    hintList.open(response);
                }
            } else { // response is a deferred
                deferredHints = response;
                response.done(function (hints) {
                    if (hintList.isOpen()) {
                        // the session is open
                        hintList.update(hints);
                    } else {
                        hintList.open(hints);
                    }
                });
            }
        }
    }
    
    /**
     * Try to begin a new hinting session.
     * @param {Editor} editor
     */
    _beginSession = function (editor) {
        // Find a suitable provider, if any
        var language = editor.getLanguageForSelection(),
            enabledProviders = _getProvidersForLanguageId(language.getId());
        
        enabledProviders.some(function (item, index) {
            if (item.provider.hasHints(editor, lastChar)) {
                sessionProvider = item.provider;
                return true;
            }
        });

        // If a provider is found, initialize the hint list and update it
        if (sessionProvider) {
            var insertHintOnTab;
            if (sessionProvider.insertHintOnTab !== undefined) {
                insertHintOnTab = sessionProvider.insertHintOnTab;
            } else {
                insertHintOnTab = PreferencesManager.get("insertHintOnTab");
            }
            
            sessionEditor = editor;
            
            hintList = new CodeHintList(sessionEditor, insertHintOnTab);
            hintList.onSelect(function (hint) {
                var restart = sessionProvider.insertHint(hint),
                    previousEditor = sessionEditor;
                _endSession();
                if (restart) {
                    _beginSession(previousEditor);
                }
            });
            hintList.onClose(_endSession);

            _updateHintList();
        } else {
            lastChar = null;
        }
    };
    
    /**
     * Explicitly start a new session. If we have an existing session,
     * then close the current one and restart a new one.
     * @param {Editor} editor
     */
    function _startNewSession(editor) {
        if (!editor) {
            editor = EditorManager.getFocusedEditor();
        }
        
        if (editor) {
            lastChar = null;
            if (_inSession(editor)) {
                _endSession();
            }
            // Begin a new explicit session
            _beginSession(editor);
        }
    }
    
    /**
     * Handles keys related to displaying, searching, and navigating the hint list.
     * This gets called before handleChange.
     *
     * TODO: Ideally, we'd get a more semantic event from the editor that told us
     * what changed so that we could do all of this logic without looking at
     * key events. Then, the purposes of handleKeyEvent and handleChange could be
     * combined. Doing this well requires changing CodeMirror.
     *
     * @param {Event} jqEvent
     * @param {Editor} editor
     * @param {KeyboardEvent} event
     */
    function _handleKeydownEvent(jqEvent, editor, event) {
        keyDownEditor = editor;
        if (!(event.ctrlKey || event.altKey || event.metaKey) &&
                (event.keyCode === KeyEvent.DOM_VK_ENTER ||
                 event.keyCode === KeyEvent.DOM_VK_RETURN ||
                 event.keyCode === KeyEvent.DOM_VK_TAB)) {
            lastChar = String.fromCharCode(event.keyCode);
        }
    }
    function _handleKeypressEvent(jqEvent, editor, event) {
        keyDownEditor = editor;

        // Last inserted character, used later by handleChange
        lastChar = String.fromCharCode(event.charCode);

        // Pending Text is used in hintList._keydownHook()
        if (hintList) {
            hintList.addPendingText(lastChar);
        }
    }
    function _handleKeyupEvent(jqEvent, editor, event) {
        keyDownEditor = editor;
        if (_inSession(editor)) {
            if (event.keyCode === KeyEvent.DOM_VK_HOME || event.keyCode === KeyEvent.DOM_VK_END) {
                _endSession();
            } else if (event.keyCode === KeyEvent.DOM_VK_LEFT ||
                       event.keyCode === KeyEvent.DOM_VK_RIGHT ||
                       event.keyCode === KeyEvent.DOM_VK_BACK_SPACE) {
                // Update the list after a simple navigation.
                // We do this in "keyup" because we want the cursor position to be updated before
                // we redraw the list.
                _updateHintList();
            }
        }
    }
    
    /**
     * Start a new implicit hinting session, or update the existing hint list.
     * Called by the editor after handleKeyEvent, which is responsible for setting
     * the lastChar.
     *
     * @param {Event} event
     * @param {Editor} editor
     * @param {{from: Pos, to: Pos, text: Array, origin: string}} changeList
     */
    function _handleChange(event, editor, changeList) {
        if (lastChar && editor === keyDownEditor) {
            keyDownEditor = null;
            if (_inSession(editor)) {
                var charToRetest = lastChar;
                _updateHintList();
                
                // _updateHintList() may end a hinting session and clear lastChar, but a
                // different provider may want to start a new session with the same character.
                // So check whether current provider terminates the current hinting
                // session. If so, then restore lastChar and restart a new session.
                if (!_inSession(editor)) {
                    lastChar = charToRetest;
                    _beginSession(editor);
                }
            } else {
                _beginSession(editor);
            }

            // Pending Text is used in hintList._keydownHook()
<<<<<<< HEAD
            if (hintList && changeList[0] && changeList[0].text.length && changeList[0].text[0].length) {
                hintList.removePendingText(changeList[0].text[0]);
=======
            if (hintList && changeList.text.length && changeList.text[0].length) {
                var expectedLength = editor.getCursorPos().ch - changeList.from.ch,
                    newText = changeList.text[0];
                // We may get extra text in newText since some features like auto 
                // close braces can append some text automatically.
                // See https://github.com/adobe/brackets/issues/6345#issuecomment-32548064
                // as an example of this scenario.
                if (newText.length > expectedLength) {
                    // Strip off the extra text before calling removePendingText.
                    newText = newText.substr(0, expectedLength);
                }
                hintList.removePendingText(newText);
>>>>>>> 93f22d8c
            }
        }
    }
    
    /**
     * Test whether the provider has an exclusion that is still the same as text after the cursor.
     *
     * @param {string} exclusion - Text not to be overwritten when the provider inserts the selected hint.
     * @param {string} textAfterCursor - Text that is immediately after the cursor position.
     * @return {boolean} true if the exclusion is not null and is exactly the same as textAfterCursor,
     * false otherwise.
     */
    function hasValidExclusion(exclusion, textAfterCursor) {
        return (exclusion && exclusion === textAfterCursor);
    }
    
    /**
     *  Test if a hint popup is open.
     *
     * @returns {boolean} - true if the hints are open, false otherwise.
     */
    function isOpen() {
        return (hintList && hintList.isOpen());
    }

    /**
     * Expose CodeHintList for unit testing
     */
    function _getCodeHintList() {
        return hintList;
    }

    function activeEditorChangeHandler(event, current, previous) {
        if (current) {
            $(current).on("editorChange", _handleChange);
            $(current).on("keydown",  _handleKeydownEvent);
            $(current).on("keypress", _handleKeypressEvent);
            $(current).on("keyup",    _handleKeyupEvent);
        }
        
        if (previous) {
            //Removing all old Handlers
            $(previous).off("editorChange", _handleChange);
            $(previous).off("keydown",  _handleKeydownEvent);
            $(previous).off("keypress", _handleKeypressEvent);
            $(previous).off("keyup",    _handleKeyupEvent);
        }
    }
    
    activeEditorChangeHandler(null, EditorManager.getActiveEditor(), null);
    
    $(EditorManager).on("activeEditorChange", activeEditorChangeHandler);
    
    // Dismiss code hints before executing any command since the command
    // may make the current hinting session irrevalent after execution.
    // For example, when the user hits Ctrl+K to open Quick Doc, it is
    // pointless to keep the hint list since the user wants to view the Quick Doc.
    $(CommandManager).on("beforeExecuteCommand", _endSession);

    CommandManager.register(Strings.CMD_SHOW_CODE_HINTS, Commands.SHOW_CODE_HINTS, _startNewSession);

    exports._getCodeHintList        = _getCodeHintList;
    exports._removeHintProvider     = _removeHintProvider;
    
    // Define public API
    exports.isOpen                  = isOpen;
    exports.registerHintProvider    = registerHintProvider;
    exports.hasValidExclusion       = hasValidExclusion;
});<|MERGE_RESOLUTION|>--- conflicted
+++ resolved
@@ -582,13 +582,9 @@
             }
 
             // Pending Text is used in hintList._keydownHook()
-<<<<<<< HEAD
             if (hintList && changeList[0] && changeList[0].text.length && changeList[0].text[0].length) {
-                hintList.removePendingText(changeList[0].text[0]);
-=======
-            if (hintList && changeList.text.length && changeList.text[0].length) {
-                var expectedLength = editor.getCursorPos().ch - changeList.from.ch,
-                    newText = changeList.text[0];
+                var expectedLength = editor.getCursorPos().ch - changeList[0].from.ch,
+                    newText = changeList[0].text[0];
                 // We may get extra text in newText since some features like auto 
                 // close braces can append some text automatically.
                 // See https://github.com/adobe/brackets/issues/6345#issuecomment-32548064
@@ -598,7 +594,6 @@
                     newText = newText.substr(0, expectedLength);
                 }
                 hintList.removePendingText(newText);
->>>>>>> 93f22d8c
             }
         }
     }
