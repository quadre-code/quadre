--- conflicted
+++ resolved
@@ -136,18 +136,13 @@
      * @return {Editor} the newly created editor.
      */
     function _createEditorForDocument(doc, makeMasterEditor, container, range) {
-<<<<<<< HEAD
-        var mode = EditorUtils.getModeFromFileExtension(doc.file.fullPath),
-            editor = new Editor(doc, makeMasterEditor, mode, container, range);
+        var editor = new Editor(doc, makeMasterEditor, container, range);
 
         $(editor).on("focus", function () {
             _notifyActiveEditorChanged(this);
         });
         
         return editor;
-=======
-        return new Editor(doc, makeMasterEditor, container, range);
->>>>>>> 9304d9b3
     }
     
     /**
