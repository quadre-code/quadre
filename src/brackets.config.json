{
    "config"                :
    {
        "app_title"                  : "Brackets-Electron",
        "app_name_about"             : "Brackets-Electron",
        "about_icon"                 : "styles/images/brackets_icon.svg",
        "update_info_url"            : "https://getupdates.brackets.io/getupdates/",
        "how_to_use_url"             : "https://github.com/adobe/brackets/wiki/How-to-Use-Brackets",
        "support_url"                : "https://github.com/adobe/brackets/wiki/Troubleshooting",
        "suggest_feature_url"        : "https://github.com/adobe/brackets/wiki/Suggest-a-Feature",
        "get_involved_url"           : "https://github.com/adobe/brackets/blob/master/CONTRIBUTING.md",
        "glob_help_url"              : "https://github.com/adobe/brackets/wiki/Using-File-Filters",
        "release_notes_url"          : "https://github.com/adobe/brackets/wiki/Release-Notes",
        "homepage_url"               : "http://brackets.io",
        "twitter_url"                : "https://twitter.com/brackets",
        "troubleshoot_url"           : "https://github.com/adobe/brackets/wiki/Troubleshooting#wiki-livedev",
        "twitter_name"               : "@brackets",
        "contributors_url"           : "https://api.github.com/repos/adobe/brackets/contributors?per_page={0}&page={1}",
        "extension_listing_url"      : "",
        "extension_registry"         : "https://s3.amazonaws.com/extend.brackets/registry.json",
        "extension_url"              : "https://s3.amazonaws.com/extend.brackets/{0}/{0}-{1}.zip",
        "linting.enabled_by_default" : true,
<<<<<<< HEAD
        "build_timestamp"            : "",
        "healthDataServerURLs"       : ["https://health.brackets.io/healthDataLog", "https://brackets-electron-data.herokuapp.com/api/health"]
=======
        "build_timestamp"            : ""
>>>>>>> f0a66d9d
    }
}<|MERGE_RESOLUTION|>--- conflicted
+++ resolved
@@ -20,11 +20,6 @@
         "extension_registry"         : "https://s3.amazonaws.com/extend.brackets/registry.json",
         "extension_url"              : "https://s3.amazonaws.com/extend.brackets/{0}/{0}-{1}.zip",
         "linting.enabled_by_default" : true,
-<<<<<<< HEAD
-        "build_timestamp"            : "",
-        "healthDataServerURLs"       : ["https://health.brackets.io/healthDataLog", "https://brackets-electron-data.herokuapp.com/api/health"]
-=======
         "build_timestamp"            : ""
->>>>>>> f0a66d9d
     }
 }