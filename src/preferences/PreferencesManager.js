/*
 * Copyright (c) 2012 Adobe Systems Incorporated. All rights reserved.
 *
 * Permission is hereby granted, free of charge, to any person obtaining a
 * copy of this software and associated documentation files (the "Software"),
 * to deal in the Software without restriction, including without limitation
 * the rights to use, copy, modify, merge, publish, distribute, sublicense,
 * and/or sell copies of the Software, and to permit persons to whom the
 * Software is furnished to do so, subject to the following conditions:
 *
 * The above copyright notice and this permission notice shall be included in
 * all copies or substantial portions of the Software.
 *
 * THE SOFTWARE IS PROVIDED "AS IS", WITHOUT WARRANTY OF ANY KIND, EXPRESS OR
 * IMPLIED, INCLUDING BUT NOT LIMITED TO THE WARRANTIES OF MERCHANTABILITY,
 * FITNESS FOR A PARTICULAR PURPOSE AND NONINFRINGEMENT. IN NO EVENT SHALL THE
 * AUTHORS OR COPYRIGHT HOLDERS BE LIABLE FOR ANY CLAIM, DAMAGES OR OTHER
 * LIABILITY, WHETHER IN AN ACTION OF CONTRACT, TORT OR OTHERWISE, ARISING
 * FROM, OUT OF OR IN CONNECTION WITH THE SOFTWARE OR THE USE OR OTHER
 * DEALINGS IN THE SOFTWARE.
 *
 */


/*global define, $, localStorage, brackets, console */
/*unittests: Preferences Manager */

/**
 * PreferencesManager
 *
 */
define(function (require, exports, module) {
    "use strict";
    
<<<<<<< HEAD
    var OldPreferenceStorage    = require("preferences/PreferenceStorage").PreferenceStorage,
        Async                   = require("utils/Async"),
        Commands                = require("command/Commands"),
        CommandManager          = require("command/CommandManager"),
        DeprecationWarning      = require("utils/DeprecationWarning"),
        FileUtils               = require("file/FileUtils"),
        ExtensionLoader         = require("utils/ExtensionLoader"),
        PreferencesBase         = require("preferences/PreferencesBase"),
        FileSystem              = require("filesystem/FileSystem"),
        Strings                 = require("strings"),
        _                       = require("thirdparty/lodash");
=======
    var OldPreferenceStorage = require("preferences/PreferenceStorage").PreferenceStorage,
        FileUtils            = require("file/FileUtils"),
        DeprecationWarning   = require("utils/DeprecationWarning"),
        ExtensionLoader      = require("utils/ExtensionLoader"),
        PreferencesBase      = require("preferences/PreferencesBase"),
        FileSystem           = require("filesystem/FileSystem"),
        AppInit              = require("utils/AppInit"),
        _                    = require("thirdparty/lodash");
>>>>>>> c768cc47
    
    /**
     * The local storage ID
     * @const
     * @type {string}
     */
    var PREFERENCES_CLIENT_ID = "com.adobe.brackets.preferences";
    
    /**
     * The prefix used in the generated client ID
     * @const
     * @type {string}
     */
    var CLIENT_ID_PREFIX = "com.adobe.brackets.";
    
    // Private Properties
    var preferencesKey,
        prefStorage,
        persistentStorage,
        extensionPaths,
        doLoadPreferences   = false;
    
    
    /**
     * @private
     * Returns an array with the extension paths used in Brackets. The result is stored on a
     * private variable on the first call and used to return the value on the next calls.
     * @return {Array.<string>}
     */
    function _getExtensionPaths() {
        if (!extensionPaths) {
            var dirPath = FileUtils.getNativeBracketsDirectoryPath();
            
            extensionPaths = [
                dirPath + "/extensions/default/",
                dirPath + "/extensions/dev/",
                ExtensionLoader.getUserExtensionPath() + "/"
            ];
        }
        return extensionPaths;
    }

    /**
     * This method returns a standardized ClientID for a given requireJS module object
     * @param {!{id: string, uri: string}} module - A requireJS module object
     * @return {string} The ClientID
     */
    function getClientID(module) {
        var paths = exports._getExtensionPaths();
        var pathExp, pathUrl, clientID;

        paths.some(function (path) {
            if (module.uri.toLocaleLowerCase().indexOf(path.toLocaleLowerCase()) === 0) {
                pathUrl = path;
                return true;
            }
        });

        if (pathUrl) {
            clientID = CLIENT_ID_PREFIX + module.uri.replace(pathUrl, "");
        } else {
            clientID = CLIENT_ID_PREFIX + module.id;
        }
        return clientID;
    }
    
    /**
     * Retreive the preferences data for the given clientID.
     * @param {string|{id: string, uri: string}} clientID - A unique identifier or a requireJS module object
     * @param {string=} defaults - Default preferences stored as JSON
     * @param {boolean=} _doNotCreate Do not create the storage if it does not already exist. Used for conversion.
     * @return {PreferenceStorage}
     */
    function getPreferenceStorage(clientID, defaults, _doNotCreate) {
        // No one should be calling this to access the old preference storage except for 
        // migrating the old preferences to the new model. So if this is called without 
        // having _doNotCreate set to true, then the caller is using the old preferences model.
        if (!_doNotCreate) {
            var clientString = typeof clientID === "object" ? clientID.uri : clientID;
            DeprecationWarning.deprecationWarning("getPreferenceStorage is called with client ID '" + clientString + ",' use PreferencesManager.definePreference instead.");
        }
        if (!clientID || (typeof clientID === "object" && (!clientID.id || !clientID.uri))) {
            console.error("Invalid clientID");
            return;
        }
        if (typeof clientID === "object") {
            clientID = getClientID(clientID);
        }

        var prefs = prefStorage[clientID];

        if (prefs === undefined) {
            if (_doNotCreate) {
                return;
            }
            // create a new empty preferences object
            prefs = (defaults && JSON.stringify(defaults)) ? defaults : {};
            prefStorage[clientID] = prefs;
        } else if (defaults) {
            // add new defaults
            _.forEach(defaults, function (value, key) {
                if (prefs[key] === undefined) {
                    prefs[key] = value;
                }
            });
        }

        return new OldPreferenceStorage(clientID, prefs);
    }

    /**
     * Save all preference clients.
     */
    function savePreferences() {
        // save all preferences
        persistentStorage.setItem(preferencesKey, JSON.stringify(prefStorage));
    }

    /**
     * @private
     * Reset preferences and callbacks
     */
    function _reset() {
        prefStorage = {};

        // Note that storage.clear() is not used. Production and unit test code
        // both rely on the same backing storage but unique item keys.
        persistentStorage.setItem(preferencesKey, JSON.stringify(prefStorage));
    }

    /**
     * @private
     * Initialize persistent storage implementation
     */
    function _initStorage(storage) {
        persistentStorage = storage;

        if (doLoadPreferences) {
            prefStorage = JSON.parse(persistentStorage.getItem(preferencesKey));
        }

        // initialize empty preferences if none were found in storage
        if (!prefStorage) {
            _reset();
        }
    }
    
    // Check localStorage for a preferencesKey. Production and unit test keys
    // are used to keep preferences separate within the same storage implementation.
    preferencesKey = localStorage.getItem("preferencesKey");
    
    if (!preferencesKey) {
        // use default key if none is found
        preferencesKey = PREFERENCES_CLIENT_ID;
        doLoadPreferences = true;
    } else {
        // using a non-default key, check for additional settings
        doLoadPreferences = !!(localStorage.getItem("doLoadPreferences"));
    }

    // Use localStorage by default
    _initStorage(localStorage);
    
    
    // Public API
    exports.getPreferenceStorage    = getPreferenceStorage;
    exports.savePreferences         = savePreferences;
    exports.getClientID             = getClientID;


    // Unit test use only
    exports._reset                  = _reset;
    exports._getExtensionPaths      = _getExtensionPaths;
    
    // New code follows. The code above (with the exception of the imports) is
    // deprecated.
    
    // The SETTINGS_FILENAME is used with a preceding "." within user projects
    var SETTINGS_FILENAME = "brackets.json",
        STATE_FILENAME    = "state.json";
    
    // User-level preferences
    var userPrefFile = brackets.app.getApplicationSupportDirectory() + "/" + SETTINGS_FILENAME;
    
    /**
     * Get the full path to the user-level preferences file.
     * 
     * @return {string} Path to the preferences file
     */
    function getUserPrefFile() {
        return userPrefFile;
    }
<<<<<<< HEAD
=======

    var preferencesManager = new PreferencesBase.PreferencesSystem();
    preferencesManager.pauseChangeEvents();
>>>>>>> c768cc47
    
    /** 
     * A boolean property indicating if the user scope configuration file is malformed.
     */
    var _userScopeCorrupt = false;
    
    /**
     * A deferred object which is used to indicate PreferenceManager readiness during the start-up.
     * @private
     * @type {$.Deferred}
     */
    var _prefManagerReadyDeferred = new $.Deferred();
    
    /**
     * Promises to add scopes. Used at init time only. 
     * @private
     * @type {Array.<$.Promise>}
     */
    var _addScopePromises = [];
    
    var preferencesManager = new PreferencesBase.PreferencesSystem();

    // Create a Project scope
    var projectStorage          = new PreferencesBase.FileStorage(undefined, true),
        projectScope            = new PreferencesBase.Scope(projectStorage),
        projectPathLayer        = new PreferencesBase.PathLayer(),
        projectDirectory        = null,
        currentEditedFile       = null,
        projectScopeIsIncluded  = true;
    
    projectScope.addLayer(projectPathLayer);
    
    var userScopeLoading = preferencesManager.addScope("user", new PreferencesBase.FileStorage(userPrefFile, true));
    
    _addScopePromises.push(userScopeLoading);
    
    // Set up the .brackets.json file handling
    userScopeLoading
        .fail(function (err) {
            _addScopePromises.push(preferencesManager.addScope("user", new PreferencesBase.MemoryStorage(), {
                before: "default"
            }));

            if (err.name && err.name === "ParsingError") {
                _userScopeCorrupt = true;
            }
        })
        .always(function () {
            _addScopePromises.push(preferencesManager.addScope("project", projectScope, {
                before: "user"
            }));
    
            // Session Scope is for storing prefs in memory only but with the highest precedence.
            _addScopePromises.push(preferencesManager.addScope("session", new PreferencesBase.MemoryStorage()));

            Async.waitForAll(_addScopePromises)
                .always(function () {
                    _prefManagerReadyDeferred.resolve();
                });
        });
    
    
    /**
     * @private
     * 
     * Determines whether the project Scope should be included based on whether
     * the currently edited file is within the project.
     * 
     * @param {string=} filename Full path to edited file
     * @return {boolean} true if the project Scope should be included.
     */
    function _includeProjectScope(filename) {
        filename = filename || currentEditedFile;
        if (!filename || !projectDirectory) {
            return false;
        }
        return FileUtils.getRelativeFilename(projectDirectory, filename) ? true : false;
    }
    
    /**
     * @private
     * 
     * Adds or removes the project Scope as needed based on whether the currently
     * edited file is within the project.
     */
    function _toggleProjectScope() {
        if (_includeProjectScope() === projectScopeIsIncluded) {
            return;
        }
        if (projectScopeIsIncluded) {
            preferencesManager.removeFromScopeOrder("project");
        } else {
            preferencesManager.addToScopeOrder("project", "user");
        }
        projectScopeIsIncluded = !projectScopeIsIncluded;
    }
    
    /**
     * @private
     * 
     * This is used internally within Brackets for the ProjectManager to signal
     * which file contains the project-level preferences.
     * 
     * @param {string} settingsFile Full path to the project's settings file
     */
    function _setProjectSettingsFile(settingsFile) {
        projectDirectory = FileUtils.getDirectoryPath(settingsFile);
        _toggleProjectScope();
        projectPathLayer.setPrefFilePath(settingsFile);
        projectStorage.setPath(settingsFile);
    }
    
    /**
     * @private
     * 
     * This is used internally within Brackets for the EditorManager to signal
     * to the preferences what the currently edited file is.
     * 
     * @param {string} currentFile Full path to currently edited file
     */
    function _setCurrentEditingFile(currentFile) {
        currentEditedFile = currentFile;
        _toggleProjectScope();
        preferencesManager.setDefaultFilename(currentFile);
    }
    
    /**
     * Creates an extension-specific preferences manager using the prefix given.
     * A `.` character will be appended to the prefix. So, a preference named `foo`
     * with a prefix of `myExtension` will be stored as `myExtension.foo` in the
     * preferences files.
     * 
     * @param {string} prefix Prefix to be applied
     */
    function getExtensionPrefs(prefix) {
        return preferencesManager.getPrefixedSystem(prefix);
    }
    
    // "State" is stored like preferences but it is not generally intended to be user-editable.
    // It's for more internal, implicit things like window size, working set, etc.
    var stateManager = new PreferencesBase.PreferencesSystem();
    var userStateFile = brackets.app.getApplicationSupportDirectory() + "/" + STATE_FILENAME;
    var smUserScope = new PreferencesBase.Scope(new PreferencesBase.FileStorage(userStateFile, true));
    var projectLayer = new PreferencesBase.ProjectLayer();
    smUserScope.addLayer(projectLayer);
    var smUserScopeLoading = stateManager.addScope("user", smUserScope);

    /**
     * Converts from the old localStorage-based preferences to the new-style
     * preferences according to the "rules" given.
     * 
     * `rules` is an object, the keys of which refer to the preference names.
     * The value tells the converter what to do. The following values are available:
     * 
     * * `user`: convert to a user-level preference
     * * `user newkey`: convert to a user-level preference, changing the key to newkey
     * 
     * Once a key has been converted, it will not be converted again.
     * 
     * @param {string|Object} clientID ClientID used in the old preferences
     * @param {Object} rules Rules for conversion (as defined above)
     * @param {boolean=} isViewState If it is undefined or false, then the preferences
     *      listed in 'rules' are those normal user-editable preferences. Otherwise,
     *      they are view state settings.
     * @param {function(string)=} prefCheckCallback Optional callback function that
     *      examines each preference key for migration.
     */
    function convertPreferences(clientID, rules, isViewState, prefCheckCallback) {
        smUserScopeLoading.done(function () {
            userScopeLoading.done(function () {
                var prefs = getPreferenceStorage(clientID, null, true);

                if (!prefs) {
                    return;
                }

                var prefsID = getClientID(clientID);
                if (prefStorage.convertedKeysMap === undefined) {
                    prefStorage.convertedKeysMap = {};
                }
                var convertedKeysMap = prefStorage.convertedKeysMap;

                prefs.convert(rules, convertedKeysMap[prefsID], isViewState, prefCheckCallback)
                    .done(function (complete, convertedKeys) {
                        prefStorage.convertedKeysMap[prefsID] = convertedKeys;
                        savePreferences();
                    });
            }).fail(function (error) {
                console.error("Error while converting ", getClientID(clientID));
                console.error(error);
            });
        });
    }

    
    // Constants for preference lookup contexts.
    
    /**
     * Context to look up preferences in the current project.
     * @type {Object}
     */
    var CURRENT_PROJECT = {};
    
    /**
     * Context to look up preferences for the currently edited file.
     * This is undefined because this is the default behavior of PreferencesSystem.get.
     * 
     * @type {Object}
     */
    var CURRENT_FILE;
    
    /**
     * Cached copy of the scopeOrder with the project Scope
     */
    var scopeOrderWithProject = null;
    
    /**
     * Cached copy of the scopeOrder without the project Scope
     */
    var scopeOrderWithoutProject = null;
    
    /**
     * @private
     * 
     * Adjusts scopeOrder to have the project Scope if necessary.
     * Returns a new array if changes are needed, otherwise returns
     * the original array.
     * 
     * @param {Array.<string>} scopeOrder initial scopeOrder
     * @param {boolean} includeProject Whether the project Scope should be included
     * @return {Array.<string>} array with or without project Scope as needed.
     */
    function _adjustScopeOrderForProject(scopeOrder, includeProject) {
        var hasProject = scopeOrder.indexOf("project") > -1;
        
        if (hasProject === includeProject) {
            return scopeOrder;
        }
        
        var newScopeOrder;
        
        if (includeProject) {
            var before = scopeOrder.indexOf("user");
            if (before === -1) {
                before = scopeOrder.length - 2;
            }
            newScopeOrder = _.first(scopeOrder, before);
            newScopeOrder.push("project");
            newScopeOrder.push.apply(newScopeOrder, _.rest(scopeOrder, before));
        } else {
            newScopeOrder = _.without(scopeOrder, "project");
        }
        return newScopeOrder;
    }
    
    /**
     * @private
     * 
     * Normalizes the context object to be something that the PreferencesSystem
     * understands. This is how we support CURRENT_FILE and CURRENT_PROJECT
     * preferences.
     * 
     * @param {Object|string} context CURRENT_FILE, CURRENT_PROJECT or a filename
     */
    function _normalizeContext(context) {
        if (typeof context === "string") {
            context = {
                filename: context
            };
            context.scopeOrder = _includeProjectScope(context.filename) ?
                                    scopeOrderWithProject :
                                    scopeOrderWithoutProject;
        }
        return context;
    }
    
    /**
     * @private
     * 
     * Updates the CURRENT_PROJECT context to have the correct scopes.
     */
    function _updateCurrentProjectContext() {
        var context = preferencesManager.buildContext({});
        delete context.filename;
        scopeOrderWithProject = _adjustScopeOrderForProject(context.scopeOrder, true);
        scopeOrderWithoutProject = _adjustScopeOrderForProject(context.scopeOrder, false);
        CURRENT_PROJECT.scopeOrder = scopeOrderWithProject;
    }
    
    _updateCurrentProjectContext();
    
    preferencesManager.on("scopeOrderChange", _updateCurrentProjectContext);
    
    /**
     * Look up a preference in the given context. The default is 
     * CURRENT_FILE (preferences as they would be applied to the
     * currently edited file).
     * 
     * @param {string} id Preference ID to retrieve the value of
     * @param {Object|string=} context CURRENT_FILE, CURRENT_PROJECT or a filename
     */
    function get(id, context) {
        context = _normalizeContext(context);
        return preferencesManager.get(id, context);
    }
    
    /**
     * Sets a preference and notifies listeners that there may
     * have been a change. By default, the preference is set in the same location in which
     * it was defined except for the "default" scope. If the current value of the preference
     * comes from the "default" scope, the new value will be set at the level just above
     * default.
     * 
     * The preferences are saved automatically unless doNotSave is true.
     * 
     * As with the `get()` function, the context can be a filename,
     * CURRENT_FILE, CURRENT_PROJECT or a full context object as supported by
     * PreferencesSystem.
     * 
     * @param {string} id Identifier of the preference to set
     * @param {Object} value New value for the preference
     * @param {{location: ?Object, context: ?Object|string}=} options Specific location in which to set the value or the context to use when setting the value
     * @param {boolean=} doNotSave True if the preference change should not be saved automatically.
     * @return {boolean} true if a value was set
     */
    function set(id, value, options, doNotSave) {
        if (options && options.context) {
            options.context = _normalizeContext(options.context);
        }
        var wasSet = preferencesManager.set(id, value, options);
        if (!doNotSave) {
            preferencesManager.save();
        }
        return wasSet;
    }

    /**
     * @private
     */
    function _handleOpenPreferences() {
        var fullPath = getUserPrefFile(),
            file = FileSystem.getFileForPath(fullPath);
        file.exists(function (err, doesExist) {
            if (doesExist) {
                CommandManager.execute(Commands.FILE_OPEN, { fullPath: fullPath });
            } else {
                FileUtils.writeText(file, "", true)
                    .done(function () {
                        CommandManager.execute(Commands.FILE_OPEN, { fullPath: fullPath });
                    });
            }
        });
        
    }
    
    CommandManager.register(Strings.CMD_OPEN_PREFERENCES, Commands.FILE_OPEN_PREFERENCES, _handleOpenPreferences);
    
    /**
     * @deprecated Use set instead.
     * 
     * Convenience function that sets a preference and then saves the file, mimicking the
     * old behavior a bit more closely.
     * 
     * @param {string} id preference to set
     * @param {*} value new value for the preference
     * @param {{location: ?Object, context: ?Object|string}=} options Specific location in which to set the value or the context to use when setting the value
     * @return {boolean} true if a value was set
     */
    function setValueAndSave(id, value, options) {
        DeprecationWarning.deprecationWarning("setValueAndSave called for " + id + ". Use set instead.");
        var changed = set(id, value, options);
        preferencesManager.save();
        return changed;
    }
    
    /**
     * Convenience function that gets a view state
     * 
     * @param {string} id preference to get
     * @param {?Object} context Optional additional information about the request
     */
    function getViewState(id, context) {
        return stateManager.get(id, context);
    }
    
    /**
     * Convenience function that sets a view state and then saves the file
     * 
     * @param {string} id preference to set
     * @param {*} value new value for the preference
     * @param {?Object} context Optional additional information about the request
     * @param {boolean=} doNotSave If it is undefined or false, then save the 
     *      view state immediately.
     */
    function setViewState(id, value, context, doNotSave) {
        
        stateManager.set(id, value, context);
        
        if (!doNotSave) {
            stateManager.save();
        }
    }
    
    AppInit.appReady(function () {
        preferencesManager.resumeChangeEvents();
    });
    
    // Private API for unit testing and use elsewhere in Brackets core
    exports._isUserScopeCorrupt    = function () { return _userScopeCorrupt; };
    exports._manager                = preferencesManager;
    exports._setCurrentEditingFile  = _setCurrentEditingFile;
    exports._setProjectSettingsFile = _setProjectSettingsFile;
    exports._smUserScopeLoading     = smUserScopeLoading;
    
    // Public API
    
    // Context names for preference lookups
    exports.CURRENT_FILE        = CURRENT_FILE;
    exports.CURRENT_PROJECT     = CURRENT_PROJECT;
    
    exports.ready               = _prefManagerReadyDeferred.promise();
    exports.getUserPrefFile     = getUserPrefFile;
    exports.get                 = get;
    exports.set                 = set;
    exports.save                = preferencesManager.save.bind(preferencesManager);
    exports.on                  = preferencesManager.on.bind(preferencesManager);
    exports.off                 = preferencesManager.off.bind(preferencesManager);
    exports.getPreference       = preferencesManager.getPreference.bind(preferencesManager);
    exports.getExtensionPrefs   = getExtensionPrefs;
    exports.setValueAndSave     = setValueAndSave;
    exports.getViewState        = getViewState;
    exports.setViewState        = setViewState;
    exports.addScope            = preferencesManager.addScope.bind(preferencesManager);
    exports.stateManager        = stateManager;
    exports.projectLayer        = projectLayer;
    exports.FileStorage         = PreferencesBase.FileStorage;
    exports.SETTINGS_FILENAME   = SETTINGS_FILENAME;
    exports.definePreference    = preferencesManager.definePreference.bind(preferencesManager);
    exports.fileChanged         = preferencesManager.fileChanged.bind(preferencesManager);
    exports.convertPreferences  = convertPreferences;
});<|MERGE_RESOLUTION|>--- conflicted
+++ resolved
@@ -32,8 +32,8 @@
 define(function (require, exports, module) {
     "use strict";
     
-<<<<<<< HEAD
     var OldPreferenceStorage    = require("preferences/PreferenceStorage").PreferenceStorage,
+        AppInit                 = require("utils/AppInit"),
         Async                   = require("utils/Async"),
         Commands                = require("command/Commands"),
         CommandManager          = require("command/CommandManager"),
@@ -44,16 +44,6 @@
         FileSystem              = require("filesystem/FileSystem"),
         Strings                 = require("strings"),
         _                       = require("thirdparty/lodash");
-=======
-    var OldPreferenceStorage = require("preferences/PreferenceStorage").PreferenceStorage,
-        FileUtils            = require("file/FileUtils"),
-        DeprecationWarning   = require("utils/DeprecationWarning"),
-        ExtensionLoader      = require("utils/ExtensionLoader"),
-        PreferencesBase      = require("preferences/PreferencesBase"),
-        FileSystem           = require("filesystem/FileSystem"),
-        AppInit              = require("utils/AppInit"),
-        _                    = require("thirdparty/lodash");
->>>>>>> c768cc47
     
     /**
      * The local storage ID
@@ -246,33 +236,28 @@
     function getUserPrefFile() {
         return userPrefFile;
     }
-<<<<<<< HEAD
-=======
-
+    
+    /** 
+     * A boolean property indicating if the user scope configuration file is malformed.
+     */
+    var _userScopeCorrupt = false;
+    
+    /**
+     * A deferred object which is used to indicate PreferenceManager readiness during the start-up.
+     * @private
+     * @type {$.Deferred}
+     */
+    var _prefManagerReadyDeferred = new $.Deferred();
+    
+    /**
+     * Promises to add scopes. Used at init time only. 
+     * @private
+     * @type {Array.<$.Promise>}
+     */
+    var _addScopePromises = [];
+    
     var preferencesManager = new PreferencesBase.PreferencesSystem();
     preferencesManager.pauseChangeEvents();
->>>>>>> c768cc47
-    
-    /** 
-     * A boolean property indicating if the user scope configuration file is malformed.
-     */
-    var _userScopeCorrupt = false;
-    
-    /**
-     * A deferred object which is used to indicate PreferenceManager readiness during the start-up.
-     * @private
-     * @type {$.Deferred}
-     */
-    var _prefManagerReadyDeferred = new $.Deferred();
-    
-    /**
-     * Promises to add scopes. Used at init time only. 
-     * @private
-     * @type {Array.<$.Promise>}
-     */
-    var _addScopePromises = [];
-    
-    var preferencesManager = new PreferencesBase.PreferencesSystem();
 
     // Create a Project scope
     var projectStorage          = new PreferencesBase.FileStorage(undefined, true),
