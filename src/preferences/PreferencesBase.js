--- conflicted
+++ resolved
@@ -285,7 +285,7 @@
                 });
             return result.promise();
         },
-        
+            
         /**
          * Saves the prefs for this `Scope`.
          * 
@@ -1034,6 +1034,7 @@
                 index = _.findIndex(shadowScopeOrder, function (entry) {
                     return entry === shadowEntry;
                 }),
+                $this = $(this),
                 done = false,
                 i = index + 1;
             
@@ -1047,14 +1048,18 @@
             }
             switch (shadowScopeOrder[i].promise.state()) {
             case "pending":
-                // cannot decide now, lookup once pending promise its resolved
+                // cannot decide now, lookup once pending promise is settled
                 shadowScopeOrder[i].promise.always(function () {
                     this._tryAddToScopeOrder(shadowEntry);
                 }.bind(this));
                 break;
             case "resolved":
                 this._pushToScopeOrder(shadowEntry.id, shadowScopeOrder[i].id);
-                $(this).trigger(PREFERENCE_CHANGE, {
+                $this.trigger(SCOPEORDER_CHANGE, {
+                    id: shadowEntry.id,
+                    action: "added"
+                });
+                $this.trigger(PREFERENCE_CHANGE, {
                     ids: shadowEntry.scope.getKeys()
                 });
                 break;
@@ -1067,8 +1072,8 @@
         /**
          * @private
          * 
-         * Schedules the new Scope to be added the scope order in the correct
-         * place once the promise is resolved. Context's _shadowScopeOrder is
+         * Schedules the new Scope to be added the scope order in the specified
+         * location once the promise is resolved. Context's _shadowScopeOrder is
          * used to keep track of the order in which the scope should appear. If
          * the scope which should precede this scope fails to load, then
          * _shadowScopeOrder will be searched for the next appropriate context
@@ -1085,85 +1090,88 @@
          * @param {$.Promise} promise Scope's load promise
          * @param {?string} addBefore Name of the Scope before which this new one is added
          */
-<<<<<<< HEAD
-        addToScopeOrder: function (id, scope, promise, addBefore) {
+        _addToScopeOrder: function (id, scope, promise, addBefore) {
             var defaultScopeOrder = this._defaultContext.scopeOrder,
                 shadowScopeOrder = this._defaultContext._shadowScopeOrder,
+                shadowEntry,
+                index,
+                isPending = false;
+
+            $(scope).on(PREFERENCE_CHANGE + ".prefsys", function (e, data) {
+                $(this).trigger(PREFERENCE_CHANGE, data);
+            }.bind(this));
+
+            index = _.findIndex(shadowScopeOrder, function (entry) {
+                return entry.id === id;
+            });
+
+            if (index > -1) {
+                shadowEntry = shadowScopeOrder[index];
+            } else {
+                /* new scope is being added. */
                 shadowEntry = {
                     id: id,
                     promise: promise,
                     scope: scope
                 };
-=======
+                if (!addBefore) {
+                    shadowScopeOrder.unshift(shadowEntry);
+                } else {
+                    index = _.findIndex(shadowScopeOrder, function (entry) {
+                        return entry.id === addBefore;
+                    });
+                    if (index > -1) {
+                        shadowScopeOrder.splice(index, 0, shadowEntry);
+                    } else {
+                        var queue = this._pendingScopes[addBefore];
+                        if (!queue) {
+                            queue = [];
+                            this._pendingScopes[addBefore] = queue;
+                        }
+                        queue.unshift(shadowEntry);
+                        isPending = true;
+                    }
+                }
+            }
+            
+            if (!isPending) {
+                promise
+                    .then(function () {
+                        this._scopes[id] = scope;
+                        this._tryAddToScopeOrder(shadowEntry);
+                    }.bind(this))
+                    .fail(function (err) {
+                        // clean up all what's been done up to this point
+                        _.pull(shadowScopeOrder, shadowEntry);
+                        delete this._pendingEvents[id];
+                    }.bind(this));
+                if (this._pendingScopes[id]) {
+                    var pending = this._pendingScopes[id];
+                    delete this._pendingScopes[id];
+                    pending.forEach(function (entry) {
+                        this._addToScopeOrder(entry.id, entry.scope, entry.promise, id);
+                    }.bind(this));
+                }
+            }
+        },
+        
+        /**
+         * Adds scope to the scope order by its id. The scope should be previously added to the preference system.
+         * 
+         * @param {string} id the scope id
+         * @param {string} before the id of the scope to add before
+         *
+         */
         addToScopeOrder: function (id, addBefore) {
-            var defaultScopeOrder = this._defaultContext.scopeOrder;
-            
-            var scope = this._scopes[id],
-                $this = $(this);
->>>>>>> 3a12c215
-            
-            $(scope).on(PREFERENCE_CHANGE + ".prefsys", function (e, data) {
-                $this.trigger(PREFERENCE_CHANGE, data);
-            });
-
-            if (!addBefore) {
-<<<<<<< HEAD
-                shadowScopeOrder.unshift(shadowEntry);
-            } else {
-                var index = _.findIndex(shadowScopeOrder, function (entry) {
-                        return entry.id === addBefore;
-=======
-                defaultScopeOrder.unshift(id);
-                $this.trigger(SCOPEORDER_CHANGE, {
-                    id: id,
-                    action: "added"
-                });
-                $this.trigger(PREFERENCE_CHANGE, {
-                    ids: scope.getKeys()
-                });
-            } else {
-                var addIndex = defaultScopeOrder.indexOf(addBefore);
-                if (addIndex > -1) {
-                    defaultScopeOrder.splice(addIndex, 0, id);
-                    $this.trigger(SCOPEORDER_CHANGE, {
-                        id: id,
-                        action: "added"
-                    });
-                    $this.trigger(PREFERENCE_CHANGE, {
-                        ids: scope.getKeys()
->>>>>>> 3a12c215
-                    });
-                if (index > -1) {
-                    shadowScopeOrder.splice(index, 0, shadowEntry);
-                } else {
-                    var queue = this._pendingScopes[addBefore];
-                    if (!queue) {
-                        queue = [];
-                        this._pendingScopes[addBefore] = queue;
-                    }
-                    queue.unshift(shadowEntry);
-                }
-            }
-
-            promise
-                .then(function () {
-                    this._scopes[id] = scope;
-                    this._tryAddToScopeOrder(shadowEntry);
-                }.bind(this))
-                .fail(function (err) {
-                    // clean up all what's been done up to this point
-                    _.pull(shadowScopeOrder, shadowEntry);
-                    delete this._pendingEvents[id];
-                }.bind(this));
-
-            if (this._pendingScopes[id]) {
-                var pending = this._pendingScopes[id];
-                delete this._pendingScopes[id];
-                pending.forEach(function (entry) {
-                    this.addToScopeOrder(entry.id, entry.scope, entry.promise, id);
-                }.bind(this));
-            }
-
+            var shadowScopeOrder = this._defaultContext._shadowScopeOrder,
+                index = _.findIndex(shadowScopeOrder, function (entry) {
+                    return entry.id === id;
+                }),
+                entry;
+            if (index > -1) {
+                entry = shadowScopeOrder[index];
+                this._addToScopeOrder(entry.id, entry.scope, entry.promise, addBefore);
+            }
         },
         
         /**
@@ -1228,7 +1236,7 @@
             
             promise = scope.load();
 
-            this.addToScopeOrder(id, scope, promise, options.before);
+            this._addToScopeOrder(id, scope, promise, options.before);
             
             promise
                 .fail(function (err) {
@@ -1255,7 +1263,6 @@
             if (!scope) {
                 return;
             }
-<<<<<<< HEAD
             delete this._scopes[id];
             delete this._pendingEvents[id];
             _.pull(this._defaultContext.scopeOrder, id);
@@ -1263,14 +1270,14 @@
                 return entry.id === id;
             });
             this._defaultContext._shadowScopeOrder.splice(shadowIndex, 1);
+            $(this).trigger(SCOPEORDER_CHANGE, {
+                id: id,
+                action: "removed"
+            });
+            $(this).trigger(PREFERENCE_CHANGE, {
+                ids: scope.getKeys()
+            });
 
-=======
-            
-            this.removeFromScopeOrder(id);
-            
-            delete this._scopes[id];
-            
->>>>>>> 3a12c215
             $(scope).off(PREFERENCE_CHANGE);
         },
         
