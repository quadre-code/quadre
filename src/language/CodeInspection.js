/*
 * Copyright (c) 2013 Adobe Systems Incorporated. All rights reserved.
 *
 * Permission is hereby granted, free of charge, to any person obtaining a
 * copy of this software and associated documentation files (the "Software"),
 * to deal in the Software without restriction, including without limitation
 * the rights to use, copy, modify, merge, publish, distribute, sublicense,
 * and/or sell copies of the Software, and to permit persons to whom the
 * Software is furnished to do so, subject to the following conditions:
 *
 * The above copyright notice and this permission notice shall be included in
 * all copies or substantial portions of the Software.
 *
 * THE SOFTWARE IS PROVIDED "AS IS", WITHOUT WARRANTY OF ANY KIND, EXPRESS OR
 * IMPLIED, INCLUDING BUT NOT LIMITED TO THE WARRANTIES OF MERCHANTABILITY,
 * FITNESS FOR A PARTICULAR PURPOSE AND NONINFRINGEMENT. IN NO EVENT SHALL THE
 * AUTHORS OR COPYRIGHT HOLDERS BE LIABLE FOR ANY CLAIM, DAMAGES OR OTHER
 * LIABILITY, WHETHER IN AN ACTION OF CONTRACT, TORT OR OTHERWISE, ARISING
 * FROM, OUT OF OR IN CONNECTION WITH THE SOFTWARE OR THE USE OR OTHER
 * DEALINGS IN THE SOFTWARE.
 *
 */


/*jslint vars: true, plusplus: true, devel: true, nomen: true, indent: 4 */
/*global define, $, Mustache, brackets */

/**
 * Manages linters and other code inspections on a per-language basis. Provides a UI and status indicator for
 * the resulting errors/warnings.
 *
 * Currently, inspection providers are only invoked on the current file and only when it is opened, switched to,
 * or saved. But in the future, inspectors may be invoked as part of a global scan, at intervals while typing, etc.
 * Currently, results are only displayed in a bottom panel list and in a status bar icon. But in the future,
 * results may also be displayed inline in the editor (as gutter markers, squiggly underlines, etc.).
 * In the future, support may also be added for error/warning providers that cannot process a single file at a time
 * (e.g. a full-project compiler).
 */
define(function (require, exports, module) {
    "use strict";

    var _ = require("thirdparty/lodash");

    // Load dependent modules
    var Commands                = require("command/Commands"),
        WorkspaceManager        = require("view/WorkspaceManager"),
        CommandManager          = require("command/CommandManager"),
        DocumentManager         = require("document/DocumentManager"),
        EditorManager           = require("editor/EditorManager"),
<<<<<<< HEAD
=======
        MainViewManager         = require("view/MainViewManager"),
        FileUtils               = require("file/FileUtils"),
>>>>>>> 60ce7afb
        LanguageManager         = require("language/LanguageManager"),
        PreferencesManager      = require("preferences/PreferencesManager"),
        PerfUtils               = require("utils/PerfUtils"),
        Strings                 = require("strings"),
        StringUtils             = require("utils/StringUtils"),
        AppInit                 = require("utils/AppInit"),
        Resizer                 = require("utils/Resizer"),
        StatusBar               = require("widgets/StatusBar"),
        Async                   = require("utils/Async"),
        PanelTemplate           = require("text!htmlContent/problems-panel.html"),
        ResultsTemplate         = require("text!htmlContent/problems-panel-table.html");
    
    var INDICATOR_ID = "status-inspection";

    /** Values for problem's 'type' property */
    var Type = {
        /** Unambiguous error, such as a syntax error */
        ERROR: "problem_type_error",
        /** Maintainability issue, probable error / bad smell, etc. */
        WARNING: "problem_type_warning",
        /** Inspector unable to continue, code too complex for static analysis, etc. Not counted in error/warning tally. */
        META: "problem_type_meta"
    };

    /**
     * Constants for the preferences defined in this file.
     */
    var PREF_ENABLED = "enabled",
        PREF_COLLAPSED = "collapsed",
        PREF_ASYNC_TIMEOUT = "asyncTimeout";
    
    var prefs = PreferencesManager.getExtensionPrefs("linting");
    
    PreferencesManager.convertPreferences(module, {
        "enabled": "user linting.enabled",
        "collapsed": "user linting.collapsed"
    });
    
    /**
     * When disabled, the errors panel is closed and the status bar icon is grayed out.
     * Takes precedence over _collapsed.
     * @private
     * @type {boolean}
     */
    var _enabled = false;

    /**
     * When collapsed, the errors panel is closed but the status bar icon is kept up to date.
     * @private
     * @type {boolean}
     */
    var _collapsed = false;

    /**
     * @private
     * @type {$.Element}
     */
    var $problemsPanel;

    /**
     * @private
     * @type {$.Element}
     */
    var $problemsPanelTable;

    /**
     * @private
     * @type {boolean}
     */
    var _gotoEnabled = false;

    /**
     * @private
     * @type {{languageId:string, Array.<{name:string, scanFileAsync:?function(string, string):!{$.Promise}, scanFile:?function(string, string):Object}>}}
     */
    var _providers = {};

    /**
     * @private
     * @type {boolean}
     */
    var _hasErrors;
    
    /**
     * Promise of the returned by the last call to inspectFile or null if linting is disabled. Used to prevent any stale promises
     * to cause updates of the UI.
     *
     * @private
     * @type {$.Promise}
     */
    var _currentPromise = null;

    /**
     * Enable or disable the "Go to First Error" command
     * @param {boolean} gotoEnabled Whether it is enabled.
     */
    function setGotoEnabled(gotoEnabled) {
        CommandManager.get(Commands.NAVIGATE_GOTO_FIRST_PROBLEM).setEnabled(gotoEnabled);
        _gotoEnabled = gotoEnabled;
    }

    function _unregisterAll() {
        _providers = {};
    }

    /**
     * Returns a list of provider for given file path, if available.
     * Decision is made depending on the file extension.
     *
     * @param {!string} filePath
     * @return ?{Array.<{name:string, scanFileAsync:?function(string, string):!{$.Promise}, scanFile:?function(string, string):?{errors:!Array, aborted:boolean}}>} provider
     */
    function getProvidersForPath(filePath) {
        return _providers[LanguageManager.getLanguageForPath(filePath).getId()];
    }

    /**
     * Runs a file inspection over passed file. Uses the given list of providers if specified, otherwise uses
     * the set of providers that are registered for the file's language.
     * This method doesn't update the Brackets UI, just provides inspection results.
     * These results will reflect any unsaved changes present in the file if currently open.
     * 
     * The Promise yields an array of provider-result pair objects (the result is the return value of the
     * provider's scanFile() - see register() for details). The result object may be null if there were no
     * errors from that provider.
     * If there are no providers registered for this file, the Promise yields null instead.
     *
     * @param {!File} file File that will be inspected for errors.
     * @param {?Array.<{name:string, scanFileAsync:?function(string, string):!{$.Promise}, scanFile:?function(string, string):?{errors:!Array, aborted:boolean}}>} providerList
     * @return {$.Promise} a jQuery promise that will be resolved with ?Array.<{provider:Object, result: ?{errors:!Array, aborted:boolean}}>
     */
    function inspectFile(file, providerList) {
        var response = new $.Deferred(),
            results = [];

        providerList = (providerList || getProvidersForPath(file.fullPath)) || [];

        if (!providerList.length) {
            response.resolve(null);
            return response.promise();
        }
        
        DocumentManager.getDocumentText(file)
            .done(function (fileText) {
                var perfTimerInspector = PerfUtils.markStart("CodeInspection:\t" + file.fullPath),
                    masterPromise;

                masterPromise = Async.doInParallel(providerList, function (provider) {
                    var perfTimerProvider = PerfUtils.markStart("CodeInspection '" + provider.name + "':\t" + file.fullPath),
                        runPromise = new $.Deferred();
                    
                    runPromise.done(function (scanResult) {
                        results.push({provider: provider, result: scanResult});
                    });
                    
                    if (provider.scanFileAsync) {
                        window.setTimeout(function () {
                            // timeout error
                            var errTimeout = {
                                pos: { line: -1, col: 0},
                                message: StringUtils.format(Strings.LINTER_TIMED_OUT, provider.name, prefs.get(PREF_ASYNC_TIMEOUT)),
                                type: Type.ERROR
                            };
                            runPromise.resolve({errors: [errTimeout]});
                        }, prefs.get(PREF_ASYNC_TIMEOUT));
                        provider.scanFileAsync(fileText, file.fullPath)
                            .done(function (scanResult) {
                                PerfUtils.addMeasurement(perfTimerProvider);
                                runPromise.resolve(scanResult);
                            })
                            .fail(function (err) {
                                var errError = {
                                    pos: {line: -1, col: 0},
                                    message: StringUtils.format(Strings.LINTER_FAILED, provider.name, err),
                                    type: Type.ERROR
                                };
                                console.error("[CodeInspection] Provider " + provider.name + " (async) failed: " + err);
                                runPromise.resolve({errors: [errError]});
                            });
                    } else {
                        try {
                            var scanResult = provider.scanFile(fileText, file.fullPath);
                            PerfUtils.addMeasurement(perfTimerProvider);
                            runPromise.resolve(scanResult);
                        } catch (err) {
                            var errError = {
                                pos: {line: -1, col: 0},
                                message: StringUtils.format(Strings.LINTER_FAILED, provider.name, err),
                                type: Type.ERROR
                            };
                            console.error("[CodeInspection] Provider " + provider.name + " (sync) threw an error: " + err);
                            runPromise.resolve({errors: [errError]});
                        }
                    }
                    return runPromise.promise();

                }, false);
                
                masterPromise.then(function () {
                    // sync async may have pushed results in different order, restore the original order
                    results.sort(function (a, b) {
                        return providerList.indexOf(a.provider) - providerList.indexOf(b.provider);
                    });
                    PerfUtils.addMeasurement(perfTimerInspector);
                    response.resolve(results);
                });

            })
            .fail(function (err) {
                console.error("[CodeInspection] Could not read file for inspection: " + file.fullPath);
                response.reject(err);
            });

        return response.promise();
    }

    /**
     * Update the title of the problem panel and the tooltip of the status bar icon. The title and the tooltip will
     * change based on the number of problems reported and how many provider reported problems.
     * 
     * @param {Number} numProblems - total number of problems across all providers
     * @param {Array.<{name:string, scanFileAsync:?function(string, string):!{$.Promise}, scanFile:?function(string, string):Object}>} providersReportingProblems - providers that reported problems
     * @param {boolean} aborted - true if any provider returned a result with the 'aborted' flag set
     */
    function updatePanelTitleAndStatusBar(numProblems, providersReportingProblems, aborted) {
        var message, tooltip;

        if (providersReportingProblems.length === 1) {
            // don't show a header if there is only one provider available for this file type
            $problemsPanelTable.find(".inspector-section").hide();

            if (numProblems === 1 && !aborted) {
                message = StringUtils.format(Strings.SINGLE_ERROR, providersReportingProblems[0].name);
            } else {
                if (aborted) {
                    numProblems += "+";
                }

                message = StringUtils.format(Strings.MULTIPLE_ERRORS, providersReportingProblems[0].name, numProblems);
            }
        } else if (providersReportingProblems.length > 1) {
            $problemsPanelTable.find(".inspector-section").show();

            if (aborted) {
                numProblems += "+";
            }

            message = StringUtils.format(Strings.ERRORS_PANEL_TITLE_MULTIPLE, numProblems);
        } else {
            return;
        }

        $problemsPanel.find(".title").text(message);
        tooltip = StringUtils.format(Strings.STATUSBAR_CODE_INSPECTION_TOOLTIP, message);
        StatusBar.updateIndicator(INDICATOR_ID, true, "inspection-errors", tooltip);
    }

    /**
     * Run inspector applicable to current document. Updates status bar indicator and refreshes error list in
     * bottom panel. Does not run if inspection is disabled or if a providerName is given and does not
     * match the current doc's provider name.
     * 
     * @param {?string} providerName name of the provider that is requesting a run
     */
    function run() {
        if (!_enabled) {
            _hasErrors = false;
            _currentPromise = null;
            Resizer.hide($problemsPanel);
            StatusBar.updateIndicator(INDICATOR_ID, true, "inspection-disabled", Strings.LINT_DISABLED);
            setGotoEnabled(false);
            return;
        }

        var currentDoc = DocumentManager.getCurrentDocument(),
            providerList = currentDoc && getProvidersForPath(currentDoc.file.fullPath);

        if (providerList && providerList.length) {
            var numProblems = 0;
            var aborted = false;
            var allErrors = [];
            var html;
            var providersReportingProblems = [];

            // run all the providers registered for this file type
            (_currentPromise = inspectFile(currentDoc.file, providerList)).then(function (results) {
                // check if promise has not changed while inspectFile was running
                if (this !== _currentPromise) {
                    return;
                }
                
                // how many errors in total?
                var errors = results.reduce(function (a, item) { return a + (item.result ? item.result.errors.length : 0); }, 0);

                _hasErrors = Boolean(errors);

                if (!errors) {
                    Resizer.hide($problemsPanel);

                    var message = Strings.NO_ERRORS_MULTIPLE_PROVIDER;
                    if (providerList.length === 1) {
                        message = StringUtils.format(Strings.NO_ERRORS, providerList[0].name);
                    }

                    StatusBar.updateIndicator(INDICATOR_ID, true, "inspection-valid", message);

                    setGotoEnabled(false);
                    return;
                }

                var perfTimerDOM = PerfUtils.markStart("ProblemsPanel render:\t" + currentDoc.file.fullPath);
                
                // Augment error objects with additional fields needed by Mustache template
                results.forEach(function (inspectionResult) {
                    var provider = inspectionResult.provider;

                    if (inspectionResult.result) {
                        inspectionResult.result.errors.forEach(function (error) {
                            // some inspectors don't always provide a line number or report a negative line number
                            if (!isNaN(error.pos.line) &&
                                    (error.pos.line + 1) > 0 &&
                                    (error.codeSnippet = currentDoc.getLine(error.pos.line)) !== undefined) {
                                error.friendlyLine = error.pos.line + 1;
                                error.codeSnippet = error.codeSnippet.substr(0, Math.min(175, error.codeSnippet.length));  // limit snippet width
                            }
                            
                            if (error.type !== Type.META) {
                                numProblems++;
                            }
                        });

                        // if the code inspector was unable to process the whole file, we keep track to show a different status
                        if (inspectionResult.result.aborted) {
                            aborted = true;
                        }

                        if (inspectionResult.result.errors.length) {
                            allErrors.push({
                                providerName: provider.name,
                                results:      inspectionResult.result.errors
                            });

                            providersReportingProblems.push(provider);
                        }
                    }
                });
                
                // Update results table
                html = Mustache.render(ResultsTemplate, {reportList: allErrors});
                
                $problemsPanelTable
                    .empty()
                    .append(html)
                    .scrollTop(0);  // otherwise scroll pos from previous contents is remembered

                if (!_collapsed) {
                    Resizer.show($problemsPanel);
                }

                updatePanelTitleAndStatusBar(numProblems, providersReportingProblems, aborted);
                setGotoEnabled(true);

                PerfUtils.addMeasurement(perfTimerDOM);
            });

        } else {
            // No provider for current file
            _hasErrors = false;
            _currentPromise = null;
            Resizer.hide($problemsPanel);
            var language = currentDoc && LanguageManager.getLanguageForPath(currentDoc.file.fullPath);
            if (language) {
                StatusBar.updateIndicator(INDICATOR_ID, true, "inspection-disabled", StringUtils.format(Strings.NO_LINT_AVAILABLE, language.getName()));
            } else {
                StatusBar.updateIndicator(INDICATOR_ID, true, "inspection-disabled", Strings.NOTHING_TO_LINT);
            }
            setGotoEnabled(false);
        }
    }

    /**
     * The provider is passed the text of the file and its fullPath. Providers should not assume
     * that the file is open (i.e. DocumentManager.getOpenDocumentForPath() may return null) or
     * that the file on disk matches the text given (file may have unsaved changes).
     * 
     * Registering any provider for the "javascript" language automatically unregisters the built-in
     * Brackets JSLint provider. This is a temporary convenience until UI exists for disabling
     * registered providers.
     * 
     * Providers implement scanFile() if results are available synchronously, or scanFileAsync() if results
     * may require an async wait (if both are implemented, scanFile() is ignored). scanFileAsync() returns
     * a {$.Promise} object resolved with the same type of value as scanFile() is expected to return.
     * Rejecting the promise is treated as an internal error in the provider.
     * 
     * @param {string} languageId
     * @param {{name:string, scanFileAsync:?function(string, string):!{$.Promise},
     *         scanFile:?function(string, string):?{errors:!Array, aborted:boolean}}} provider
     *
     * Each error is: { pos:{line,ch}, endPos:?{line,ch}, message:string, type:?Type }
     * If type is unspecified, Type.WARNING is assumed.
     * If no errors found, return either null or an object with a zero-length `errors` array.
     */
    function register(languageId, provider) {
        if (!_providers[languageId]) {
            _providers[languageId] = [];
        }
        
        if (languageId === "javascript") {
            // This is a special case to enable extension provider to replace the JSLint provider
            // in favor of their own implementation
            _.remove(_providers[languageId], function (registeredProvider) {
                return registeredProvider.name === "JSLint";
            });
        }
        
        _providers[languageId].push(provider);
        
        run();  // in case a file of this type is open currently
    }

    /**
     * Update DocumentManager listeners.
     */
    function updateListeners() {
        if (_enabled) {
            // register our event listeners
            $(MainViewManager)
                .on("currentFileChange.codeInspection", function () {
                    run();
                });
            $(DocumentManager)
                .on("currentDocumentLanguageChanged.codeInspection", function () {
                    run();
                })
                .on("documentSaved.codeInspection documentRefreshed.codeInspection", function (event, document) {
                    if (document === DocumentManager.getCurrentDocument()) {
                        run();
                    }
                });
        } else {
            $(DocumentManager).off(".codeInspection");
            $(MainViewManager).off(".codeInspection");
        }
    }

    /**
     * Enable or disable all inspection.
     * @param {?boolean} enabled Enabled state. If omitted, the state is toggled.
     * @param {?boolean} doNotSave true if the preference should not be saved to user settings. This is generally for events triggered by project-level settings.
     */
    function toggleEnabled(enabled, doNotSave) {
        if (enabled === undefined) {
            enabled = !_enabled;
        }
        
        // Take no action when there is no change.
        if (enabled === _enabled) {
            return;
        }
        
        _enabled = enabled;

        CommandManager.get(Commands.VIEW_TOGGLE_INSPECTION).setChecked(_enabled);
        updateListeners();
        if (!doNotSave) {
            prefs.set(PREF_ENABLED, _enabled);
            prefs.save();
        }
    
        // run immediately
        run();
    }

    /**
     * Toggle the collapsed state for the panel. This explicitly collapses the panel (as opposed to
     * the auto collapse due to files with no errors & filetypes with no provider). When explicitly
     * collapsed, the panel will not reopen automatically on switch files or save.
     *
     * @param {?boolean} collapsed Collapsed state. If omitted, the state is toggled.
     * @param {?boolean} doNotSave true if the preference should not be saved to user settings. This is generally for events triggered by project-level settings.
     */
    function toggleCollapsed(collapsed, doNotSave) {
        if (collapsed === undefined) {
            collapsed = !_collapsed;
        }
        
        if (collapsed === _collapsed) {
            return;
        }

        _collapsed = collapsed;
        if (!doNotSave) {
            prefs.set(PREF_COLLAPSED, _collapsed);
            prefs.save();
        }
        
        if (_collapsed) {
            Resizer.hide($problemsPanel);
        } else {
            if (_hasErrors) {
                Resizer.show($problemsPanel);
            }
        }
    }

    /** Command to go to the first Error/Warning */
    function handleGotoFirstProblem() {
        run();
        if (_gotoEnabled) {
            $problemsPanel.find("tr:not(.inspector-section)").first().trigger("click");
        }
    }

    // Register command handlers
    CommandManager.register(Strings.CMD_VIEW_TOGGLE_INSPECTION, Commands.VIEW_TOGGLE_INSPECTION,        toggleEnabled);
    CommandManager.register(Strings.CMD_GOTO_FIRST_PROBLEM,     Commands.NAVIGATE_GOTO_FIRST_PROBLEM,   handleGotoFirstProblem);
    
    // Register preferences
    prefs.definePreference(PREF_ENABLED, "boolean", brackets.config["linting.enabled_by_default"])
        .on("change", function (e, data) {
            toggleEnabled(prefs.get(PREF_ENABLED), true);
        });
    
    prefs.definePreference(PREF_COLLAPSED, "boolean", false)
        .on("change", function (e, data) {
            toggleCollapsed(prefs.get(PREF_COLLAPSED), true);
        });
    
    prefs.definePreference(PREF_ASYNC_TIMEOUT, "number", 10000);
    
    // Initialize items dependent on HTML DOM
    AppInit.htmlReady(function () {
        // Create bottom panel to list error details
        var panelHtml = Mustache.render(PanelTemplate, Strings);
<<<<<<< HEAD
        PanelManager.createBottomPanel("errors", $(panelHtml), 100);
=======
        var resultsPanel = WorkspaceManager.createBottomPanel("errors", $(panelHtml), 100);
>>>>>>> 60ce7afb
        $problemsPanel = $("#problems-panel");

        var $selectedRow;
        $problemsPanelTable = $problemsPanel.find(".table-container")
            .on("click", "tr", function (e) {
                if ($selectedRow) {
                    $selectedRow.removeClass("selected");
                }

                $selectedRow  = $(e.currentTarget);
                $selectedRow.addClass("selected");

                // This is a inspector title row, expand/collapse on click
                if ($selectedRow.hasClass("inspector-section")) {
                    // Clicking the inspector title section header collapses/expands result rows
                    $selectedRow.nextUntil(".inspector-section").toggle();

                    var $triangle = $(".disclosure-triangle", $selectedRow);
                    $triangle.toggleClass("expanded").toggleClass("collapsed");
                } else {
                    // This is a problem marker row, show the result on click
                    // Grab the required position data
                    var lineTd    = $selectedRow.find(".line-number");
                    var line      = parseInt(lineTd.text(), 10) - 1;  // convert friendlyLine back to pos.line
                    // if there is no line number available, don't do anything
                    if (!isNaN(line)) {
                        var character = lineTd.data("character");
    
                        var editor = EditorManager.getCurrentFullEditor();
                        editor.setCursorPos(line, character, true);
                        MainViewManager.focusActivePane();
                    }
                }
            });

        $("#problems-panel .close").click(function () {
            toggleCollapsed(true);
        });

        // Status bar indicator - icon & tooltip updated by run()
        var statusIconHtml = Mustache.render("<div id=\"status-inspection\">&nbsp;</div>", Strings);
        StatusBar.addIndicator(INDICATOR_ID, $(statusIconHtml), true, "", "", "status-indent");

        $("#status-inspection").click(function () {
            // Clicking indicator toggles error panel, if any errors in current file
            if (_hasErrors) {
                toggleCollapsed();
            }
        });

        // Set initial UI state
        toggleEnabled(prefs.get(PREF_ENABLED), true);
        toggleCollapsed(prefs.get(PREF_COLLAPSED), true);
    });

    // Testing
    exports._unregisterAll          = _unregisterAll;
    exports._PREF_ASYNC_TIMEOUT     = PREF_ASYNC_TIMEOUT;

    // Public API
    exports.register       = register;
    exports.Type           = Type;
    exports.toggleEnabled  = toggleEnabled;
    exports.inspectFile    = inspectFile;
    exports.requestRun     = run;
});<|MERGE_RESOLUTION|>--- conflicted
+++ resolved
@@ -47,11 +47,7 @@
         CommandManager          = require("command/CommandManager"),
         DocumentManager         = require("document/DocumentManager"),
         EditorManager           = require("editor/EditorManager"),
-<<<<<<< HEAD
-=======
         MainViewManager         = require("view/MainViewManager"),
-        FileUtils               = require("file/FileUtils"),
->>>>>>> 60ce7afb
         LanguageManager         = require("language/LanguageManager"),
         PreferencesManager      = require("preferences/PreferencesManager"),
         PerfUtils               = require("utils/PerfUtils"),
@@ -586,11 +582,7 @@
     AppInit.htmlReady(function () {
         // Create bottom panel to list error details
         var panelHtml = Mustache.render(PanelTemplate, Strings);
-<<<<<<< HEAD
-        PanelManager.createBottomPanel("errors", $(panelHtml), 100);
-=======
-        var resultsPanel = WorkspaceManager.createBottomPanel("errors", $(panelHtml), 100);
->>>>>>> 60ce7afb
+        WorkspaceManager.createBottomPanel("errors", $(panelHtml), 100);
         $problemsPanel = $("#problems-panel");
 
         var $selectedRow;
