--- conflicted
+++ resolved
@@ -674,13 +674,9 @@
     });
 
     // Testing
-<<<<<<< HEAD
-    exports._unregisterAll = _unregisterAll;
-    exports._getProvidersForPath = _getProvidersForPath;
-=======
     exports._unregisterAll          = _unregisterAll;
+    exports._getProvidersForPath    = _getProvidersForPath;
     exports._PREF_ASYNC_TIMEOUT     = PREF_ASYNC_TIMEOUT;
->>>>>>> bd219be1
 
     // Public API
     exports.register       = register;
