--- conflicted
+++ resolved
@@ -130,403 +130,6 @@
     }
     
     /**
-<<<<<<< HEAD
-=======
-     * A list of tags whose start causes any of a given set of immediate parent
-     * tags to close. This mostly comes from the HTML5 spec section on omitted close tags:
-     * http://www.w3.org/html/wg/drafts/html/master/syntax.html#optional-tags
-     * This doesn't handle general content model violations.
-     */
-    var openImpliesClose = {
-        li      : { li: true },
-        dt      : { dd: true, dt: true },
-        dd      : { dd: true, dt: true },
-        address : { p: true },
-        article : { p: true },
-        aside   : { p: true },
-        blockquote : { p: true },
-        dir     : { p: true },
-        div     : { p: true },
-        dl      : { p: true },
-        fieldset: { p: true },
-        footer  : { p: true },
-        form    : { p: true },
-        h1      : { p: true },
-        h2      : { p: true },
-        h3      : { p: true },
-        h4      : { p: true },
-        h5      : { p: true },
-        h6      : { p: true },
-        header  : { p: true },
-        hgroup  : { p: true },
-        hr      : { p: true },
-        main    : { p: true },
-        menu    : { p: true },
-        nav     : { p: true },
-        ol      : { p: true },
-        p       : { p: true },
-        pre     : { p: true },
-        section : { p: true },
-        table   : { p: true },
-        ul      : { p: true },
-        rt      : { rp: true, rt: true },
-        rp      : { rp: true, rt: true },
-        optgroup: { optgroup: true, option: true },
-        option  : { option: true },
-        tbody   : { thead: true, tbody: true, tfoot: true },
-        tfoot   : { tbody: true },
-        tr      : { tr: true, th: true, td: true },
-        th      : { th: true, td: true },
-        td      : { thead: true, th: true, td: true },
-        body    : { head: true, link: true, script: true }
-    };
-
-    /**
-     * A list of tags that are self-closing (do not contain other elements).
-     * Mostly taken from http://www.w3.org/html/wg/drafts/html/master/syntax.html#void-elements
-     */
-    var voidElements = {
-        area: true,
-        base: true,
-        basefont: true,
-        br: true,
-        col: true,
-        command: true,
-        embed: true,
-        frame: true,
-        hr: true,
-        img: true,
-        input: true,
-        isindex: true,
-        keygen: true,
-        link: true,
-        menuitem: true,
-        meta: true,
-        param: true,
-        source: true,
-        track: true,
-        wbr: true
-    };
-    
-    function SimpleDOMBuilder(text, startOffset, startOffsetPos) {
-        this.stack = [];
-        this.text = text;
-        this.t = new Tokenizer(text);
-        this.currentTag = null;
-        this.startOffset = startOffset || 0;
-        this.startOffsetPos = startOffsetPos || {line: 0, ch: 0};
-    }
-    
-    function _updateHash(node) {
-        if (node.children) {
-            var i,
-                subtreeHashes = "",
-                childHashes = "",
-                child;
-            for (i = 0; i < node.children.length; i++) {
-                child = node.children[i];
-                if (child.children) {
-                    childHashes += String(child.tagID);
-                    subtreeHashes += String(child.tagID) + child.attributeSignature + child.subtreeSignature;
-                } else {
-                    childHashes += child.textSignature;
-                    subtreeHashes += child.textSignature;
-                }
-            }
-            node.childSignature = MurmurHash3.hashString(childHashes, childHashes.length, seed);
-            node.subtreeSignature = MurmurHash3.hashString(subtreeHashes, subtreeHashes.length, seed);
-        } else {
-            node.textSignature = MurmurHash3.hashString(node.content, node.content.length, seed);
-        }
-    }
-    
-    function _updateAttributeHash(node) {
-        var attributeString = JSON.stringify(node.attributes);
-        node.attributeSignature = MurmurHash3.hashString(attributeString, attributeString.length, seed);
-    }
-    
-    /**
-     * Generates a synthetic ID for text nodes. These IDs are only used
-     * for comparison purposes in the SimpleDOM structure, since we can't
-     * apply IDs to text nodes in the browser.
-     *
-     * TODO/Note: When generating a diff, the decision to do a textReplace 
-     * edit rather than a textDelete/textInsert hinges on how this ID
-     * is treated (because it is currently based on the previous or
-     * parent node).
-     *
-     * @param {Object} textNode new node for which we are generating an ID
-     * @return {string} ID for the node
-     */
-    function getTextNodeID(textNode) {
-        var childIndex = textNode.parent.children.indexOf(textNode);
-        if (childIndex === 0) {
-            return textNode.parent.tagID + ".0";
-        }
-        return textNode.parent.children[childIndex - 1].tagID + "t";
-    }
-    
-    function addPos(pos1, pos2) {
-        return {line: pos1.line + pos2.line, ch: (pos2.line === 0 ? pos1.ch + pos2.ch : pos2.ch)};
-    }
-    
-    function offsetPos(pos, offset) {
-        // Simple character offset. Only safe if the offset doesn't cross a line boundary.
-        return {line: pos.line, ch: pos.ch + offset};
-    }
-
-    SimpleDOMBuilder.prototype.build = function (strict, markCache) {
-        var self = this;
-        var token, lastClosedTag, lastTextNode, lastIndex = 0;
-        var stack = this.stack;
-        var attributeName = null;
-        var nodeMap = {};
-                
-        markCache = markCache || {};
-        
-        // Start timers for building full and partial DOMs.
-        // Appropriate timer is used, and the other is discarded.
-        var timerBuildFull = "HTMLInstr. Build DOM Full";
-        var timerBuildPart = "HTMLInstr. Build DOM Partial";
-        PerfUtils.markStart([timerBuildFull, timerBuildPart]);
-        
-        function closeTag(endIndex, endPos) {
-            lastClosedTag = stack[stack.length - 1];
-            stack.pop();
-            _updateHash(lastClosedTag);
-            
-            lastClosedTag.end = self.startOffset + endIndex;
-            lastClosedTag.endPos = addPos(self.startOffsetPos, endPos);
-        }
-        
-        while ((token = this.t.nextToken()) !== null) {
-            // lastTextNode is used to glue text nodes together
-            // If the last node we saw was text but this one is not, then we're done gluing.
-            // If this node is a comment, we might still encounter more text.
-            if (token.type !== "text" && token.type !== "comment" && lastTextNode) {
-                lastTextNode = null;
-            }
-            
-            if (token.type === "error") {
-                PerfUtils.finalizeMeasurement(timerBuildFull);  // discard
-                PerfUtils.addMeasurement(timerBuildPart);       // use
-                return null;
-            } else if (token.type === "opentagname") {
-                var newTagName = token.contents.toLowerCase(),
-                    newTag;
-                
-                if (openImpliesClose.hasOwnProperty(newTagName)) {
-                    var closable = openImpliesClose[newTagName];
-                    while (stack.length > 0 && closable.hasOwnProperty(stack[stack.length - 1].tag)) {
-                        // Close the previous tag at the start of this tag.
-                        // Adjust backwards for the < before the tag name.
-                        closeTag(token.start - 1, offsetPos(token.startPos, -1));
-                    }
-                }
-                
-                newTag = {
-                    tag: token.contents.toLowerCase(),
-                    children: [],
-                    attributes: {},
-                    parent: (stack.length ? stack[stack.length - 1] : null),
-                    start: this.startOffset + token.start - 1,
-                    startPos: addPos(this.startOffsetPos, offsetPos(token.startPos, -1)) // ok because we know the previous char was a "<"
-                };
-                newTag.tagID = this.getID(newTag, markCache);
-                
-                // During undo in particular, it's possible that tag IDs may be reused and
-                // the marks in the document may be misleading. If a tag ID has been reused,
-                // we apply a new tag ID to ensure that our edits come out correctly.
-                if (nodeMap[newTag.tagID]) {
-                    newTag.tagID = this.getNewID();
-                }
-                
-                nodeMap[newTag.tagID] = newTag;
-                if (newTag.parent) {
-                    newTag.parent.children.push(newTag);
-                }
-                this.currentTag = newTag;
-                
-                if (voidElements.hasOwnProperty(newTag.tag)) {
-                    // This is a self-closing element.
-                    _updateHash(newTag);
-                } else {
-                    stack.push(newTag);
-                }
-            } else if (token.type === "opentagend" || token.type === "selfclosingtag") {
-                // TODO: disallow <p/>?
-                if (this.currentTag) {
-                    // We're closing an open tag. Record the end of the open tag as the end of the
-                    // range. (If we later find a close tag for this tag, the end will get overwritten
-                    // with the end of the close tag. In the case of a self-closing tag, we should never
-                    // encounter that.)
-                    // Note that we don't need to update the signature here because the signature only
-                    // relies on the tag name and ID, and isn't affected by the tag's attributes, so
-                    // the signature we calculated when creating the tag is still the same. If we later
-                    // find a close tag for this tag, we'll update the signature to account for its
-                    // children at that point (in the next "else" case).
-                    this.currentTag.end = this.startOffset + token.end;
-                    this.currentTag.endPos = addPos(this.startOffsetPos, token.endPos);
-                    lastClosedTag = this.currentTag;
-                    _updateAttributeHash(this.currentTag);
-                    this.currentTag = null;
-                }
-            } else if (token.type === "closetag") {
-                // If this is a self-closing element, ignore the close tag.
-                var closeTagName = token.contents.toLowerCase();
-                if (!voidElements.hasOwnProperty(closeTagName)) {
-                    // Find the topmost item on the stack that matches. If we can't find one, assume
-                    // this is just a dangling closing tag and ignore it.
-                    var i;
-                    for (i = stack.length - 1; i >= 0; i--) {
-                        if (stack[i].tag === closeTagName) {
-                            break;
-                        }
-                    }
-                    if (strict && i !== stack.length - 1) {
-                        // If we're in strict mode, treat unbalanced tags as invalid.
-                        PerfUtils.finalizeMeasurement(timerBuildFull);
-                        PerfUtils.addMeasurement(timerBuildPart);
-                        return null;
-                    }
-                    if (i >= 0) {
-                        do {
-                            // For all tags we're implicitly closing (before we hit the matching tag), we want the
-                            // implied end to be the beginning of the close tag (which is two characters, "</", before
-                            // the start of the tagname). For the actual tag we're explicitly closing, we want the
-                            // implied end to be the end of the close tag (which is one character, ">", after the end of
-                            // the tagname).
-                            if (stack.length === i + 1) {
-                                closeTag(token.end + 1, offsetPos(token.endPos, 1));
-                            } else {
-                                closeTag(token.start - 2, offsetPos(token.startPos, -2));
-                            }
-                        } while (stack.length > i);
-                    } else {
-                        // If we're in strict mode, treat unmatched close tags as invalid. Otherwise
-                        // we just silently ignore them.
-                        if (strict) {
-                            PerfUtils.finalizeMeasurement(timerBuildFull);
-                            PerfUtils.addMeasurement(timerBuildPart);
-                            return null;
-                        }
-                    }
-                }
-            } else if (token.type === "attribname") {
-                attributeName = token.contents.toLowerCase();
-                // Set the value to the empty string in case this is an empty attribute. If it's not,
-                // it will get overwritten by the attribvalue later.
-                this.currentTag.attributes[attributeName] = "";
-            } else if (token.type === "attribvalue" && attributeName !== null) {
-                this.currentTag.attributes[attributeName] = token.contents;
-                attributeName = null;
-            } else if (token.type === "text") {
-                if (stack.length) {
-                    var parent = stack[stack.length - 1];
-                    var newNode;
-                    
-                    // Check to see if we're continuing a previous text.
-                    if (lastTextNode) {
-                        newNode = lastTextNode;
-                        newNode.content += token.contents;
-                    } else {
-                        newNode = {
-                            parent: stack[stack.length - 1],
-                            content: token.contents
-                        };
-                        parent.children.push(newNode);
-                        newNode.tagID = getTextNodeID(newNode);
-                        nodeMap[newNode.tagID] = newNode;
-                        lastTextNode = newNode;
-                    }
-                    
-                    _updateHash(newNode);
-                }
-            }
-            lastIndex = token.end;
-        }
-        
-        // If we have any tags hanging open (e.g. html or body), fail the parse if we're in strict mode,
-        // otherwise close them at the end of the document.
-        if (stack.length) {
-            if (strict) {
-                PerfUtils.finalizeMeasurement(timerBuildFull);
-                PerfUtils.addMeasurement(timerBuildPart);
-                return null;
-            } else {
-                // Manually compute the position of the end of the text (we can't rely on the
-                // tokenizer for this since it may not get to the very end)
-                // TODO: should probably make the tokenizer get to the end...
-                var lines = this.text.split("\n"),
-                    lastPos = {line: lines.length - 1, ch: lines[lines.length - 1].length};
-                while (stack.length) {
-                    closeTag(this.text.length, lastPos);
-                }
-            }
-        }
-        
-        var dom = lastClosedTag;
-        if (!dom) {
-            // This can happen if the document has no nontrivial content, or if the user tries to
-            // have something at the root other than the HTML tag. In all such cases, we treat the
-            // document as invalid.
-            return null;
-        }
-        
-        dom.nodeMap = nodeMap;
-        PerfUtils.addMeasurement(timerBuildFull);       // use
-        PerfUtils.finalizeMeasurement(timerBuildPart);  // discard
-        
-        return dom;
-    };
-    
-    /**
-     * Returns a new tag ID.
-     *
-     * @return {int} unique tag ID
-     */
-    SimpleDOMBuilder.prototype.getNewID = function () {
-        return tagID++;
-    };
-    
-    /**
-     * Returns the best tag ID for the new tag object given. 
-     * The default implementation just calls `getNewID`
-     * and returns a unique ID.
-     *
-     * @param {Object} newTag tag object to potentially inspect to choose an ID
-     * @return {int} unique tag ID
-     */
-    SimpleDOMBuilder.prototype.getID = SimpleDOMBuilder.prototype.getNewID;
-    
-    function _buildSimpleDOM(text, strict) {
-        var builder = new SimpleDOMBuilder(text);
-        return builder.build(strict);
-    }
-    
-    function _dumpDOM(root) {
-        var result = "",
-            indent = "";
-        
-        function walk(node) {
-            if (node.tag) {
-                result += indent + "TAG " + node.tagID + " " + node.tag + " " + JSON.stringify(node.attributes) + "\n";
-            } else {
-                result += indent + "TEXT " + node.tagID + " " + node.content + "\n";
-            }
-            if (node.children) {
-                indent += "  ";
-                node.children.forEach(walk);
-                indent = indent.slice(2);
-            }
-        }
-        walk(root);
-        
-        return result;
-    }
-    
-    /**
->>>>>>> 0ca6887b
      * Recursively walks the SimpleDOM starting at node and marking
      * all tags in the CodeMirror instance. The more useful interface
      * is the _markTextFromDOM function which clears existing marks
