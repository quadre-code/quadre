--- conflicted
+++ resolved
@@ -118,17 +118,12 @@
     var CodeMirror            = require("thirdparty/CodeMirror2/lib/codemirror"),
         Async                 = require("utils/Async"),
         FileUtils             = require("file/FileUtils"),
-<<<<<<< HEAD
         DocumentManager       = require("document/DocumentManager"),
-        _defaultLanguagesJSON = require("text!language/languages.json");
-    
-=======
         _defaultLanguagesJSON = require("text!language/languages.json"),
         _                     = require("thirdparty/lodash"),
         
         // PreferencesManager is loaded near the end of the file
         PreferencesManager;
->>>>>>> 5aea3d77
     
     // State
     var _fallbackLanguage               = null,
