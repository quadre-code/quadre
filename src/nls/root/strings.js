--- conflicted
+++ resolved
@@ -25,7 +25,7 @@
 /*global define */
 
 define({
-
+    
     /**
      * Errors
      */
@@ -78,7 +78,7 @@
     // Application error strings
     "ERROR_IN_BROWSER_TITLE"            : "Oops! {APP_NAME} Doesn't Run in Browsers Yet.",
     "ERROR_IN_BROWSER"                  : "{APP_NAME} is built in HTML, but right now it runs as a desktop app so you can use it to edit local files. Please use the application shell in the <b>github.com/adobe/brackets-shell</b> repo to run {APP_NAME}.",
-
+    
     // ProjectManager max files error string
     "ERROR_MAX_FILES_TITLE"             : "Error Indexing Files",
     "ERROR_MAX_FILES"                   : "The maximum number of files have been indexed. Actions that look up files in the index may function incorrectly.",
@@ -87,7 +87,7 @@
     "ERROR_LAUNCHING_BROWSER_TITLE"     : "Error Launching Browser",
     "ERROR_CANT_FIND_CHROME"            : "The Google Chrome browser could not be found. Please make sure it is installed.",
     "ERROR_LAUNCHING_BROWSER"           : "An error occurred when launching the browser. (error {0})",
-
+    
     "LIVE_DEVELOPMENT_ERROR_TITLE"      : "Live Preview Error",
     "LIVE_DEVELOPMENT_RELAUNCH_TITLE"   : "Connecting to Browser",
     "LIVE_DEVELOPMENT_ERROR_MESSAGE"    : "In order for Live Preview to connect, Chrome needs to be relaunched with remote debugging enabled.<br /><br />Would you like to relaunch Chrome and enable remote debugging?",
@@ -98,7 +98,7 @@
     "LIVE_DEVELOPMENT_INFO_TITLE"       : "Welcome to Live Preview!",
     "LIVE_DEVELOPMENT_INFO_MESSAGE"     : "Live Preview connects {APP_NAME} to your browser. It launches a preview of your HTML file in the browser, then updates the preview instantly as you edit your code.<br /><br />In this early version of {APP_NAME}, Live Preview only works with <strong>Google Chrome</strong> and updates live as you edit <strong>CSS or HTML files</strong>. Changes to JavaScript files are automatically reloaded when you save.<br /><br />(You'll only see this message once.)",
     "LIVE_DEVELOPMENT_TROUBLESHOOTING"  : "For more information, see <a href='{0}' title='{0}'>Troubleshooting Live Preview connection errors</a>.",
-
+    
     "LIVE_DEV_STATUS_TIP_NOT_CONNECTED" : "Live Preview",
     "LIVE_DEV_STATUS_TIP_PROGRESS1"     : "Live Preview: Connecting\u2026",
     "LIVE_DEV_STATUS_TIP_PROGRESS2"     : "Live Preview: Initializing\u2026",
@@ -110,7 +110,7 @@
     "LIVE_DEV_DETACHED_TARGET_CLOSED"          : "Live Preview was cancelled because the page was closed in the browser",
     "LIVE_DEV_NAVIGATED_AWAY"                  : "Live Preview was cancelled because the browser navigated to a page that is not part of the current project",
     "LIVE_DEV_CLOSED_UNKNOWN_REASON"           : "Live Preview was cancelled for an unknown reason ({0})",
-
+    
     "SAVE_CLOSE_TITLE"                  : "Save Changes",
     "SAVE_CLOSE_MESSAGE"                : "Do you want to save the changes you made in the document <span class='dialog-filename'>{0}</span>?",
     "SAVE_CLOSE_MULTI_MESSAGE"          : "Do you want to save your changes to the following files?",
@@ -121,7 +121,7 @@
     "EXT_MODIFIED_WARNING"              : "<span class='dialog-filename'>{0}</span> has been modified on disk.<br /><br />Do you want to save the file and overwrite those changes?",
     "EXT_MODIFIED_MESSAGE"              : "<span class='dialog-filename'>{0}</span> has been modified on disk, but also has unsaved changes in {APP_NAME}.<br /><br />Which version do you want to keep?",
     "EXT_DELETED_MESSAGE"               : "<span class='dialog-filename'>{0}</span> has been deleted on disk, but has unsaved changes in {APP_NAME}.<br /><br />Do you want to keep your changes?",
-
+    
     // Generic dialog/button labels
     "DONE"                              : "Done",
     "OK"                                : "OK",
@@ -133,7 +133,7 @@
     "DELETE"                            : "Delete",
     "BUTTON_YES"                        : "Yes",
     "BUTTON_NO"                         : "No",
-
+        
     // Find, Replace, Find in Files
     "FIND_RESULT_COUNT"                 : "{0} results",
     "FIND_RESULT_COUNT_SINGLE"          : "1 result",
@@ -184,7 +184,7 @@
     
     "ERROR_FETCHING_UPDATE_INFO_TITLE"  : "Error getting update info",
     "ERROR_FETCHING_UPDATE_INFO_MSG"    : "There was a problem getting the latest update information from the server. Please make sure you are connected to the internet and try again.",
-
+    
     // File exclusion filters
     "NEW_FILE_FILTER"                   : "New Exclusion Set\u2026",
     "CLEAR_FILE_FILTER"                 : "Don't Exclude Files",
@@ -224,7 +224,7 @@
     "KEYBOARD_CTRL"   : "Ctrl",
     "KEYBOARD_SHIFT"  : "Shift",
     "KEYBOARD_SPACE"  : "Space",
-
+    
     /**
      * StatusBar strings
      */
@@ -257,8 +257,8 @@
     "NOTHING_TO_LINT"                       : "Nothing to lint",
     "LINTER_TIMED_OUT"                      : "{0} has timed out after waiting for {1} ms",
     "LINTER_FAILED"                         : "{0} terminated with error: {1}",
-
-
+    
+    
     /**
      * Command Name Constants
      */
@@ -316,7 +316,7 @@
     "CMD_OPEN_LINE_BELOW"                 : "Open Line Below",
     "CMD_TOGGLE_CLOSE_BRACKETS"           : "Auto Close Braces",
     "CMD_SHOW_CODE_HINTS"                 : "Show Code Hints",
-
+    
     // Search menu commands
     "FIND_MENU"                           : "Find",
     "CMD_FIND"                            : "Find",
@@ -330,14 +330,10 @@
     "CMD_FIND_IN_SELECTED"                : "Find in Selected File/Folder",
     "CMD_FIND_IN_SUBTREE"                 : "Find in\u2026",
     "CMD_REPLACE"                         : "Replace",
-<<<<<<< HEAD
-
-=======
     "CMD_REPLACE_IN_FILES"                : "Replace in Files",
     "CMD_REPLACE_IN_SELECTED"             : "Replace in Selected File/Folder",
     "CMD_REPLACE_IN_SUBTREE"              : "Replace in\u2026",
     
->>>>>>> cd785359
     // View menu commands
     "VIEW_MENU"                           : "View",
     "CMD_HIDE_SIDEBAR"                    : "Hide Sidebar",
@@ -375,7 +371,7 @@
     "CMD_SHOW_IN_EXPLORER"                : "Show in Explorer",
     "CMD_SHOW_IN_FINDER"                  : "Show in Finder",
     "CMD_SHOW_IN_OS"                      : "Show in OS",
-
+    
     // Help menu commands
     "HELP_MENU"                           : "Help",
     "CMD_CHECK_FOR_UPDATE"                : "Check for Updates",
@@ -418,7 +414,7 @@
     "BASEURL_ERROR_HASH_DISALLOWED"        : "The base URL can't contain hashes like \"{0}\".",
     "BASEURL_ERROR_INVALID_CHAR"           : "Special characters like '{0}' must be %-encoded.",
     "BASEURL_ERROR_UNKNOWN_ERROR"          : "Unknown error parsing Base URL",
-
+    
     // Strings for themes-settings.html and themes-general.html
     "CURRENT_THEME"                        : "Current Theme",
     "CUSTOM_SCROLLBARS"                    : "Custom Scrollbars",
@@ -429,7 +425,7 @@
 
     // CSS Quick Edit
     "BUTTON_NEW_RULE"                      : "New Rule",
-
+    
     // Extension Management strings
     "INSTALL"                              : "Install",
     "UPDATE"                               : "Update",
@@ -510,14 +506,14 @@
     "EXTENSIONS_INSTALLED_TITLE"           : "Installed",
     "EXTENSIONS_AVAILABLE_TITLE"           : "Available",
     "EXTENSIONS_UPDATES_TITLE"             : "Updates",
-
+    
     "INLINE_EDITOR_NO_MATCHES"             : "No matches available.",
     "CSS_QUICK_EDIT_NO_MATCHES"            : "There are no existing CSS rules that match your selection.<br> Click \"New Rule\" to create one.",
     "CSS_QUICK_EDIT_NO_STYLESHEETS"        : "There are no stylesheets in your project.<br>Create one to add CSS rules.",
 
     // Custom Viewers
     "IMAGE_VIEWER_LARGEST_ICON"            : "largest",
-
+    
     /**
      * Unit names
      */
@@ -538,20 +534,20 @@
     "CMD_LOG_NODE_STATE"                        : "Log Node State to Console",
     "CMD_RESTART_NODE"                          : "Restart Node",
     "CMD_SHOW_ERRORS_IN_STATUS_BAR"             : "Show Errors in Status Bar",
-
+    
     "LANGUAGE_TITLE"                            : "Switch Language",
     "LANGUAGE_MESSAGE"                          : "Language:",
     "LANGUAGE_SUBMIT"                           : "Reload {APP_NAME}",
     "LANGUAGE_CANCEL"                           : "Cancel",
     "LANGUAGE_SYSTEM_DEFAULT"                   : "System Default",
-
+    
     // extensions/default/InlineTimingFunctionEditor
     "INLINE_TIMING_EDITOR_TIME"                 : "Time",
     "INLINE_TIMING_EDITOR_PROGRESSION"          : "Progression",
     "BEZIER_EDITOR_INFO"                        : "<kbd>↑</kbd><kbd>↓</kbd><kbd>←</kbd><kbd>→</kbd> Move selected point<br><kbd class='text'>Shift</kbd> Move by ten units<br><kbd class='text'>Tab</kbd> Switch points",
     "STEPS_EDITOR_INFO"                         : "<kbd>↑</kbd><kbd>↓</kbd> Increase or decrease steps<br><kbd>←</kbd><kbd>→</kbd> 'Start' or 'End'",
     "INLINE_TIMING_EDITOR_INVALID"              : "The old value <code>{0}</code> is not valid, so the displayed function was changed to <code>{1}</code>. The document will be updated with the first edit.",
-
+    
     // extensions/default/InlineColorEditor
     "COLOR_EDITOR_CURRENT_COLOR_SWATCH_TIP"     : "Current Color",
     "COLOR_EDITOR_ORIGINAL_COLOR_SWATCH_TIP"    : "Original Color",
@@ -560,21 +556,21 @@
     "COLOR_EDITOR_HSLA_BUTTON_TIP"              : "HSLa Format",
     "COLOR_EDITOR_USED_COLOR_TIP_SINGULAR"      : "{0} (Used {1} time)",
     "COLOR_EDITOR_USED_COLOR_TIP_PLURAL"        : "{0} (Used {1} times)",
-
+    
     // extensions/default/JavaScriptCodeHints
     "CMD_JUMPTO_DEFINITION"                     : "Jump to Definition",
     "CMD_SHOW_PARAMETER_HINT"                   : "Show Parameter Hint",
     "NO_ARGUMENTS"                              : "<no parameters>",
-
+    
     // extensions/default/JSLint
     "JSLINT_NAME"                               : "JSLint",
-
+    
     // extensions/default/QuickView
     "CMD_ENABLE_QUICK_VIEW"                     : "Quick View on Hover",
-
+    
     // extensions/default/RecentProjects
     "CMD_TOGGLE_RECENT_PROJECTS"                : "Recent Projects",
-
+    
     // extensions/default/WebPlatformDocs
     "DOCS_MORE_LINK"                            : "Read more"
 });