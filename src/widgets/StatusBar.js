/*
 * Copyright (c) 2012 Adobe Systems Incorporated. All rights reserved.
 *  
 * Permission is hereby granted, free of charge, to any person obtaining a
 * copy of this software and associated documentation files (the "Software"), 
 * to deal in the Software without restriction, including without limitation 
 * the rights to use, copy, modify, merge, publish, distribute, sublicense, 
 * and/or sell copies of the Software, and to permit persons to whom the 
 * Software is furnished to do so, subject to the following conditions:
 *  
 * The above copyright notice and this permission notice shall be included in
 * all copies or substantial portions of the Software.
 *  
 * THE SOFTWARE IS PROVIDED "AS IS", WITHOUT WARRANTY OF ANY KIND, EXPRESS OR
 * IMPLIED, INCLUDING BUT NOT LIMITED TO THE WARRANTIES OF MERCHANTABILITY, 
 * FITNESS FOR A PARTICULAR PURPOSE AND NONINFRINGEMENT. IN NO EVENT SHALL THE
 * AUTHORS OR COPYRIGHT HOLDERS BE LIABLE FOR ANY CLAIM, DAMAGES OR OTHER 
 * LIABILITY, WHETHER IN AN ACTION OF CONTRACT, TORT OR OTHERWISE, ARISING 
 * FROM, OUT OF OR IN CONNECTION WITH THE SOFTWARE OR THE USE OR OTHER 
 * DEALINGS IN THE SOFTWARE.
 * 
 */


/*jslint vars: true, plusplus: true, devel: true, nomen: true, indent: 4, maxerr: 50 */
/*global define, $, document, Mustache */

/**
 * A status bar with support for file information and busy and status indicators. This is a semi-generic
 * container; for the code that decides what content appears in the status bar, see client modules like
 * EditorStatusBar. (Although in practice StatusBar's HTML structure and initialization
 * assume it's only used for this one purpose, and all the APIs are on a singleton).
 */
define(function (require, exports, module) {
    'use strict';
    
    var AppInit          = require("utils/AppInit"),
        StatusBarHTML    = require("text!widgets/StatusBar.html"),
        Strings          = require("strings"),
        WorkspaceManager = require("view/WorkspaceManager");

    var _init = false;
    
    // Indicates if the busy cursor is active to avoid unnecesary operations
    var _busyCursor = false;
    
    // A simple regexp to sanitize indicator ids
    var _indicatorIDRegexp = new RegExp("[^a-zA-Z 0-9]+", "g");
    
    // These vars are initialized by the AppInit.htmlReady handler
    // below since they refer to DOM elements
<<<<<<< HEAD
    var $statusBar,
=======
    var $statusInfo,
        $statusBar,
>>>>>>> bd219be1
        $indicators,
        $busyIndicator;
        
    /**
     * Shows the 'busy' indicator
     * @param {boolean} updateCursor Sets the cursor to "wait"
     */
    function showBusyIndicator(updateCursor) {
        if (!_init) {
            console.error("StatusBar API invoked before status bar created");
            return;
        }

        if (updateCursor) {
            _busyCursor = true;
            $("*").addClass("busyCursor");
        }
        
        $busyIndicator.addClass("spin");
    }
    
    /**
     * Hides the 'busy' indicator
     */
    function hideBusyIndicator() {
        if (!_init) {
            console.error("StatusBar API invoked before status bar created");
            return;
        }

        // Check if we are using the busyCursor class to avoid
        // unnecesary calls to $('*').removeClass()
        if (_busyCursor) {
            _busyCursor = false;
            $("*").removeClass("busyCursor");
        }
        
        $busyIndicator.removeClass("spin");
    }
    
    /**
     * Registers a new status indicator
     * @param {string} id Registration id of the indicator to be updated.
     * @param {(DOMNode|jQueryObject)=} indicator Optional DOMNode for the indicator
     * @param {boolean=} visible Shows or hides the indicator over the statusbar.
     * @param {string=} style Sets the attribute "class" of the indicator.
     * @param {string=} tooltip Sets the attribute "title" of the indicator.
     * @param {string=} insertBefore An id of an existing status bar indicator.
     *          The new indicator will be inserted before (i.e. to the left of)
     *          the indicator specified by this parameter.
     */
    function addIndicator(id, indicator, visible, style, tooltip, insertBefore) {
        if (!_init) {
            console.error("StatusBar API invoked before status bar created");
            return;
        }
        
        indicator = indicator || document.createElement("div");
        tooltip = tooltip || "";
        style = style || "";
        id = id.replace(_indicatorIDRegexp, "-") || "";
        
        var $indicator = $(indicator);
        
        $indicator.attr("id", id);
        $indicator.attr("title", tooltip);
        $indicator.addClass("indicator");
        $indicator.addClass(style);
            
        if (!visible) {
            $indicator.hide();
        }
        
        // This code looks backwards because the DOM model is ordered
        // top-to-bottom but the UI view is ordered right-to-left. The concept
        // of "before" in the model is "after" in the view, and vice versa.
        if (insertBefore && $("#" + insertBefore).length > 0) {
            $indicator.insertAfter("#" + insertBefore);
        } else {
            // No positioning is provided, put on left end of indicators, but
            // to right of "busy" indicator (which is usually hidden).
            var $busyIndicator = $("#status-bar .spinner");
            $indicator.insertBefore($busyIndicator);
        }
    }
    
    /**
     * Updates a status indicator
     * @param {string} id Registration id of the indicator to be updated.
     * @param {boolean} visible Shows or hides the indicator over the statusbar.
     * @param {string=} style Sets the attribute "class" of the indicator.
     * @param {string=} tooltip Sets the attribute "title" of the indicator.
     */
    function updateIndicator(id, visible, style, tooltip) {
        if (!_init) {
            console.error("StatusBar API invoked before status bar created");
            return;
        }
        
        var $indicator = $("#" + id.replace(_indicatorIDRegexp, "-"));
        
        if ($indicator) {
            
            if (visible) {
                $indicator.show();
            } else {
                $indicator.hide();
            }
            
            if (style) {
                $indicator.removeClass();
                $indicator.addClass(style);
            } else {
                $indicator.removeClass();
                $indicator.addClass("indicator");
            }
            
            if (tooltip) {
                $indicator.attr("title", tooltip);
            }
        }
    }
    
    /**
     * Hide the statusbar Information Panel
     */
    function hideInformation() {
        $statusInfo.css("display", "none");
    }
    
    /**
     * Show the statusbar Information Panel
     */
    function showInformation() {
        $statusInfo.css("display", "");
    }
    
    /**
     * Hide the statusbar Indicators
     */
    function hideIndicators() {
        $indicators.css("display", "none");
    }
    
    /**
     * Show the statusbar Indicators
     */
    function showIndicators() {
        $indicators.css("display", "");
    }

    
    /**
     * Hides all panels but not the status bar
     */
    function hideAllPanes() {
        hideInformation();
        hideIndicators();
    }
    
    /**
     * Shows all panels (will not show a hidden statusbar)
     */
    function showAllPanes() {
        showInformation();
        showIndicators();
    }
    
    
    /**
     * Hide the statusbar
     */
    function hide() {
        if (!_init) {
            console.error("StatusBar API invoked before status bar created");
            return;
        }
        
        if ($statusBar.is(":visible")) {
            $statusBar.hide();
            WorkspaceManager.recomputeLayout();
        }
    }
    
    /**
     * Show the statusbar
     */
    function show() {
        if (!_init) {
            console.error("StatusBar API invoked before status bar created");
            return;
        }

        if (!$statusBar.is(":visible")) {
            $statusBar.show();
            WorkspaceManager.recomputeLayout();
        }
    }
    
    AppInit.htmlReady(function () {
        var $parent = $(".main-view .content");
        $parent.append(Mustache.render(StatusBarHTML, Strings));

        // Initialize items dependent on HTML DOM
        $statusBar          = $("#status-bar");
        $indicators         = $("#status-indicators");
        $busyIndicator      = $("#status-bar .spinner");
        $statusInfo         = $("#status-info");

        _init = true;

        // hide on init
        hide();
    });

    exports.hideInformation   = hideInformation;
    exports.showInformation   = showInformation;
    exports.showBusyIndicator = showBusyIndicator;
    exports.hideBusyIndicator = hideBusyIndicator;
    exports.hideIndicators    = hideIndicators;
    exports.showIndicators    = showIndicators;
    exports.hideAllPanes      = hideAllPanes;
    exports.showAllPanes      = showAllPanes;
    exports.addIndicator      = addIndicator;
    exports.updateIndicator   = updateIndicator;
    exports.hide              = hide;
    exports.show              = show;
});<|MERGE_RESOLUTION|>--- conflicted
+++ resolved
@@ -49,12 +49,8 @@
     
     // These vars are initialized by the AppInit.htmlReady handler
     // below since they refer to DOM elements
-<<<<<<< HEAD
-    var $statusBar,
-=======
     var $statusInfo,
         $statusBar,
->>>>>>> bd219be1
         $indicators,
         $busyIndicator;
         
