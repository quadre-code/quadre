/*
 * Copyright (c) 2012 Adobe Systems Incorporated. All rights reserved.
 *  
 * Permission is hereby granted, free of charge, to any person obtaining a
 * copy of this software and associated documentation files (the "Software"), 
 * to deal in the Software without restriction, including without limitation 
 * the rights to use, copy, modify, merge, publish, distribute, sublicense, 
 * and/or sell copies of the Software, and to permit persons to whom the 
 * Software is furnished to do so, subject to the following conditions:
 *  
 * The above copyright notice and this permission notice shall be included in
 * all copies or substantial portions of the Software.
 *  
 * THE SOFTWARE IS PROVIDED "AS IS", WITHOUT WARRANTY OF ANY KIND, EXPRESS OR
 * IMPLIED, INCLUDING BUT NOT LIMITED TO THE WARRANTIES OF MERCHANTABILITY, 
 * FITNESS FOR A PARTICULAR PURPOSE AND NONINFRINGEMENT. IN NO EVENT SHALL THE
 * AUTHORS OR COPYRIGHT HOLDERS BE LIABLE FOR ANY CLAIM, DAMAGES OR OTHER 
 * LIABILITY, WHETHER IN AN ACTION OF CONTRACT, TORT OR OTHERWISE, ARISING 
 * FROM, OUT OF OR IN CONNECTION WITH THE SOFTWARE OR THE USE OR OTHER 
 * DEALINGS IN THE SOFTWARE.
 * 
 */

/*jslint vars: true, plusplus: true, devel: true, nomen: true, regexp: true, indent: 4, maxerr: 50 */
/*global define, $ */

/**
 *  Utilities functions related to data collections (arrays & maps)
 */
define(function (require, exports, module) {
    "use strict";

    /**
     * Returns the first index in 'array' for which isMatch() returns true, or -1 if none
     * @param {!Array.<*>|jQueryObject} array
     * @param {!function(*, Number):boolean} isMatch Passed (item, index), same as with forEach()
     */
    function indexOf(array, isMatch) {
        // Old-fashioned loop, instead of Array.some, to support jQuery "arrays"
        var i;
        for (i = 0; i < array.length; i++) {
            if (isMatch(array[i], i)) {
                return i;
            }
        }
        return -1;
    }
    
    /**
     * Iterates over all the properties in an object or elements in an array. Differs from
     * $.each in that it always iterates over the properties of an object, even if it has a length
     * property making it look like an array.
     * @param {*} object - The object or array to iterate over.
     * @param {function(value, key)} callback - The function that will be executed on every object.
     */
    function forEach(object, callback) {
        var keys = Object.keys(object),
            len = keys.length,
            i;
        
        for (i = 0; i < len; i++) {
            callback(object[keys[i]], keys[i]);
        }
    }
    
    /**
<<<<<<< HEAD
     * Iterates over all the properties in an object or elements in an array. If a callback returns a
     * truthly value then it will immediately return true, if not, it will return false. Differs from
     * $.each in that it always iterates over the properties of an object, even if it has a length
     * property making it look like an array.
     * @param {*} object - The object or array to iterate over.
     * @param {function(value, key)} callback - The function that will be executed on every object.
     * @return {boolean}
     */
    function some(object, callback) {
        var keys = Object.keys(object),
            len = keys.length,
            i;
        
        for (i = 0; i < len; i++) {
            if (callback(object[keys[i]], keys[i])) {
                return true;
            }
        }
        return false;
=======
     * Returns true if the object has the specified property.
     * This calls the Object.prototype.hasOwnProperty function directly, rather than
     * depending on the object having a function named "hasOwnProperty". This way the
     * object *can* have a property named "hasOwnProperty" that is not a function.
     * @param {*} object The object to test
     * @param {string} property The name of the property to query
     * @return {boolean} True if the object contains the property
     */
    function hasProperty(object, property) {
        return Object.prototype.hasOwnProperty.apply(object, [property]);
>>>>>>> 8364e2b3
    }
    
    // Define public API
    exports.indexOf = indexOf;
    exports.forEach = forEach;
<<<<<<< HEAD
    exports.some    = some;
=======
    exports.hasProperty = hasProperty;
>>>>>>> 8364e2b3
});<|MERGE_RESOLUTION|>--- conflicted
+++ resolved
@@ -50,8 +50,8 @@
      * Iterates over all the properties in an object or elements in an array. Differs from
      * $.each in that it always iterates over the properties of an object, even if it has a length
      * property making it look like an array.
-     * @param {*} object - The object or array to iterate over.
-     * @param {function(value, key)} callback - The function that will be executed on every object.
+     * @param {*} object The object or array to iterate over.
+     * @param {function(value, key)} callback The function that will be executed on every object.
      */
     function forEach(object, callback) {
         var keys = Object.keys(object),
@@ -64,13 +64,12 @@
     }
     
     /**
-<<<<<<< HEAD
      * Iterates over all the properties in an object or elements in an array. If a callback returns a
      * truthly value then it will immediately return true, if not, it will return false. Differs from
      * $.each in that it always iterates over the properties of an object, even if it has a length
      * property making it look like an array.
-     * @param {*} object - The object or array to iterate over.
-     * @param {function(value, key)} callback - The function that will be executed on every object.
+     * @param {*} object The object or array to iterate over.
+     * @param {function(value, key)} callback The function that will be executed on every object.
      * @return {boolean}
      */
     function some(object, callback) {
@@ -84,7 +83,9 @@
             }
         }
         return false;
-=======
+    }
+    
+    /**
      * Returns true if the object has the specified property.
      * This calls the Object.prototype.hasOwnProperty function directly, rather than
      * depending on the object having a function named "hasOwnProperty". This way the
@@ -95,15 +96,11 @@
      */
     function hasProperty(object, property) {
         return Object.prototype.hasOwnProperty.apply(object, [property]);
->>>>>>> 8364e2b3
     }
     
     // Define public API
-    exports.indexOf = indexOf;
-    exports.forEach = forEach;
-<<<<<<< HEAD
-    exports.some    = some;
-=======
+    exports.indexOf     = indexOf;
+    exports.forEach     = forEach;
+    exports.some        = some;
     exports.hasProperty = hasProperty;
->>>>>>> 8364e2b3
 });