--- conflicted
+++ resolved
@@ -62,17 +62,12 @@
         return str.replace(/([.?*+\^$\[\]\\(){}|\-])/g, "\\$1");
     }
 
-<<<<<<< HEAD
     // Periods (aka "dots") are allowed in HTML identifiers, but jQuery interprets
     // them as the start of a class selector, so they need to be escaped
     function jQueryIdEscape(str) {
         return str.replace(/\./g, "\\.");
     }
 
-    exports.htmlEscape      = htmlEscape;
-    exports.regexEscape     = regexEscape;
-    exports.jQueryIdEscape  = jQueryIdEscape;
-=======
     /**
      * Splits the text by new line characters and returns an array of lines
      * @param {string} text
@@ -128,7 +123,7 @@
     exports.format          = format;
     exports.htmlEscape      = htmlEscape;
     exports.regexEscape     = regexEscape;
+    exports.jQueryIdEscape  = jQueryIdEscape;
     exports.getLines        = getLines;
     exports.offsetToLineNum = offsetToLineNum;
->>>>>>> 61942286
 });