/*
 * Copyright 2011 Adobe Systems Incorporated. All Rights Reserved.
 */
define(function(require, exports, module) {
    // Load dependent non-module scripts
    require("thirdparty/jstree_pre1.0_fix_1/jquery.jstree");

    // Load dependent modules
    var NativeFileSystem    = require("NativeFileSystem").NativeFileSystem
    ,   PreferencesManager  = require("PreferencesManager")
    ,   CommandManager      = require("CommandManager")
    ,   Commands            = require("Commands")
    ,   Strings             = require("strings")
    ;

    /**
     * Returns the root folder of the currently loaded project, or null if no project is open (during
     * startup, or running outside of app shell).
     * @return {DirectoryEntry}
     */
    function getProjectRoot() {
        return _projectRoot;
    }
    /**
     * @private
     * @see getProjectRoot()
     */
    var _projectRoot = null;
    
    /**
     * Returns true if absPath lies within the project, false otherwise.
     * FIXME: Does not support paths containing ".."
     */
    function isWithinProject(absPath) {
        var rootPath = _projectRoot.fullPath;
        if (rootPath.charAt(rootPath.length - 1) != "/") {  // TODO: standardize whether DirectoryEntry.fullPath can end in "/"
            rootPath += "/";
        }
        return (absPath.indexOf(rootPath) == 0);
    }
    /**
     * If absPath lies within the project, returns a project-relative path. Else returns absPath
     * unmodified.
     * FIXME: Does not support paths containing ".."
     */
    function makeProjectRelativeIfPossible(absPath) {
        if (isWithinProject(absPath)) {
            var relPath = absPath.slice(_projectRoot.fullPath.length);
            if (relPath.charAt(0) == '/') {  // TODO: standardize whether DirectoryEntry.fullPath can end in "/"
                relPath = relPath.slice(1);
            }
            return relPath;
        }
        return absPath;
    }
    
    
    /**
     * @private
     * Reference to the tree control
     * @type {jQueryObject}
     */
    var _projectTree = null;

    
    /**
     * @private
     * Used to initialize jstree state
     */
    var _projectInitialLoad =
        { previous : []
        , id : 0
        , fullPathToIdMap : {}
        };

    /**
     * @private
     * Preferences callback. Saves current project path.
     */
    function savePreferences( storage ) {
        // save the current project
        storage.projectPath = _projectRoot.fullPath;

        // save jstree state
        var openNodes = []
        ,   projectPathLength = _projectRoot.fullPath.length + 1
        ,   entry
        ,   fullPath
        ,   shortPath
        ,   depth;

        // Query open nodes by class selector
        $(".jstree-open").each( function ( index ) {
            entry = $( this ).data("entry");

            if ( entry.fullPath ) {
                fullPath = entry.fullPath;

                // Truncate project path prefix
                shortPath = fullPath.slice( projectPathLength );

                // Determine depth of the node by counting path separators.
                // Children at the root have depth of zero.
                depth = shortPath.split("/").length - 1;

                // Map tree depth to list of open nodes
                if ( openNodes[ depth ] === undefined ) {
                    openNodes[ depth ] = [];
                }

                openNodes[ depth ].push( fullPath );
            }
        });

        // Store the open nodes by their full path and persist to storage
        storage.projectTreeState = openNodes;
    }

    /**
     * Unique PreferencesManager clientID
     */
    var PREFERENCES_CLIENT_ID = "com.adobe.brackets.ProjectManager";

    /**
     * Displays a browser dialog where the user can choose a folder to load.
     * (If the user cancels the dialog, nothing more happens).
     */
    function openProject() {
        if (!brackets.inBrowser) {
            // Pop up a folder browse dialog
            NativeFileSystem.showOpenDialog(false, true, "Choose a folder", null, null,
                function(files) {
                    // If length == 0, user canceled the dialog; length should never be > 1
                    if (files.length > 0)
                        loadProject( files[0] );
                },
                function(error) {
                    brackets.showModalDialog(
                          brackets.DIALOG_ID_ERROR
                        , Strings.ERROR_LOADING_PROJECT
                        , Strings.format(Strings.OPEN_DIALOG_ERROR, error.code)
                    );
                }
            );
        }
    }

    /**
     * Loads the given folder as a project. Normally, you would call openProject() instead to let the
     * user choose a folder.
     *
     * @param {string} rootPath  Absolute path to the root folder of the project.
     * @return {Deferred} A $.Deferred() object that will be resolved when the
     *  project is loaded and tree is rendered, or rejected if the project path
     *  fails to load.
     */
    function loadProject(rootPath) {
        // reset tree node id's
        _projectInitialLoad.id = 0;

        var prefs = PreferencesManager.getPreferences(PREFERENCES_CLIENT_ID)
        ,   result = new $.Deferred();

        if (rootPath === null || rootPath === undefined) {
            // Load the last known project into the tree
            rootPath = prefs.projectPath;
            _projectInitialLoad.previous = prefs.projectTreeState;

            if (brackets.inBrowser) {
                // In browser: dummy folder tree (hardcoded in ProjectManager)
               rootPath = "DummyProject";
            }
        }

        // Set title
        var projectName = rootPath.substring(rootPath.lastIndexOf("/") + 1);
        $("#project-title").html(projectName);

        // Populate file tree
        if (brackets.inBrowser) {
            // Hardcoded dummy data for local testing, in jsTree JSON format
            // (we leave _projectRoot null)
            var subfolderInner = { data:"Folder_inner", children:[
                { data: "subsubfile_1" }, { data: "subsubfile_2" }
            ] };
            var treeJSONData = [
                { data: "Dummy tree content:" },
                { data:"Folder_1", children:[
                    { data: "subfile_1" }, { data: "subfile_2" }, { data: "subfile_3" }
                ] },
                { data:"Folder_2", children:[
                    { data: "subfile_4" }, subfolderInner, { data: "subfile_5" }
                ] },
                { data: "file_1" },
                { data: "file_2" }
            ];

            // Show file list in UI synchronously
            _renderTree(treeJSONData, result);

        } else {
            // Point at a real folder structure on local disk
            NativeFileSystem.requestNativeFileSystem(rootPath,
                function(rootEntry) {
                    // Success!
                    _projectRoot = rootEntry;

                    // The tree will invoke our "data provider" function to populate the top-level items, then
                    // go idle until a node is expanded - at which time it'll call us again to fetch the node's
                    // immediate children, and so on.
                    _renderTree(_treeDataProvider, result);
                },
                function(error) {
                    brackets.showModalDialog(
                          brackets.DIALOG_ID_ERROR
                        , Strings.ERROR_LOADING_PROJECT
                        , Strings.format(Strings.REQUEST_NATIVE_FILE_SYSTEM_ERROR, rootPath, error.code
                        , function() { result.reject(); })
                    );
                }
            );
        }

        return result;
    }

    /**
     * Returns the FileEntry or DirectoryEntry corresponding to the selected item, or null
     * if no item is selected.
     *
     * @return {?Entry}
     */
    function getSelectedItem() {
        var selected = _projectTree.jstree("get_selected");
        if (selected)
            return selected.data("entry");
        return null;
    }

    /**
     * Create a new item in the project tree.
     *
     * @param baseDir {string} Full path of the directory where the item should go
     * @param initialName {string} Initial name for the item
     * @param skipRename {boolean} If true, don't allow the user to rename the item
     * @return {Deferred} A $.Deferred() object that will be resolved with the FileEntry
     *  of the created object, or rejected if the user cancelled or entered an illegal
     *  filename.
     */
    function createNewItem(baseDir, initialName, skipRename) {
        // TODO: Need API to get tree node for baseDir.
        // In the meantime, pass null for node so new item is placed
        // relative to the selection
        var node = null,
            selection = _projectTree.jstree("get_selected"),
            selectionEntry = null,
            position = "inside",
            escapeKeyPressed = false,
            result = new $.Deferred();

        // get the FileEntry or DirectoryEntry
        if ( selection ) {
            selectionEntry = selection.data("entry")
        }

        // move selection to parent DirectoryEntry
        if ( selectionEntry && selectionEntry.isFile ) {
            position = "after";

            // FIXME (jasonsj): get_parent returns the tree instead of the directory?
            /*
            selection = _projectTree.jstree("get_parent", selection);

            if ( typeof( selection.data ) == "function" ) {
                // get Entry from tree node
                // note that the jstree root will return undefined
                selectionEntry = selection.data("entry");
            }
            else {
                // reset here. will be replaced with project root.
                selectionEntry = null;
            }
            */
            // FIXME (jasonsj): hackish way to get parent directory; replace with Entry.getParent() when available
            var filePath = selectionEntry.fullPath;
            selectionEntry = new NativeFileSystem.DirectoryEntry(filePath.substring(0, filePath.lastIndexOf("/")));
        }

        // use the project root DirectoryEntry
        if ( !selectionEntry ) {
            selectionEntry = getProjectRoot();
        }

        _projectTree.on("create.jstree", function(event, data) {
            $(event.target).off("create.jstree");

            function errorCleanup() {
                // TODO: If an error occurred, we should allow the user to fix the filename.
                // For now we just remove the node so you have to start again.
                _projectTree.jstree("remove", data.rslt.obj);
                result.reject();
            }

            if (!escapeKeyPressed) {
                // Validate file name
                // TODO: There are some filenames like COM1, LPT3, etc. that are not valid on Windows.
                // We may want to add checks for those here.
                // See http://msdn.microsoft.com/en-us/library/windows/desktop/aa365247(v=vs.85).aspx
                if (data.rslt.name.search(/[/?*:;{}<>\\|]+/) !== -1) {
                    brackets.showModalDialog(
                            brackets.DIALOG_ID_ERROR
                        ,   Strings.INVALID_FILENAME_TITLE
                        ,   Strings.INVALID_FILENAME_MESSAGE);

                    errorCleanup();
                    return;
                }

                // Use getFile() to create the new file
                selectionEntry.getFile(data.rslt.name
                    , {create: true, exclusive: true}
                    , function( entry ) {
                        data.rslt.obj.data("entry", entry);
                        _projectTree.jstree("select_node", data.rslt.obj, true);
                        result.resolve(entry);
                    }
                    , function ( error ) {
                        if ( ( error.code === FileError.PATH_EXISTS_ERR )
                             || (error.code === FileError.TYPE_MISMATCH_ERR ) ) {
                            brackets.showModalDialog(
                                  brackets.DIALOG_ID_ERROR
                                , Strings.INVALID_FILENAME_TITLE
                                , Strings.format(
                                      Strings.FILE_ALREADY_EXISTS
                                    , data.rslt.name
                                )
                            );
                        }
                        else {
                            var errString = error.code == FileError.NO_MODIFICATION_ALLOWED_ERR ? 
                                             Strings.NO_MODIFICATION_ALLOWED_ERR :
                                             Strings.format(String.GENERIC_ERROR, error.code)
                            var errMsg = Strings.format(Strings.ERROR_CREATING_FILE, data.rslt.name, errString);
                          
                            brackets.showModalDialog(
                                  brackets.DIALOG_ID_ERROR
                                , Strings.ERROR_CREATING_FILE_TITLE
                                , errMsg
                            );
                        }

                        errorCleanup();
                    }
                );
            }
            else { //escapeKeyPressed
                errorCleanup();
            }
        });

        // Create the node and open the editor
        _projectTree.jstree("create", node, position, {data: initialName}, null, skipRename);

        var renameInput = _projectTree.find(".jstree-rename-input");

        renameInput.on("keydown", function(event) {
            // Listen for escape key on keydown, so we can remove the node in the create.jstree handler above
            if (event.keyCode == 27) {
                escapeKeyPressed = true;
            }
        });

        // TODO: Figure out better way to style this input. All styles are inlined by jsTree...
        renameInput.css(
            { left: "17px"
            , height: "24px"
            }
        ).parent().css(
            { height: "26px"
            }
        );

        return result;
    }

    /**
     * @private
     * Called by jsTree when the user has expanded a node that has never been expanded before. We call
     * jsTree back asynchronously with the node's immediate children data once the subfolder is done
     * being fetched.
     *
     * @param {jQueryObject} treeNode  jQ object for the DOM node being expanded
     * @param {function(Array)} jsTreeCallback  jsTree callback to provide children to
     */
    function _treeDataProvider(treeNode, jsTreeCallback) {
        var dirEntry;

        if (treeNode == -1) {
            // Special case: root of tree
            dirEntry = _projectRoot;
        } else {
            // All other nodes: the DirectoryEntry is saved as jQ data in the tree (by _convertEntriesToJSON())
            dirEntry = treeNode.data("entry");
        }

        // Fetch dirEntry's contents
        dirEntry.createReader().readEntries(
            function(entries) {
                var subtreeJSON = _convertEntriesToJSON(entries);
                //If the list is empty, add an empty object so the loading message goes away
                if( subtreeJSON.length === 0 )
                    subtreeJSON.push({});
                jsTreeCallback(subtreeJSON);
            },
            function(error) {
                brackets.showModalDialog(
                      brackets.DIALOG_ID_ERROR
                    , Strings.ERROR_LOADING_PROJECT
                    , Strings.format(Strings.READ_DIRECTORY_ENTRIES_ERROR, dirEntry.fullPath, error.code)
                );
            }
        );

    }

    /**
     * @private
     * Given an array of NativeFileSystem entries, returns a JSON array representing them in the format
     * required by jsTree. Saves the corresponding Entry object as metadata (which jsTree will store in
     * the DOM via $.data()).
     *
     * Does NOT recursively traverse the file system: folders are marked as expandable but are given no
     * children initially.
     *
     * @param {Array.<Entry>} entries  Array of NativeFileSystem entry objects.
     * @return {Array} jsTree node data: array of JSON objects
     */
    function _convertEntriesToJSON(entries) {
        var jsonEntryList = []
        ,   entry;

        for (var entryI in entries) {
            entry = entries[entryI];

            var jsonEntry = {
                data: entry.name,
                attr: { id: "node" + _projectInitialLoad.id++ },
                metadata: { entry: entry }
            };
            if (entry.isDirectory) {
                jsonEntry.children = [];
                jsonEntry.state = "closed";
            }

            // For more info on jsTree's JSON format see: http://www.jstree.com/documentation/json_data
            jsonEntryList.push(jsonEntry);

            // Map path to ID to initialize loaded and opened states
            _projectInitialLoad.fullPathToIdMap[entry.fullPath] = jsonEntry.attr.id;
        }
        return jsonEntryList;
    }


    /**
     * @private
     * Given an input to jsTree's json_data.data setting, display the data in the file tree UI
     * (replacing any existing file tree that was previously displayed). This input could be
     * raw JSON data, or it could be a dataprovider function. See jsTree docs for details:
     * http://www.jstree.com/documentation/json_data
     */
    function _renderTree(treeDataProvider, result) {

        var projectTreeContainer = $("#project-files-container");

        // Instantiate tree widget
        // (jsTree is smart enough to replace the old tree if there's already one there)
        _projectTree = projectTreeContainer.jstree({
            plugins : ["ui", "themes", "json_data", "crrm"],
            json_data : { data:treeDataProvider, correct_state: false },
            core : { animation:0 },
            themes : { theme:"brackets", url:"styles/jsTreeTheme.css", dots:false, icons:false },
                //(note: our actual jsTree theme CSS lives in brackets.less; we specify an empty .css
                // file because jsTree insists on loading one itself)

            strings : { loading : "Loading ...", new_node : "New node" }    // TODO: localization
        })
        .bind("select_node.jstree", function(event, data) {
            var entry = data.rslt.obj.data("entry");
            if (entry.isFile)
                CommandManager.execute(Commands.FILE_OPEN, entry.fullPath);
        })
        .bind("reopen.jstree", function(event, data) {
            // This handler fires for the initial load and subsequent
            // reload_nodes events. For each depth level of the tree, we open
            // the saved nodes by a fullPath lookup.
            if ( _projectInitialLoad.previous.length > 0 ) {
                // load previously open nodes by increasing depth
                var toOpenPaths = _projectInitialLoad.previous.shift()
                ,   toOpenIds   = [];

                // use path to lookup ID
                $.each( toOpenPaths, function(index, value) {
                    toOpenIds.push(_projectInitialLoad.fullPathToIdMap[value]);
                });

                // specify nodes to open and load
                data.inst.data.core.to_open = toOpenIds;
                _projectTree.jstree("reload_nodes", false);
            }
<<<<<<< HEAD

            if ( _projectInitialLoad.previous.length === 0 ) {
                result.resolve();
            }
=======
        })
        .bind("dblclick.jstree", function(event) {
            var entry = $(event.target).closest("li").data("entry");
            if (entry.isFile)
                CommandManager.execute(Commands.FILE_ADD_TO_WORKING_SET, entry.fullPath);
>>>>>>> 3e748fe0
        });
    };

    // Define public API
    exports.getProjectRoot  = getProjectRoot;
    exports.isWithinProject = isWithinProject;
    exports.makeProjectRelativeIfPossible = makeProjectRelativeIfPossible;
    exports.openProject     = openProject;
    exports.loadProject     = loadProject;
    exports.getSelectedItem = getSelectedItem;
    exports.createNewItem   = createNewItem;

    // Register save callback
    var loadedPath = window.location.pathname;
    var bracketsSrc = loadedPath.substr(0, loadedPath.lastIndexOf("/"));
    var defaults =
        { projectPath:      bracketsSrc /* initialze to brackets source */
        , projectTreeState: ""          /* TODO (jasonsj): jstree state */
        };
    PreferencesManager.addPreferencesClient(PREFERENCES_CLIENT_ID, savePreferences, this, defaults);
});<|MERGE_RESOLUTION|>--- conflicted
+++ resolved
@@ -508,18 +508,14 @@
                 data.inst.data.core.to_open = toOpenIds;
                 _projectTree.jstree("reload_nodes", false);
             }
-<<<<<<< HEAD
-
             if ( _projectInitialLoad.previous.length === 0 ) {
                 result.resolve();
             }
-=======
         })
         .bind("dblclick.jstree", function(event) {
             var entry = $(event.target).closest("li").data("entry");
             if (entry.isFile)
                 CommandManager.execute(Commands.FILE_ADD_TO_WORKING_SET, entry.fullPath);
->>>>>>> 3e748fe0
         });
     };
 
