/*
 * Copyright (c) 2014 - 2017 Adobe Systems Incorporated. All rights reserved.
 * Copyright (c) 2018 - present The quadre code authors. All rights reserved.
 *
 * Permission is hereby granted, free of charge, to any person obtaining a
 * copy of this software and associated documentation files (the "Software"),
 * to deal in the Software without restriction, including without limitation
 * the rights to use, copy, modify, merge, publish, distribute, sublicense,
 * and/or sell copies of the Software, and to permit persons to whom the
 * Software is furnished to do so, subject to the following conditions:
 *
 * The above copyright notice and this permission notice shall be included in
 * all copies or substantial portions of the Software.
 *
 * THE SOFTWARE IS PROVIDED "AS IS", WITHOUT WARRANTY OF ANY KIND, EXPRESS OR
 * IMPLIED, INCLUDING BUT NOT LIMITED TO THE WARRANTIES OF MERCHANTABILITY,
 * FITNESS FOR A PARTICULAR PURPOSE AND NONINFRINGEMENT. IN NO EVENT SHALL THE
 * AUTHORS OR COPYRIGHT HOLDERS BE LIABLE FOR ANY CLAIM, DAMAGES OR OTHER
 * LIABILITY, WHETHER IN AN ACTION OF CONTRACT, TORT OR OTHERWISE, ARISING
 * FROM, OUT OF OR IN CONNECTION WITH THE SOFTWARE OR THE USE OR OTHER
 * DEALINGS IN THE SOFTWARE.
 *
 */

/*unittests: HTML Instrumentation*/

define(function (require, exports, module) {
    "use strict";

    var Tokenizer       = require("language/HTMLTokenizer").Tokenizer,
        MurmurHash3     = require("thirdparty/murmurhash3_gc"),
        PerfUtils       = require("utils/PerfUtils");

    var seed = Math.floor(Math.random() * 65535);

    var tagID = 1;

    /**
     * A list of tags whose start causes any of a given set of immediate parent
     * tags to close. This mostly comes from the HTML5 spec section on omitted close tags:
     * http://www.w3.org/html/wg/drafts/html/master/syntax.html#optional-tags
     * This doesn't handle general content model violations.
     */
    var openImpliesClose = {
        li      : { li: true },
        dt      : { dd: true, dt: true },
        dd      : { dd: true, dt: true },
        address : { p: true },
        article : { p: true },
        aside   : { p: true },
        blockquote : { p: true },
        dir     : { p: true },
        div     : { p: true },
        dl      : { p: true },
        fieldset: { p: true },
        footer  : { p: true },
        form    : { p: true },
        h1      : { p: true },
        h2      : { p: true },
        h3      : { p: true },
        h4      : { p: true },
        h5      : { p: true },
        h6      : { p: true },
        header  : { p: true },
        hgroup  : { p: true },
        hr      : { p: true },
        main    : { p: true },
        menu    : { p: true },
        nav     : { p: true },
        ol      : { p: true },
        p       : { p: true },
        pre     : { p: true },
        section : { p: true },
        table   : { p: true },
        ul      : { p: true },
        rt      : { rp: true, rt: true },
        rp      : { rp: true, rt: true },
        optgroup: { optgroup: true, option: true },
        option  : { option: true },
        tbody   : { thead: true, tbody: true, tfoot: true },
        tfoot   : { tbody: true },
        tr      : { tr: true, th: true, td: true },
        th      : { th: true, td: true },
        td      : { thead: true, th: true, td: true },
        body    : { head: true, link: true, script: true }
    };

    /**
     * A list of tags that are self-closing (do not contain other elements).
     * Mostly taken from http://www.w3.org/html/wg/drafts/html/master/syntax.html#void-elements
     */
    var voidElements = {
        area: true,
        base: true,
        basefont: true,
        br: true,
        col: true,
        command: true,
        embed: true,
        frame: true,
        hr: true,
        img: true,
        input: true,
        isindex: true,
        keygen: true,
        link: true,
        menuitem: true,
        meta: true,
        param: true,
        source: true,
        track: true,
        wbr: true
    };

    /**
     * @constructor
     *
     * A SimpleNode represents one node in a SimpleDOM tree. Each node can have
     * any set of properties on it, though there are a couple of assumptions made.
     * Elements will have `children` and `attributes` properties. Text nodes will have a `content`
     * property. All Elements will have a `tagID` and text nodes *can* have one.
     *
     * @param {Object} properties the properties provided will be set on the new object.
     */
    function SimpleNode(properties) {
        $.extend(this, properties);
    }

    SimpleNode.prototype = {

        /**
         * Updates signatures used to optimize the number of comparisons done during
         * diffing. This is important to call if you change:
         *
         * * children
         * * child node attributes
         * * text content of a text node
         * * child node text
         */
        update: function () {
            if (this.isElement()) {
                var i,
                    subtreeHashes = "",
                    childHashes = "",
                    child;
                for (i = 0; i < this.children.length; i++) {
                    child = this.children[i];
                    if (child.isElement()) {
                        childHashes += String(child.tagID);
                        subtreeHashes += String(child.tagID) + child.attributeSignature + child.subtreeSignature;
                    } else {
                        childHashes += child.textSignature;
                        subtreeHashes += child.textSignature;
                    }
                }
                this.childSignature = MurmurHash3.hashString(childHashes, childHashes.length, seed);
                this.subtreeSignature = MurmurHash3.hashString(subtreeHashes, subtreeHashes.length, seed);
            } else {
                this.textSignature = MurmurHash3.hashString(this.content, this.content.length, seed);
            }
        },

        /**
         * Updates the signature of this node's attributes. Call this after making attribute changes.
         */
        updateAttributeSignature: function () {
            var attributeString = JSON.stringify(this.attributes);
            this.attributeSignature = MurmurHash3.hashString(attributeString, attributeString.length, seed);
        },

        /**
         * Is this node an element node?
         *
         * @return {bool} true if it is an element
         */
        isElement: function () {
            return !!this.children;
        },

        /**
         * Is this node a text node?
         *
         * @return {bool} true if it is text
         */
        isText: function () {
            return !this.children;
        }
    };

    /**
     * @private
     *
     * Generates a synthetic ID for text nodes. These IDs are only used
     * for convenience when reading a SimpleDOM that is dumped to the console.
     *
     * @param {Object} textNode new node for which we are generating an ID
     * @return {string} ID for the node
     */
    function getTextNodeID(textNode) {
        var childIndex = textNode.parent.children.indexOf(textNode);
        if (childIndex === 0) {
            return textNode.parent.tagID + ".0";
        }
        return textNode.parent.children[childIndex - 1].tagID + "t";
    }

    /**
     * @private
     *
     * Adds two {line, ch}-style positions, returning a new pos.
     */
    function _addPos(pos1, pos2) {
        return {line: pos1.line + pos2.line, ch: (pos2.line === 0 ? pos1.ch + pos2.ch : pos2.ch)};
    }

    /**
     * @private
     *
     * Offsets the character offset of the given {line, ch} pos by the given amount and returns a new
     * pos. Not for general purpose use as it does not account for line boundaries.
     */
    function _offsetPos(pos, offset) {
        return {line: pos.line, ch: pos.ch + offset};
    }

    /**
     * @constructor
     *
     * A Builder creates a SimpleDOM tree of SimpleNode objects representing the
     * "important" contents of an HTML document. It does not include things like comments.
     * The nodes include information about their position in the text provided.
     *
     * @param {string} text The text to parse
     * @param {?int} startOffset starting offset in the text
     * @param {?{line: int, ch: int}} startOffsetPos line/ch position in the text
     */
    function Builder(text, startOffset, startOffsetPos) {
        this.stack = [];
        this.text = text;
        this.t = new Tokenizer(text);
        this.currentTag = null;
        this.startOffset = startOffset || 0;
        this.startOffsetPos = startOffsetPos || {line: 0, ch: 0};
    }

    Builder.prototype._logError = function (token) {
        var error       = { token: token },
            startPos    = token ? (token.startPos || token.endPos) : this.startOffsetPos,
            endPos      = token ? token.endPos : this.startOffsetPos;

        error.startPos = _addPos(this.startOffsetPos, startPos);
        error.endPos = _addPos(this.startOffsetPos, endPos);

        if (!this.errors) {
            this.errors = [];
        }

        this.errors.push(error);
    };

    /**
     * Builds the SimpleDOM.
     *
     * @param {?bool} strict if errors are detected, halt and return null
     * @param {?Object} markCache a cache that can be used in ID generation (is passed to `getID`)
     * @return {SimpleNode} root of tree or null if parsing failed
     */
    Builder.prototype.build = function (strict, markCache) {
        var self = this;
<<<<<<< HEAD
        var token,
            lastClosedTag,
            lastTextNode,
            // eslint-disable-next-line no-unused-vars
            lastIndex = 0;
=======
        var token, lastClosedTag, lastTextNode;
>>>>>>> bc14a9e9
        var stack = this.stack;
        var attributeName = null;
        var nodeMap = {};

        markCache = markCache || {};

        // Start timers for building full and partial DOMs.
        // Appropriate timer is used, and the other is discarded.
        var timerBuildFull = "HTMLInstr. Build DOM Full";
        var timerBuildPart = "HTMLInstr. Build DOM Partial";
        PerfUtils.markStart([timerBuildFull, timerBuildPart]);

        function closeTag(endIndex, endPos) {
            lastClosedTag = stack[stack.length - 1];
            stack.pop();
            lastClosedTag.update();

            lastClosedTag.end = self.startOffset + endIndex;
            lastClosedTag.endPos = _addPos(self.startOffsetPos, endPos);
        }

        while ((token = this.t.nextToken()) !== null) {
            // lastTextNode is used to glue text nodes together
            // If the last node we saw was text but this one is not, then we're done gluing.
            // If this node is a comment, we might still encounter more text.
            if (token.type !== "text" && token.type !== "comment" && lastTextNode) {
                lastTextNode = null;
            }

            if (token.type === "error") {
                PerfUtils.finalizeMeasurement(timerBuildFull);  // discard
                PerfUtils.addMeasurement(timerBuildPart);       // use
                this._logError(token);
                return null;
            }

            if (token.type === "opentagname") {
                var newTagName = token.contents.toLowerCase(),
                    newTag;

                if (openImpliesClose.hasOwnProperty(newTagName)) {
                    var closable = openImpliesClose[newTagName];
                    while (stack.length > 0 && closable.hasOwnProperty(stack[stack.length - 1].tag)) {
                        // Close the previous tag at the start of this tag.
                        // Adjust backwards for the < before the tag name.
                        closeTag(token.start - 1, _offsetPos(token.startPos, -1));
                    }
                }

                newTag = new SimpleNode({
                    tag: token.contents.toLowerCase(),
                    children: [],
                    attributes: {},
                    parent: (stack.length ? stack[stack.length - 1] : null),
                    start: this.startOffset + token.start - 1,
                    startPos: _addPos(this.startOffsetPos, _offsetPos(token.startPos, -1)) // ok because we know the previous char was a "<"
                });
                newTag.tagID = this.getID(newTag, markCache);

                // During undo in particular, it's possible that tag IDs may be reused and
                // the marks in the document may be misleading. If a tag ID has been reused,
                // we apply a new tag ID to ensure that our edits come out correctly.
                if (nodeMap[newTag.tagID]) {
                    newTag.tagID = this.getNewID();
                }

                nodeMap[newTag.tagID] = newTag;
                if (newTag.parent) {
                    newTag.parent.children.push(newTag);
                }
                this.currentTag = newTag;

                if (voidElements.hasOwnProperty(newTag.tag)) {
                    // This is a self-closing element.
                    newTag.update();
                } else {
                    stack.push(newTag);
                }
            } else if (token.type === "opentagend" || token.type === "selfclosingtag") {
                // TODO: disallow <p/>?
                if (this.currentTag) {
                    if (token.type === "selfclosingtag" && stack.length && stack[stack.length - 1] === this.currentTag) {
                        // This must have been a self-closing tag that we didn't identify as a void element
                        // (e.g. an SVG tag). Pop it off the stack as if we had encountered its close tag.
                        closeTag(token.end, token.endPos);
                    } else {
                        // We're ending an open tag. Record the end of the open tag as the end of the
                        // range. (If we later find a close tag for this tag, the end will get overwritten
                        // with the end of the close tag. In the case of a self-closing tag, we should never
                        // encounter that.)
                        // Note that we don't need to update the signature here because the signature only
                        // relies on the tag name and ID, and isn't affected by the tag's attributes, so
                        // the signature we calculated when creating the tag is still the same. If we later
                        // find a close tag for this tag, we'll update the signature to account for its
                        // children at that point (in the next "else" case).
                        this.currentTag.openEnd = this.currentTag.end = this.startOffset + token.end;
                        this.currentTag.endPos = _addPos(this.startOffsetPos, token.endPos);
                        lastClosedTag = this.currentTag;
                        this.currentTag.updateAttributeSignature();
                        this.currentTag = null;
                    }
                }
            } else if (token.type === "closetag") {
                // If this is a self-closing element, ignore the close tag.
                var closeTagName = token.contents.toLowerCase();
                if (!voidElements.hasOwnProperty(closeTagName)) {
                    // Find the topmost item on the stack that matches. If we can't find one, assume
                    // this is just a dangling closing tag and ignore it.
                    var i;
                    for (i = stack.length - 1; i >= 0; i--) {
                        if (stack[i].tag === closeTagName) {
                            break;
                        }
                    }
                    if (strict && i !== stack.length - 1) {
                        // If we're in strict mode, treat unbalanced tags as invalid.
                        PerfUtils.finalizeMeasurement(timerBuildFull);
                        PerfUtils.addMeasurement(timerBuildPart);
                        this._logError(token);
                        return null;
                    }
                    if (i >= 0) {
                        do {
                            // For all tags we're implicitly closing (before we hit the matching tag), we want the
                            // implied end to be the beginning of the close tag (which is two characters, "</", before
                            // the start of the tagname). For the actual tag we're explicitly closing, we want the
                            // implied end to be the end of the close tag (which is one character, ">", after the end of
                            // the tagname).
                            if (stack.length === i + 1) {
                                closeTag(token.end + 1, _offsetPos(token.endPos, 1));
                            } else {
                                closeTag(token.start - 2, _offsetPos(token.startPos, -2));
                            }
                        } while (stack.length > i);
                    } else {
                        // If we're in strict mode, treat unmatched close tags as invalid. Otherwise
                        // we just silently ignore them.
                        if (strict) {
                            PerfUtils.finalizeMeasurement(timerBuildFull);
                            PerfUtils.addMeasurement(timerBuildPart);
                            this._logError(token);
                            return null;
                        }
                    }
                }
            } else if (token.type === "attribname") {
                attributeName = token.contents.toLowerCase();
                // Set the value to the empty string in case this is an empty attribute. If it's not,
                // it will get overwritten by the attribvalue later.
                this.currentTag.attributes[attributeName] = "";
            } else if (token.type === "attribvalue" && attributeName !== null) {
                this.currentTag.attributes[attributeName] = token.contents;
                attributeName = null;
            } else if (token.type === "text") {
                if (stack.length) {
                    var parent = stack[stack.length - 1];
                    var newNode;

                    // Check to see if we're continuing a previous text.
                    if (lastTextNode) {
                        newNode = lastTextNode;
                        newNode.content += token.contents;
                    } else {
                        newNode = new SimpleNode({
                            parent: stack[stack.length - 1],
                            content: token.contents
                        });
                        parent.children.push(newNode);
                        newNode.tagID = getTextNodeID(newNode);
                        nodeMap[newNode.tagID] = newNode;
                        lastTextNode = newNode;
                    }

                    newNode.update();
                }
            }
        }

        // If we have any tags hanging open (e.g. html or body), fail the parse if we're in strict mode,
        // otherwise close them at the end of the document.
        if (stack.length) {
            if (strict) {
                PerfUtils.finalizeMeasurement(timerBuildFull);
                PerfUtils.addMeasurement(timerBuildPart);
                this._logError(token);
                return null;
            }

            // Manually compute the position of the end of the text (we can't rely on the
            // tokenizer for this since it may not get to the very end)
            // TODO: should probably make the tokenizer get to the end...
            var lines = this.text.split("\n"),
                lastPos = {line: lines.length - 1, ch: lines[lines.length - 1].length};
            while (stack.length) {
                closeTag(this.text.length, lastPos);
            }
        }

        var dom = lastClosedTag;
        if (!dom) {
            // This can happen if the document has no nontrivial content, or if the user tries to
            // have something at the root other than the HTML tag. In all such cases, we treat the
            // document as invalid.
            this._logError(token);
            return null;
        }

        dom.nodeMap = nodeMap;
        PerfUtils.addMeasurement(timerBuildFull);       // use
        PerfUtils.finalizeMeasurement(timerBuildPart);  // discard

        return dom;
    };

    /**
     * Returns a new tag ID.
     *
     * @return {int} unique tag ID
     */
    Builder.prototype.getNewID = function () {
        return tagID++;
    };

    /**
     * Returns the best tag ID for the new tag object given.
     * The default implementation just calls `getNewID`
     * and returns a unique ID.
     *
     * @param {Object} newTag tag object to potentially inspect to choose an ID
     * @return {int} unique tag ID
     */
    Builder.prototype.getID = Builder.prototype.getNewID;

    /**
     * Builds a SimpleDOM from the text provided. If `strict` mode is true, parsing
     * will halt as soon as any error is seen and null will be returned.
     *
     * @param {string} text Text of document to parse
     * @param {bool} strict True for strict parsing
     * @return {SimpleNode} root of tree or null if strict failed
     */
    function build(text, strict) {
        var builder = new Builder(text);
        return builder.build(strict);
    }

    /**
     * @private
     *
     * Generates a string version of a SimpleDOM for debugging purposes.
     *
     * @param {SimpleNode} root root of the tree
     * @return {string} Text version of the tree.
     */
    function _dumpDOM(root) {
        var result = "",
            indent = "";

        function walk(node) {
            if (node.tag) {
                result += indent + "TAG " + node.tagID + " " + node.tag + " " + JSON.stringify(node.attributes) + "\n";
            } else {
                result += indent + "TEXT " + (node.tagID || "- ") + node.content + "\n";
            }
            if (node.isElement()) {
                indent += "  ";
                node.children.forEach(walk);
                indent = indent.slice(2);
            }
        }
        walk(root);

        return result;
    }

    // Public API
    exports.build                       = build;
    exports.Builder                     = Builder;
    exports.SimpleNode                  = SimpleNode;

    // Private API
    exports._dumpDOM                    = _dumpDOM;
    exports._offsetPos                  = _offsetPos;
    exports._getTextNodeID              = getTextNodeID;
    exports._seed                       = seed;
});<|MERGE_RESOLUTION|>--- conflicted
+++ resolved
@@ -267,15 +267,9 @@
      */
     Builder.prototype.build = function (strict, markCache) {
         var self = this;
-<<<<<<< HEAD
         var token,
             lastClosedTag,
-            lastTextNode,
-            // eslint-disable-next-line no-unused-vars
-            lastIndex = 0;
-=======
-        var token, lastClosedTag, lastTextNode;
->>>>>>> bc14a9e9
+            lastTextNode;
         var stack = this.stack;
         var attributeName = null;
         var nodeMap = {};
