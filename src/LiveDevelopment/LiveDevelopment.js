--- conflicted
+++ resolved
@@ -155,7 +155,6 @@
     /** @type {Object.<string: {HTMLDocument|CSSDocument}>} */
     var _relatedDocuments = {};
     
-<<<<<<< HEAD
     /**
      * Promise returned for each call to open()
      * @type {jQuery.Deferred}
@@ -167,9 +166,6 @@
      * @type {jQuery.Deferred}
      */
     var _closeDeferred;
-=======
-    var _openDeferred;        // promise returned for each call to open()
->>>>>>> f4fed796
 
     // Disallow re-entrancy of loadAgents()
     var _loadAgentsPromise;
@@ -1208,7 +1204,6 @@
      * @return {jQuery.Promise} Resolves once live preview is open
      */
     function open(restart) {
-<<<<<<< HEAD
         // If close() is still pending, wait for close to finish before opening
         if (_isPromisePending(_closeDeferred)) {
             return _closeDeferred.then(function () {
@@ -1227,16 +1222,6 @@
                 });
             }
         }
-=======
-        if (!restart) {
-            _openDeferred = new $.Deferred();
-        }
-        
-        // Cleanup deferred when finished
-        _openDeferred.always(function () {
-            _openDeferred = null;
-        });
->>>>>>> f4fed796
         
         // TODO: need to run _onDocumentChange() after load if doc != currentDocument here? Maybe not, since activeEditorChange
         // doesn't trigger it, while inline editors can still cause edits in doc other than currentDoc...
