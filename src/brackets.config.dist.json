{
<<<<<<< HEAD
    "healthDataServerURLs": [
    ]
=======
    "healthDataServerURL"     : "https://health.brackets.io/healthDataLog",
    "analyticsDataServerURL"  : "https://cc-api-data.adobe.io/ingest",
    "serviceKey"              : "brackets-service",
    "environment"             : "production"
>>>>>>> d52f3c92
}<|MERGE_RESOLUTION|>--- conflicted
+++ resolved
@@ -1,11 +1,7 @@
 {
-<<<<<<< HEAD
     "healthDataServerURLs": [
-    ]
-=======
-    "healthDataServerURL"     : "https://health.brackets.io/healthDataLog",
+    ],
     "analyticsDataServerURL"  : "https://cc-api-data.adobe.io/ingest",
     "serviceKey"              : "brackets-service",
     "environment"             : "production"
->>>>>>> d52f3c92
 }