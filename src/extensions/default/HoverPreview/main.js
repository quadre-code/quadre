--- conflicted
+++ resolved
@@ -40,14 +40,8 @@
     var defaultPrefs               = { enabled: true },
         enabled,                             // Only show preview if true
         prefs                      = null,   // Preferences
-<<<<<<< HEAD
-        $previewContainer;                   // Preview container
-=======
-        previewMark,                         // CodeMirror marker highlighting the preview text
         $previewContainer,                   // Preview container
-        $previewContent,                     // Preview content holder
-        currentImagePreviewContent = "";     // Current image preview content, or "" if no content is showing.
->>>>>>> 45e95717
+        $previewContent;                     // Preview content holder
     
     // Constants
     var CMD_ENABLE_HOVER_PREVIEW    = "view.enableHoverPreview",
@@ -97,21 +91,14 @@
         if (popoverState.visible) {
             popoverState.marker.clear();
             
-            $previewContainer.empty();
+            $previewContent.empty();
             $previewContainer.hide();
-            $previewContainer.removeClass("small-padding-bottom");
             
         } else {
             clearTimeout(popoverState.hoverTimer);
         }
-<<<<<<< HEAD
         
         popoverState = null;
-=======
-        $previewContent.empty();
-        $previewContainer.hide();
-        currentImagePreviewContent = "";
->>>>>>> 45e95717
     }
     
     function positionPreview(xpos, ytop, ybot) {
@@ -135,7 +122,6 @@
         }
     }
     
-<<<<<<< HEAD
     /**
      * Changes the current hidden popoverState to visible, showing it in the UI and highlighting
      * its matching text in the editor.
@@ -149,12 +135,7 @@
             {className: "hover-preview-highlight"}
         );
         
-        $previewContainer.append(popoverState.content);
-=======
-    function showPreview(content, xpos, ypos, ybot) {
-        hidePreview();
-        $previewContent.append(content);
->>>>>>> 45e95717
+        $previewContent.append(popoverState.content);
         $previewContainer.show();
         
         popoverState.visible = true;
@@ -283,21 +264,12 @@
                     var showHandler = function () {
                         // Hide the preview container until the image is loaded.
                         $previewContainer.hide();
-<<<<<<< HEAD
                         
                         $previewContainer.find(".image-preview > img").on("load", function () {
-                            $previewContainer.find(".image-preview")
-                                .append("<br/>"                                                 +
-                                        "<span class='img-size'>"                               +
-                                                this.naturalWidth + " x " + this.naturalHeight  +
-                                        "</span>"
-=======
-                        $previewContainer.find("img").on("load", function () {
                             $previewContent
                                 .append("<div class='img-size'>"                                            +
                                             this.naturalWidth + " x " + this.naturalHeight + " pixels"  +
                                         "</div>"
->>>>>>> 45e95717
                                     );
                             $previewContainer.show();
                             positionPreview(popoverState.xpos, popoverState.ytop, popoverState.ybot);
