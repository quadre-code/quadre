/*
 * Copyright (c) 2013 Adobe Systems Incorporated. All rights reserved.
 *  
 * Permission is hereby granted, free of charge, to any person obtaining a
 * copy of this software and associated documentation files (the "Software"), 
 * to deal in the Software without restriction, including without limitation 
 * the rights to use, copy, modify, merge, publish, distribute, sublicense, 
 * and/or sell copies of the Software, and to permit persons to whom the 
 * Software is furnished to do so, subject to the following conditions:
 *  
 * The above copyright notice and this permission notice shall be included in
 * all copies or substantial portions of the Software.
 *  
 * THE SOFTWARE IS PROVIDED "AS IS", WITHOUT WARRANTY OF ANY KIND, EXPRESS OR
 * IMPLIED, INCLUDING BUT NOT LIMITED TO THE WARRANTIES OF MERCHANTABILITY, 
 * FITNESS FOR A PARTICULAR PURPOSE AND NONINFRINGEMENT. IN NO EVENT SHALL THE
 * AUTHORS OR COPYRIGHT HOLDERS BE LIABLE FOR ANY CLAIM, DAMAGES OR OTHER 
 * LIABILITY, WHETHER IN AN ACTION OF CONTRACT, TORT OR OTHERWISE, ARISING 
 * FROM, OUT OF OR IN CONNECTION WITH THE SOFTWARE OR THE USE OR OTHER 
 * DEALINGS IN THE SOFTWARE.
 * 
 */

/*jslint vars: true, plusplus: true, devel: true, browser: true, nomen: true, indent: 4, maxerr: 50 */
/*global define, describe, it, expect, beforeEach, afterEach, waitsFor, runs, $, brackets, waitsForDone */

define(function (require, exports, module) {
    "use strict";
   
    var SpecRunnerUtils = brackets.getModule("spec/SpecRunnerUtils"),
        FileUtils       = brackets.getModule("file/FileUtils");

    describe("Hover Preview", function () {
        var testFolder = FileUtils.getNativeModuleDirectoryPath(module) + "/unittest-files/";
        var testWindow, brackets, CommandManager, Commands, EditorManager, HoverPreview, editor;

        beforeEach(function () {
            // Create a new window that will be shared by ALL tests in this spec.
            if (!testWindow) {
                runs(function () {
                    SpecRunnerUtils.createTestWindowAndRun(this, function (w) {
                        testWindow = w;
                        // Load module instances from brackets.test
                        brackets = testWindow.brackets;
                        CommandManager = testWindow.brackets.test.CommandManager;
                        Commands = testWindow.brackets.test.Commands;
                        EditorManager = brackets.test.EditorManager;
                        HoverPreview = brackets.test.extensions.HoverPreview;
                    });
                });
                
                runs(function () {
                    SpecRunnerUtils.loadProjectInTestWindow(testFolder);
                });

                runs(function () {
                    waitsForDone(SpecRunnerUtils.openProjectFiles(["test.css"]), "open test file");
                });

                runs(function () {
                    editor = EditorManager.getCurrentFullEditor();
                });
            }
        });
        
        function getPopoverAtPos(lineNum, columnNum) {
            var cm = editor._codeMirror,
                pos = { line: lineNum, ch: columnNum },
                token;
            
            editor.setCursorPos(pos);
            token = cm.getTokenAt(pos);
            
            return HoverPreview._queryPreviewProviders(editor, pos, token);
        }
        
        function expectNoPreviewAtPos(line, ch) {
            var popoverInfo = getPopoverAtPos(line, ch);
            expect(popoverInfo).toBeFalsy();
        }
        
        function checkColorAtPos(expectedColor, line, ch) {
            var popoverInfo = getPopoverAtPos(line, ch);
            expect(popoverInfo._previewCSS).toBe(expectedColor);
        }
        
        function checkGradientAtPos(expectedGradient, line, ch) {
            // Just call checkColorAtPos since both have the same function calls.
            checkColorAtPos(expectedGradient, line, ch);
        }
        
        function checkImagePathAtPos(expectedPathEnding, line, ch) {
            var popoverInfo = getPopoverAtPos(line, ch),
                imagePath = popoverInfo._imgPath;
            
            // Just check end of path - local drive location prefix unimportant
            expect(imagePath.substr(imagePath.length - expectedPathEnding.length)).toBe(expectedPathEnding);
        }
        
        describe("Hover preview colors", function () {
            it("should show preview of hex colors either in 3 digit hex or or 6-digit hex", function () {
                runs(function () {
                    checkColorAtPos("#369", 3, 12);
                    checkColorAtPos("#2491F5", 4, 13);
                });
            });

            it("should NOT show preview of color on words start with #", function () {
                runs(function () {
                    expectNoPreviewAtPos(7, 7);     // cursor on #invalid_hex
                    expectNoPreviewAtPos(8, 15);    // cursor on #web
                });
            });

            it("should show preview of valid rgb/rgba colors", function () {
                runs(function () {
                    checkColorAtPos("rgb(255,0,0)",           12, 12);  // no whitespace
                    checkColorAtPos("rgb(100%,   0%,   0%)",  13, 17);  // extra whitespace
                    checkColorAtPos("rgb(50%, 75%, 25%)",     14, 24);
                    
                    // rgba with values of 0-255 
                    checkColorAtPos("rgba(255, 0, 0, 0.5)", 15, 23);
                    checkColorAtPos("rgba(255, 0, 0, 1)",   16, 22);
                    checkColorAtPos("rgba(255, 0, 0, .5)",  17, 19);

                    // rgba with percentage values
                    checkColorAtPos("rgba(100%, 0%, 0%, 0.5)",  18, 32);
                    checkColorAtPos("rgba(80%, 50%, 50%, 1)",   20, 33);
<<<<<<< HEAD
                    checkColorAtPos("rgba(50%, 75%, 25%, 1.0)", 21, 23);
=======
                    //checkColorAtPos("rgba(50%, 75%, 25%, 1.0)", 21, 23);  // TODO (#3454): not working yet
>>>>>>> 983bb660
                });
            });

            it("should NOT show preview of unsupported rgb/rgba colors", function () {
                runs(function () {
                    expectNoPreviewAtPos(25, 14);    // cursor on rgb(300, 0, 0)
                    expectNoPreviewAtPos(26, 15);    // cursor on rgb(0, 95.5, 0)
                    expectNoPreviewAtPos(27, 15);    // cursor on rgba(-0, 0, 0, 0.5)
                });
            });

            it("should show preview of valid hsl/hsla colors", function () {
                runs(function () {
                    checkColorAtPos("hsl(0, 100%, 50%)",       31, 22);
                    checkColorAtPos("hsla(0, 100%, 50%, 0.5)", 32, 23);
                    checkColorAtPos("hsla(0, 100%, 50%, .5)",  33, 23);
                    checkColorAtPos("hsl(390, 100%, 50%)",     34, 24);
                });
            });

            it("should NOT show preview of unsupported hsl/hsla colors", function () {
                runs(function () {
<<<<<<< HEAD
                    checkColorAtPos("", 38, 25);    // cursor on hsla(90, 100%, 50%, 2)
                    checkColorAtPos("", 39, 24);    // cursor on hsla(0, 200%, 50%, 0.5)
                    checkColorAtPos("", 40, 25);    // cursor on hsla(0.0, 100%, 50%, .5)
=======
                    expectNoPreviewAtPos(37, 24);    // cursor on hsl(390, 100%, 50%)
                    expectNoPreviewAtPos(38, 25);    // cursor on hsla(90, 100%, 50%, 2)
                    expectNoPreviewAtPos(39, 24);    // cursor on hsla(0, 200%, 50%, 0.5)
                    expectNoPreviewAtPos(40, 25);    // cursor on hsla(0.0, 100%, 50%, .5)
>>>>>>> 983bb660
                });
            });

            it("should show preview of colors with valid names", function () {
                runs(function () {
                    checkColorAtPos("blueviolet",    47, 15);
                    checkColorAtPos("darkgoldenrod", 49, 16);
                    checkColorAtPos("darkgray",      50, 16);
                    checkColorAtPos("firebrick",     51, 15);
                    checkColorAtPos("honeydew",      53, 16);
                    checkColorAtPos("lavenderblush", 56, 16);
                    checkColorAtPos("salmon",        61, 16);
                    checkColorAtPos("tomato",        66, 16);
                });
            });

            it("should NOT show preview of colors with invalid names", function () {
                runs(function () {
                    expectNoPreviewAtPos(72, 15);    // cursor on redsox
                    expectNoPreviewAtPos(73, 16);    // cursor on pinky
                    // issue #3445
//                    expectNoPreviewAtPos(74, 16);    // cursor on blue in hyphenated word blue-chesse
//                    expectNoPreviewAtPos(75, 18);    // cursor on white in hyphenated word @bc-white
                });
            });
        });
            
        describe("Hover preview gradients", function () {
            it("Should show linear gradient preview for those with vendor prefix", function () {
                runs(function () {
                    var expectedGradient1 = "-webkit-linear-gradient(top,  #d2dfed 0%, #c8d7eb 26%, #bed0ea 51%, #a6c0e3 51%, #afc7e8 62%, #bad0ef 75%, #99b5db 88%, #799bc8 100%)",
                        expectedGradient2 = "-webkit-gradient(linear, left top, left bottom, color-stop(0%,#d2dfed), color-stop(26%,#c8d7eb), color-stop(51%,#bed0ea), color-stop(51%,#a6c0e3), color-stop(62%,#afc7e8), color-stop(75%,#bad0ef), color-stop(88%,#99b5db), color-stop(100%,#799bc8));",
                        expectedGradient3 = "-webkit-linear-gradient(top,  #d2dfed 0%,#c8d7eb 26%,#bed0ea 51%,#a6c0e3 51%,#afc7e8 62%,#bad0ef 75%,#99b5db 88%,#799bc8 100%)";
                    checkGradientAtPos(expectedGradient1, 80, 36);   // -moz- prefix gets stripped
                    checkGradientAtPos(expectedGradient2, 81, 36);   // Old webkit syntax
                    checkGradientAtPos(expectedGradient3, 82, 36);   // -webkit- prefix gets stripped
                    checkGradientAtPos(expectedGradient3, 83, 36);   // -o- prefix gets stripped
                    checkGradientAtPos(expectedGradient3, 84, 36);   // -ms- prefix gets stripped
                });
            });
            
            it("Should show linear gradient preview for those with w3c standard syntax (no prefix)", function () {
                runs(function () {
                    checkGradientAtPos("-webkit-linear-gradient(#333, #CCC)",                  99, 50);
                    checkGradientAtPos("-webkit-linear-gradient(135deg, #333, #CCC)",          101, 50);
                    
                    // TODO (#3458): Keyword "to" not supported until Brackets upgrades to Chrome 26
                    //checkGradientAtPos("-webkit-linear-gradient(to right, #333, #CCC)",        98, 50);
                    //checkGradientAtPos("-webkit-linear-gradient(to bottom right, #333, #CCC)", 100, 50);
                    expectNoPreviewAtPos(98, 50);
                    expectNoPreviewAtPos(100, 50);

                    // multiple colors
                    checkGradientAtPos("-webkit-linear-gradient(#333, #CCC, #333)",             104, 50);
                    checkGradientAtPos("-webkit-linear-gradient(#333 0%, #CCC 33%, #333 100%)", 105, 50);
                    checkGradientAtPos("-webkit-linear-gradient(yellow, blue 20%, #0f0)",       106, 50);
                });
            });

            it("Should show radial gradient preview for those with vendor prefix syntax", function () {
                runs(function () {
                    var expectedGradient1 = "-webkit-gradient(radial, center center, 0, center center, 141, from(black), to(white), color-stop(25%, blue), color-stop(40%, green), color-stop(60%, red), color-stop(80%, purple));",
                        expectedGradient2 = "-webkit-radial-gradient(center center, circle contain, black 0%, blue 25%, green 40%, red 60%, purple 80%, white 100%)";
                    checkGradientAtPos(expectedGradient1, 110, 93);   // old webkit syntax
                    checkGradientAtPos(expectedGradient2, 111, 36);   // -webkit- prefix preserved
                    checkGradientAtPos(expectedGradient2, 112, 36);   // -moz- prefix gets stripped
                    checkGradientAtPos(expectedGradient2, 113, 36);   // -ms- prefix gets stripped
                    checkGradientAtPos(expectedGradient2, 114, 36);   // -0- prefix gets stripped
                });
            });
            
            it("Should show radial gradient preview for those with w3c standard syntax (no prefix)", function () {
                runs(function () {
                    // TODO (#3458): support new W3C syntax
//                    checkGradientAtPos("-webkit-radial-gradient(yellow, green)", 118, 35);
//                    checkGradientAtPos("-webkit-radial-gradient(yellow, green)", 118, 40);
                    
                    // For now the color stops are just previewed in isolation
                    expectNoPreviewAtPos(118, 35);
                    checkColorAtPos("yellow", 118, 40);
                });
            });

            it("Should show repeating linear gradient preview", function () {
                runs(function () {
                    // TODO (#3458): support repeat
//                    checkGradientAtPos("repeating-linear-gradient(red, blue 20px, red 40px)", 122, 50);
//                    checkGradientAtPos("repeating-linear-gradient(red 0px, white 0px, blue 0px)", 123, 50);
//                    checkGradientAtPos("repeating-linear-gradient(red 0px, white .1px, blue .2px)", 124, 50);
                    
                    // For now the color stops are just previewed in isolation
                    expectNoPreviewAtPos(122, 35);
                    expectNoPreviewAtPos(123, 35);
                    expectNoPreviewAtPos(124, 35);
                    checkColorAtPos("red", 122, 50);
                });
            });

            it("Should show repeating radial gradient preview", function () {
                runs(function () {
                    // TODO (#3458): support repeat
//                    checkGradientAtPos("repeating-radial-gradient(circle closest-side at 20px 30px, red, yellow, green 100%, yellow 150%, red 200%)", 128, 40);
//                    checkGradientAtPos("repeating-radial-gradient(red, blue 20px, red 40px)", 129, 40);
                    
                    expectNoPreviewAtPos(128, 40);
                    expectNoPreviewAtPos(129, 40);
                });
            });
            
        });

        describe("Hover preview display", function () {
            
            function showPopoverAtPos(line, ch) {
                var popoverInfo = getPopoverAtPos(line, ch);
                HoverPreview._forceShow(popoverInfo);
            }
            
            function getBounds(object) {
                return {
                    left:   object.offset().left,
                    top:    object.offset().top,
                    right:  object.offset().left + object.width(),
                    bottom: object.offset().top + object.height()
                };
            }

            function boundsInsideWindow(object) {
                var bounds = getBounds(object),
                    editorBounds = getBounds(testWindow.$("#editor-holder"));
                return bounds.left   >= editorBounds.left   &&
                       bounds.right  <= editorBounds.right  &&
                       bounds.top    >= editorBounds.top    &&
                       bounds.bottom <= editorBounds.bottom;
            }

            function toggleOption(commandID, text) {
                runs(function () {
                    var promise = CommandManager.execute(commandID);
                    waitsForDone(promise, text);
                });
            }

            it("popover is positioned within window bounds", function () {
                var $popover  = testWindow.$("#hover-preview-container");
                expect($popover.length).toEqual(1);
                
                runs(function () {
                    // Popover should be below item
                    showPopoverAtPos(3, 12);
                    expect(boundsInsideWindow($popover)).toBeTruthy();

                    // Popover should above item
                    showPopoverAtPos(20, 33);
                    expect(boundsInsideWindow($popover)).toBeTruthy();
                });

                runs(function () {
                    // Turn off word wrap for next tests
                    toggleOption(Commands.TOGGLE_WORD_WRAP, "Toggle word-wrap");
                });

                runs(function () {
                    // Popover should be inside right edge
                    showPopoverAtPos(81, 36);
                    expect(boundsInsideWindow($popover)).toBeTruthy();

                    // Popover should be inside left edge
                    var scrollX = editor._codeMirror.defaultCharWidth()  * 80,
                        scrollY = editor._codeMirror.defaultTextHeight() * 70;

                    editor.setScrollPos(scrollX, scrollY);      // Scroll right
                    showPopoverAtPos(82, 136);
                    expect(boundsInsideWindow($popover)).toBeTruthy();

                    // restore word wrap
                    toggleOption(Commands.TOGGLE_WORD_WRAP, "Toggle word-wrap");
                });
            });
            
            it("highlight matched text when popover shown", function () {
                showPopoverAtPos(4, 14);
                var markers = editor._codeMirror.findMarksAt({line: 4, ch: 14});
                expect(markers.length).toBe(1);
                var range = markers[0].find();
                expect(range.from.ch).toBe(11);
                expect(range.to.ch).toBe(18);
            });
            
        });

        describe("Hover preview images", function () {
            it("Should show image preview for file path inside url()", function () {
                runs(function () {
                    checkImagePathAtPos("img/grabber_color-well.png", 133, 26);
                    checkImagePathAtPos("img/Color.png",              134, 26);
                    checkImagePathAtPos("img/DancingPeaks.gif",       135, 26);
                    checkImagePathAtPos("img/Example.svg",            136, 26);
                });
            });
            
            it("Should show image preview for urls with http/https", function () {
                runs(function () {
                    checkImagePathAtPos("https://raw.github.com/gruehle/HoverPreview/master/screenshots/Image.png", 138, 26);
                });
            });
            
            it("Should show image preview for file path inside single or double quotes", function () {
                runs(function () {
                    checkImagePathAtPos("img/med_hero.jpg",       140, 26);
                    checkImagePathAtPos("img/Gradient.png",       141, 26);
                    checkImagePathAtPos("Lake_mapourika_NZ.jpeg", 142, 26);
                });
                
                // This must be in the last spec in the suite.
                runs(function () {
                    this.after(function () {
                        SpecRunnerUtils.closeTestWindow();
                    });
                });
            });
        });
    });
});<|MERGE_RESOLUTION|>--- conflicted
+++ resolved
@@ -126,11 +126,7 @@
                     // rgba with percentage values
                     checkColorAtPos("rgba(100%, 0%, 0%, 0.5)",  18, 32);
                     checkColorAtPos("rgba(80%, 50%, 50%, 1)",   20, 33);
-<<<<<<< HEAD
                     checkColorAtPos("rgba(50%, 75%, 25%, 1.0)", 21, 23);
-=======
-                    //checkColorAtPos("rgba(50%, 75%, 25%, 1.0)", 21, 23);  // TODO (#3454): not working yet
->>>>>>> 983bb660
                 });
             });
 
@@ -153,16 +149,9 @@
 
             it("should NOT show preview of unsupported hsl/hsla colors", function () {
                 runs(function () {
-<<<<<<< HEAD
-                    checkColorAtPos("", 38, 25);    // cursor on hsla(90, 100%, 50%, 2)
-                    checkColorAtPos("", 39, 24);    // cursor on hsla(0, 200%, 50%, 0.5)
-                    checkColorAtPos("", 40, 25);    // cursor on hsla(0.0, 100%, 50%, .5)
-=======
-                    expectNoPreviewAtPos(37, 24);    // cursor on hsl(390, 100%, 50%)
                     expectNoPreviewAtPos(38, 25);    // cursor on hsla(90, 100%, 50%, 2)
                     expectNoPreviewAtPos(39, 24);    // cursor on hsla(0, 200%, 50%, 0.5)
                     expectNoPreviewAtPos(40, 25);    // cursor on hsla(0.0, 100%, 50%, .5)
->>>>>>> 983bb660
                 });
             });
 
