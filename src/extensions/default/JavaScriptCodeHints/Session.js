--- conflicted
+++ resolved
@@ -470,13 +470,7 @@
         var propertyLookup   = false,
             context          = null,
             cursor           = this.getCursor(),
-<<<<<<< HEAD
-            token            = this.getToken(cursor),
-            // eslint-disable-next-line no-unused-vars
-            lexical;
-=======
             token            = this.getToken(cursor);
->>>>>>> bc14a9e9
 
         if (token) {
             if (token.type === "property") {
