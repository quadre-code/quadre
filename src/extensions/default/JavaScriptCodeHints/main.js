/*
 * Copyright (c) 2013 Adobe Systems Incorporated. All rights reserved.
 *  
 * Permission is hereby granted, free of charge, to any person obtaining a
 * copy of this software and associated documentation files (the "Software"), 
 * to deal in the Software without restriction, including without limitation 
 * the rights to use, copy, modify, merge, publish, distribute, sublicense, 
 * and/or sell copies of the Software, and to permit persons to whom the 
 * Software is furnished to do so, subject to the following conditions:
 *  
 * The above copyright notice and this permission notice shall be included in
 * all copies or substantial portions of the Software.
 *  
 * THE SOFTWARE IS PROVIDED "AS IS", WITHOUT WARRANTY OF ANY KIND, EXPRESS OR
 * IMPLIED, INCLUDING BUT NOT LIMITED TO THE WARRANTIES OF MERCHANTABILITY, 
 * FITNESS FOR A PARTICULAR PURPOSE AND NONINFRINGEMENT. IN NO EVENT SHALL THE
 * AUTHORS OR COPYRIGHT HOLDERS BE LIABLE FOR ANY CLAIM, DAMAGES OR OTHER 
 * LIABILITY, WHETHER IN AN ACTION OF CONTRACT, TORT OR OTHERWISE, ARISING 
 * FROM, OUT OF OR IN CONNECTION WITH THE SOFTWARE OR THE USE OR OTHER 
 * DEALINGS IN THE SOFTWARE.
 * 
 */

/*jslint vars: true, plusplus: true, devel: true, nomen: true, indent: 4, maxerr: 50 */
/*global define, brackets, $ */

define(function (require, exports, module) {
    "use strict";

    var CodeHintManager = brackets.getModule("editor/CodeHintManager"),
        EditorManager   = brackets.getModule("editor/EditorManager"),
        DocumentManager = brackets.getModule("document/DocumentManager"),
        Commands        = brackets.getModule("command/Commands"),
        CommandManager  = brackets.getModule("command/CommandManager"),
        Menus           = brackets.getModule("command/Menus"),
        Strings         = brackets.getModule("strings"),
        AppInit         = brackets.getModule("utils/AppInit"),
        ExtensionUtils  = brackets.getModule("utils/ExtensionUtils"),
        StringUtils     = brackets.getModule("utils/StringUtils"),
        StringMatch     = brackets.getModule("utils/StringMatch"),
        HintUtils       = require("HintUtils"),
        ScopeManager    = require("ScopeManager"),
        Session         = require("Session");

    var KeyboardPrefs = JSON.parse(require("text!keyboard.json"));

    var JUMPTO_DEFINITION = "navigate.jumptoDefinition";

    var session     = null,  // object that encapsulates the current session state
        cachedHints = null,  // sorted hints for the current hinting session
        cachedType  = null,  // describes the lookup type and the object context
        cachedLine  = null,  // the line number for the cached scope
        matcher     = null;  // string matcher for hints

    /**
     * Creates a hint response object. Filters the hint list using the query
     * string, formats the hints for display, and returns a hint response
     * object according to the CodeHintManager's API for code hint providers.
     *
     * @param {Array.<Object>} hints - hints to be included in the response
     * @param {string} query - querystring with which to filter the hint list
     * @param {Object} type - the type of query, property vs. identifier
     * @return {Object} - hint response as defined by the CodeHintManager API 
     */
    function getHintResponse(hints, query, type) {

        var trimmedQuery,
            formattedHints;

        /*
         * Returns a formatted list of hints with the query substring
         * highlighted.
         * 
         * @param {Array.<Object>} hints - the list of hints to format
         * @param {string} query - querystring used for highlighting matched
         *      poritions of each hint
         * @return {Array.<jQuery.Object>} - array of hints formatted as jQuery
         *      objects
         */
        function formatHints(hints, query) {
            return hints.map(function (token) {
                var $hintObj    = $("<span>").addClass("brackets-js-hints");

                // level indicates either variable scope or property confidence
                if (!type.property && token.depth !== undefined) {
                    switch (token.depth) {
                    case 0:
                        $hintObj.addClass("priority-high");
                        break;
                    case 1:
                        $hintObj.addClass("priority-medium");
                        break;
                    case 2:
                        $hintObj.addClass("priority-low");
                        break;
                    default:
                        $hintObj.addClass("priority-lowest");
                        break;
                    }
                }

                if (token.guess) {
                    $hintObj.addClass("guess-hint");
                }

                // is the token a keyword?
                if (token.keyword) {
                    $hintObj.addClass("keyword-hint");
                }
             
                // highlight the matched portion of each hint
                if (token.stringRanges) {
                    token.stringRanges.forEach(function (item) {
                        if (item.matched) {
                            $hintObj.append($("<span>")
                                .append(StringUtils.htmlEscape(item.text))
                                .addClass("matched-hint"));
                        } else {
                            $hintObj.append(StringUtils.htmlEscape(item.text));
                        }
                    });
                } else {
                    $hintObj.text(token.value);
                }

                $hintObj.data("token", token);
                
                return $hintObj;
            });
        }

        // trim leading and trailing string literal delimiters from the query
        if (query.indexOf(HintUtils.SINGLE_QUOTE) === 0 ||
                query.indexOf(HintUtils.DOUBLE_QUOTE) === 0) {
            trimmedQuery = query.substring(1);
            if (trimmedQuery.lastIndexOf(HintUtils.DOUBLE_QUOTE) === trimmedQuery.length - 1 ||
                    trimmedQuery.lastIndexOf(HintUtils.SINGLE_QUOTE) === trimmedQuery.length - 1) {
                trimmedQuery = trimmedQuery.substring(0, trimmedQuery.length - 1);
            }
        } else {
            trimmedQuery = query;
        }

        if (hints) {
            formattedHints = formatHints(hints, trimmedQuery);
        } else {
            formattedHints = [];
        }

        return {
            hints: formattedHints,
            match: null, // the CodeHintManager should not format the results
            selectInitial: true
        };
    }

    /**
     * @constructor
     */
    function JSHints() {
    }

    /**
     * Determine whether hints are available for a given editor context
     * 
     * @param {Editor} editor - the current editor context
     * @param {string} key - charCode of the last pressed key
     * @return {boolean} - can the provider provide hints for this session?
     */
    JSHints.prototype.hasHints = function (editor, key) {
        if (session && HintUtils.hintableKey(key)) {
            var cursor  = session.getCursor(),
                token   = session.getToken(cursor);

            // don't autocomplete within strings or comments, etc.
            if (token && HintUtils.hintable(token)) {
                var offset = session.getOffset(),
                    type    = session.getType(),
                    query   = session.getQuery();

                // Invalidate cached information if: 1) no scope exists; 2) the
                // cursor has moved a line; 3) the scope is dirty; or 4) if the
                // cursor has moved into a different scope. Cached information
                // is also reset on editor change.
                if (!cachedHints ||
                        cachedLine !== cursor.line ||
                        type.property !== cachedType.property ||
                        type.context !== cachedType.context ||
                        type.showFunctionType !== cachedType.showFunctionType) {
                    //console.log("clear hints");
                    cachedLine = null;
                    cachedHints = null;
                    matcher = null;
                }
                return true;
            }
        }
        return false;
    };

    /** 
      * Return a list of hints, possibly deferred, for the current editor 
      * context
      * 
      * @param {string} key - charCode of the last pressed key
      * @return {Object + jQuery.Deferred} - hint response (immediate or
      *     deferred) as defined by the CodeHintManager API
      */
    JSHints.prototype.getHints = function (key) {
        var cursor = session.getCursor(),
            token = session.getToken(cursor);
<<<<<<< HEAD
        if ((key === null) || HintUtils.hintable(token)) {
            if (token) {
                if (!cachedScope) {
                    var offset          = session.getOffset(),
                        scopeResponse   = ScopeManager.getScopeInfo(session.editor.document, offset);

                    if (scopeResponse.hasOwnProperty("promise")) {
                        var $deferredHints = $.Deferred();
                        scopeResponse.promise.done(function (scopeInfo) {
                            session.setScopeInfo(scopeInfo);
                            cachedScope = scopeInfo.scope;
                            cachedLine = cursor.line;
                            cachedType = session.getType();
                            cachedHints = session.getHints();

                            if ($deferredHints.state() === "pending") {
                                var query           = session.getQuery(),
                                    hintResponse    = getHintResponse(cachedHints, query);

                                $deferredHints.resolveWith(null, [hintResponse]);
                            }
                        }).fail(function () {
                            if ($deferredHints.state() === "pending") {
                                $deferredHints.reject();
                            }
                        });

                        return $deferredHints;
                    } else {
                        session.setScopeInfo(scopeResponse);
                        cachedScope = scopeResponse.scope;
=======
        if (token && HintUtils.hintableKey(key) && HintUtils.hintable(token)) {
            var type    = session.getType(),
                query   = session.getQuery();

            // Compute fresh hints if none exist, or if the session
            // type has changed since the last hint computation
            if (!cachedHints ||
                    type.property !== cachedType.property ||
                    type.context !== cachedType.context ||
                    type.showFunctionType !== cachedType.showFunctionType ||                                               query.length === 0) {
                var offset          = session.getOffset(),
                    scopeResponse   = ScopeManager.requestHints(session, session.editor.document, offset),
                    self            = this;

                if (scopeResponse.hasOwnProperty("promise")) {
                    var $deferredHints = $.Deferred();
                    scopeResponse.promise.done(function () {
>>>>>>> 84ec53ac
                        cachedLine = cursor.line;
                        cachedType = session.getType();
                        matcher = new StringMatch.StringMatcher();
                        cachedHints = session.getHints(query, matcher);

                        $(self).triggerHandler("resolvedResponse", [cachedHints, cachedType]);

                        if ($deferredHints.state() === "pending") {
                            query = session.getQuery();
                            var hintResponse    = getHintResponse(cachedHints, query, type);

                            $deferredHints.resolveWith(null, [hintResponse]);
                            $(self).triggerHandler("hintResponse", [query]);
                        }
                    }).fail(function () {
                        if ($deferredHints.state() === "pending") {
                            $deferredHints.reject();
                        }
                    });

                    $(this).triggerHandler("deferredResponse");
                    return $deferredHints;
                } else {
                    cachedLine = cursor.line;
                }
            }

            if (cachedHints) {
                cachedHints = session.getHints(session.getQuery(), matcher);
                return getHintResponse(cachedHints, query, type);
            }
        }

        return null;
    };

    /**
     * Inserts the hint selected by the user into the current editor.
     * 
     * @param {jQuery.Object} hint - hint object to insert into current editor
     * @return {boolean} - should a new hinting session be requested 
     *      immediately after insertion?
     */
    JSHints.prototype.insertHint = function ($hintObj) {
        var hint        = $hintObj.data("token"),
            completion  = hint.value,
            cursor      = session.getCursor(),
            token       = session.getToken(cursor),
            query       = session.getQuery(),
            start       = {line: cursor.line, ch: cursor.ch - query.length},
            end         = {line: cursor.line, ch: (token ? token.end : cursor.ch)},
            delimiter;

        if (token && token.string === ".") {
            var nextCursor  = session.getNextCursorOnLine(),
                nextToken   = nextCursor ? session.getToken(nextCursor) : null;

            if (nextToken && // don't replace delimiters, etc.
                    HintUtils.maybeIdentifier(nextToken.string) &&
                    HintUtils.hintable(nextToken)) {
                end.ch = nextToken.end;
            }
        }

        // If the hint is a string literal, choose a delimiter in which
        // to wrap it, preserving the existing delimiter if possible.
        if (hint.literal && hint.kind === "string") {
            if (token.string.indexOf(HintUtils.DOUBLE_QUOTE) === 0) {
                delimiter = HintUtils.DOUBLE_QUOTE;
            } else if (token.string.indexOf(HintUtils.SINGLE_QUOTE) === 0) {
                delimiter = HintUtils.SINGLE_QUOTE;
            } else {
                delimiter = hint.delimiter;
            }

            completion = completion.replace("\\", "\\\\");
            completion = completion.replace(delimiter, "\\" + delimiter);
            completion = delimiter + completion + delimiter;
        }

        if (session.getType().showFunctionType) {
            // function types show up as hints, so don't insert anything
            // if we were displaying a function type            
            return false;
        }
        // Replace the current token with the completion
        session.editor.document.replaceRange(completion, start, end);

        // Return false to indicate that another hinting session is not needed
        return false;
    };


    // load the extension
    AppInit.appReady(function () {

        /*
         * When the editor is changed, reset the hinting session and cached 
         * information, and reject any pending deferred requests.
         * 
         * @param {Editor} editor - editor context to be initialized.
         */
        function initializeSession(editor) {
            ScopeManager.handleEditorChange(editor.document);
            session = new Session(editor);
            cachedHints = null;
        }

        /*
         * Install editor change listeners
         * 
         * @param {Editor} editor - editor context on which to listen for
         *      changes
         */
        function installEditorListeners(editor) {
            // always clean up cached scope and hint info
            cachedLine = null;
            cachedHints = null;
            cachedType = null;

            if (editor && editor.getLanguageForSelection().getId() === HintUtils.LANGUAGE_ID) {
                initializeSession(editor);
                $(editor)
                    .on(HintUtils.eventName("change"), function () {
                        ScopeManager.handleFileChange(editor.document);
                    });
            } else {
                session = null;
            }
        }

        /*
         * Uninstall editor change listeners
         * 
         * @param {Editor} editor - editor context on which to stop listening
         *      for changes
         */
        function uninstallEditorListeners(editor) {
            $(editor)
                .off(HintUtils.eventName("change"));
        }

        /*
         * Handle the activeEditorChange event fired by EditorManager.
         * Uninstalls the change listener on the previous editor
         * and installs a change listener on the new editor.
         * 
         * @param {Event} event - editor change event (ignored)
         * @param {Editor} current - the new current editor context
         * @param {Editor} previous - the previous editor context
         */
        function handleActiveEditorChange(event, current, previous) {
            uninstallEditorListeners(previous);
            installEditorListeners(current);
        }
        
        /*
         * Handle JumptoDefiniton menu/keyboard command.
         */
        function handleJumpToDefinition() {
            var offset     = session.getOffset(),
                response   = ScopeManager.requestJumptoDef(session, session.editor.document, offset);

            if (response.hasOwnProperty("promise")) {
                response.promise.done(function (jumpResp) {

                    if (jumpResp.resultFile) {
                        if (jumpResp.resultFile !== jumpResp.file) {
                            var resolvedPath = ScopeManager.getResolvedPath(jumpResp.resultFile);
                            if (resolvedPath) {
                                CommandManager.execute(Commands.FILE_OPEN, {fullPath: resolvedPath})
                                    .done(function () {
                                        session.editor.setCursorPos(jumpResp.start);
                                        session.editor.setSelection(jumpResp.start, jumpResp.end);
                                        session.editor.centerOnCursor();
                                    });
                            }
                        } else {
                            session.editor.setCursorPos(jumpResp.start);
                            session.editor.setSelection(jumpResp.start, jumpResp.end);
                            session.editor.centerOnCursor();
                        }
                    }

                }).fail(function () {
                    response.reject();
                });
            }
        }

        // Register command handler
        CommandManager.register(Strings.CMD_JUMPTO_DEFINITION, JUMPTO_DEFINITION, handleJumpToDefinition);
        
        // Add the menu item
        var menu = Menus.getMenu(Menus.AppMenuBar.NAVIGATE_MENU);
        if (menu) {
            menu.addMenuItem(JUMPTO_DEFINITION, KeyboardPrefs.jumptoDefinition, Menus.BEFORE, Commands.NAVIGATE_GOTO_DEFINITION);
        }
        
        ExtensionUtils.loadStyleSheet(module, "styles/brackets-js-hints.css");
        
        // uninstall/install change listener as the active editor changes
        $(EditorManager)
            .on(HintUtils.eventName("activeEditorChange"),
                handleActiveEditorChange);
        
        // immediately install the current editor
        installEditorListeners(EditorManager.getActiveEditor());

        var jsHints = new JSHints();
        CodeHintManager.registerHintProvider(jsHints, [HintUtils.LANGUAGE_ID], 0);

        // for unit testing
        exports.jsHintProvider = jsHints;
        exports.initializeSession = initializeSession;
        exports.handleJumpToDefinition = handleJumpToDefinition;
    });
});<|MERGE_RESOLUTION|>--- conflicted
+++ resolved
@@ -209,39 +209,6 @@
     JSHints.prototype.getHints = function (key) {
         var cursor = session.getCursor(),
             token = session.getToken(cursor);
-<<<<<<< HEAD
-        if ((key === null) || HintUtils.hintable(token)) {
-            if (token) {
-                if (!cachedScope) {
-                    var offset          = session.getOffset(),
-                        scopeResponse   = ScopeManager.getScopeInfo(session.editor.document, offset);
-
-                    if (scopeResponse.hasOwnProperty("promise")) {
-                        var $deferredHints = $.Deferred();
-                        scopeResponse.promise.done(function (scopeInfo) {
-                            session.setScopeInfo(scopeInfo);
-                            cachedScope = scopeInfo.scope;
-                            cachedLine = cursor.line;
-                            cachedType = session.getType();
-                            cachedHints = session.getHints();
-
-                            if ($deferredHints.state() === "pending") {
-                                var query           = session.getQuery(),
-                                    hintResponse    = getHintResponse(cachedHints, query);
-
-                                $deferredHints.resolveWith(null, [hintResponse]);
-                            }
-                        }).fail(function () {
-                            if ($deferredHints.state() === "pending") {
-                                $deferredHints.reject();
-                            }
-                        });
-
-                        return $deferredHints;
-                    } else {
-                        session.setScopeInfo(scopeResponse);
-                        cachedScope = scopeResponse.scope;
-=======
         if (token && HintUtils.hintableKey(key) && HintUtils.hintable(token)) {
             var type    = session.getType(),
                 query   = session.getQuery();
@@ -253,26 +220,21 @@
                     type.context !== cachedType.context ||
                     type.showFunctionType !== cachedType.showFunctionType ||                                               query.length === 0) {
                 var offset          = session.getOffset(),
-                    scopeResponse   = ScopeManager.requestHints(session, session.editor.document, offset),
-                    self            = this;
+                    scopeResponse   = ScopeManager.requestHints(session, session.editor.document, offset);
 
                 if (scopeResponse.hasOwnProperty("promise")) {
                     var $deferredHints = $.Deferred();
                     scopeResponse.promise.done(function () {
->>>>>>> 84ec53ac
                         cachedLine = cursor.line;
                         cachedType = session.getType();
                         matcher = new StringMatch.StringMatcher();
                         cachedHints = session.getHints(query, matcher);
 
-                        $(self).triggerHandler("resolvedResponse", [cachedHints, cachedType]);
-
                         if ($deferredHints.state() === "pending") {
                             query = session.getQuery();
                             var hintResponse    = getHintResponse(cachedHints, query, type);
 
                             $deferredHints.resolveWith(null, [hintResponse]);
-                            $(self).triggerHandler("hintResponse", [query]);
                         }
                     }).fail(function () {
                         if ($deferredHints.state() === "pending") {
@@ -280,7 +242,6 @@
                         }
                     });
 
-                    $(this).triggerHandler("deferredResponse");
                     return $deferredHints;
                 } else {
                     cachedLine = cursor.line;
