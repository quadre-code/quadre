--- conflicted
+++ resolved
@@ -35,11 +35,7 @@
 
     var TOKEN_TYPE_PSEUDO_CLASS   = 0,
         TOKEN_TYPE_PSEUDO_ELEMENT = 1,
-<<<<<<< HEAD
         PUNCTUATION_CHAR          = ":";
-=======
-        PUNCTUATION_CHAR          = ':';
->>>>>>> d52f3c92
 
     function _getPseudoContext(token, cursorText, ctx) {
         var slicedToken,
@@ -63,11 +59,7 @@
             //Test the previous token first
             TokenUtils.movePrevToken(ctx);
             if (ctx.token.string === PUNCTUATION_CHAR) {
-<<<<<<< HEAD
-                //We are in pseudo elemwnt context ('::')
-=======
                 //We are in pseudo element context ('::')
->>>>>>> d52f3c92
                 contextType = TOKEN_TYPE_PSEUDO_ELEMENT;
             } else {
                 contextType = TOKEN_TYPE_PSEUDO_CLASS;
@@ -87,10 +79,7 @@
      * @constructor
      */
     function PseudoSelectorHints() {
-<<<<<<< HEAD
         // Do nothing.
-=======
->>>>>>> d52f3c92
     }
 
     function _validatePseudoContext(token) {
