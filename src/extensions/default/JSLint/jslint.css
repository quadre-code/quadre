--- conflicted
+++ resolved
@@ -1,16 +1,11 @@
 #status-indicators #jslint-status {
     border: none;
-    cursor: default;	
+    cursor: default;
     width: 13px;
 }
 
 .jslint-disabled {
     background: url(images/topcoat-inactive-15.svg) 9px 5px no-repeat;
-<<<<<<< HEAD
-    cursor: default;
-=======
-    pointer-events: none;
->>>>>>> 0e7e0f53
 }
 
 .jslint-errors {
@@ -27,11 +22,6 @@
 
 .jslint-valid {
     background: url(images/topcoat-okay-15.svg) 9px 5px no-repeat;
-<<<<<<< HEAD
-    cursor: default;
-=======
-    pointer-events: none;
->>>>>>> 0e7e0f53
 }
 
 #jslint-results .line { /* To make the line number line up with editor line numbers */
