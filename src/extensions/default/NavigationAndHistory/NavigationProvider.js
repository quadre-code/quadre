--- conflicted
+++ resolved
@@ -164,12 +164,8 @@
         this.paneId = editor._paneId;
         this._createMarkers(this.selections);
     };
-<<<<<<< HEAD
-
-    /**
-=======
-    
-    
+
+
     /**
     * Function to validate an existing frame against a file '_hash' to detect
     * external change so that the frame can be discarded
@@ -177,9 +173,8 @@
     NavigationFrame.prototype._validateFileHash = function (file) {
         return this.filePath === file._path ? this._hash === file._hash : true;
     };
-    
-   /**
->>>>>>> 92819092
+
+    /**
     * Function to create CM TextMarkers for the navigated positions/selections.
     * This logic is required to ensure that the captured navigation positions
     * stay valid and contextual even when the actual document text mutates.
