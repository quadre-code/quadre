--- conflicted
+++ resolved
@@ -71,11 +71,7 @@
     //Do rename of identifier which is at cursor
     function handleRename() {
         var editor = EditorManager.getActiveEditor(),
-<<<<<<< HEAD
-            offset;
-=======
-            offset, handleFindRefs, token;
->>>>>>> d52f3c92
+            offset, token;
 
         if (!editor) {
             return;
@@ -110,17 +106,7 @@
          * Check if references are in this file only
          * If yes then select all references
          */
-<<<<<<< HEAD
         function handleFindRefs(refsResp) {
-            if (refsResp && refsResp.references && refsResp.references.refs) {
-                if (refsResp.references.type === "local") {
-                    EditorManager.getActiveEditor().setSelections(refsResp.references.refs);
-                } else {
-                    EditorManager.getActiveEditor().setSelections(refsResp.references.refs.filter(function (element) {
-                        return isInSameFile(element, refsResp);
-                    }));
-=======
-        function handleFindRefs (refsResp) {
             if (!refsResp || !refsResp.references || !refsResp.references.refs) {
                 return;
             }
@@ -132,21 +118,20 @@
 
             //In case of inline widget if some references are outside widget's text range then don't allow for rename
             if (inlineWidget) {
-                var isInTextRange  = !refs.find(function(item) {
+                var isInTextRange  = !refs.find(function (item) {
                     return (item.start.line < inlineWidget._startLine || item.end.line > inlineWidget._endLine);
                 });
-                
+
                 if (!isInTextRange) {
                     editor.displayErrorMessageAtCursor(Strings.ERROR_RENAME_QUICKEDIT);
                     return;
->>>>>>> d52f3c92
                 }
             }
 
             if (type === "local") {
                 editor.setSelections(refs);
             } else {
-                editor.setSelections(refs.filter(function(element) {
+                editor.setSelections(refs.filter(function (element) {
                     return isInSameFile(element, refsResp);
                 }));
             }
