--- conflicted
+++ resolved
@@ -1,5 +1,4 @@
 /*
-<<<<<<< HEAD
  * Copyright (c) 2013 - 2021 Adobe Systems Incorporated. All rights reserved.
  * Copyright (c) 2022 - present The quadre code authors. All rights reserved.
  *
@@ -22,46 +21,22 @@
  * DEALINGS IN THE SOFTWARE.
  *
  */
-=======
-* Copyright (c) 2013 - present Adobe Systems Incorporated. All rights reserved.
-*
-* Permission is hereby granted, free of charge, to any person obtaining a
-* copy of this software and associated documentation files (the "Software"),
-* to deal in the Software without restriction, including without limitation
-* the rights to use, copy, modify, merge, publish, distribute, sublicense,
-* and/or sell copies of the Software, and to permit persons to whom the
-* Software is furnished to do so, subject to the following conditions:
-*
-* The above copyright notice and this permission notice shall be included in
-* all copies or substantial portions of the Software.
-*
-* THE SOFTWARE IS PROVIDED "AS IS", WITHOUT WARRANTY OF ANY KIND, EXPRESS OR
-* IMPLIED, INCLUDING BUT NOT LIMITED TO THE WARRANTIES OF MERCHANTABILITY,
-* FITNESS FOR A PARTICULAR PURPOSE AND NONINFRINGEMENT. IN NO EVENT SHALL THE
-* AUTHORS OR COPYRIGHT HOLDERS BE LIABLE FOR ANY CLAIM, DAMAGES OR OTHER
-* LIABILITY, WHETHER IN AN ACTION OF CONTRACT, TORT OR OTHERWISE, ARISING
-* FROM, OUT OF OR IN CONNECTION WITH THE SOFTWARE OR THE USE OR OTHER
-* DEALINGS IN THE SOFTWARE.
-*
-*/
->>>>>>> d52f3c92
 
 /*
  * Utilities functions related to refactoring
  */
 define(function (require, exports, module) {
-    'use strict';
-
-    var Acorn         = brackets.getModule("thirdparty/acorn/dist/acorn"),
-        ASTWalker     = brackets.getModule("thirdparty/acorn/dist/walk"),
+    "use strict";
+
+    var Acorn         = brackets.getModule("thirdparty/acorn/acorn"),
+        ASTWalker     = brackets.getModule("thirdparty/acorn/walk"),
         MessageIds    = brackets.getModule("JSUtils/MessageIds"),
         _             = brackets.getModule("thirdparty/lodash"),
-        AcornLoose    = brackets.getModule("thirdparty/acorn/dist/acorn_loose"),
+        AcornLoose    = brackets.getModule("thirdparty/acorn/acorn_loose"),
         ScopeManager  = brackets.getModule("JSUtils/ScopeManager");
 
 
     var templates = JSON.parse(require("text!Templates.json"));
-
 
 
     // Length of the function body used as function name for nameless functions
@@ -88,7 +63,7 @@
     function getExpression(ast, start, end, fileText) {
         var expn = findSurroundExpression(ast, {start: start, end: end});
         if (!expn) {
-             return false;
+            return false;
         }
 
         // Class Expression also includes the trailing semicolon
@@ -97,7 +72,8 @@
             expn.end = end;
             return expn;
         }
-        else if (expn.start === start && expn.end === end) {
+
+        if (expn.start === start && expn.end === end) {
             return expn;
         }
 
@@ -124,7 +100,7 @@
         var ast;
         try {
             ast = Acorn.parse(text, {ecmaVersion: 9});
-        } catch(e) {
+        } catch (e) {
             ast = Acorn.parse_dammit(text, {ecmaVersion: 9});
         }
         return ast;
@@ -151,7 +127,7 @@
         });
 
         if (notStatement) {
-             return false;
+            return false;
         }
 
         var startStatement = findSurroundASTNode(ast, {start: start}, ["Statement"]);
@@ -175,7 +151,7 @@
             return prefix;
         }
 
-        var props = scopes.reduce(function(props, scope) {
+        var props = scopes.reduce(function (props, scope) {
             return _.union(props, _.keys(scope.props));
         }, []);
 
@@ -285,7 +261,7 @@
 
         // Remove trailing semicolons
         if (removeTrailingSemiColons) {
-            trimmedText = _.trimRight(text, ';');
+            trimmedText = _.trimRight(text, ";");
 
             if (trimmedText.length < text.length) {
                 end -= (text.length - trimmedText.length);
@@ -321,8 +297,7 @@
             // Do not allow sequence expressions
             if (surroundExpn.type === "SequenceExpression") {
                 start = surroundExpn.start - 1;
-            }
-            else if (surroundExpn.type === "FunctionExpression") { // Do not allow method definition expressions
+            } else if (surroundExpn.type === "FunctionExpression") { // Do not allow method definition expressions
                 var methodDefinitionNode = findSurroundASTNode(ast, surroundExpn, ["MethodDefinition"]);
                 if (methodDefinitionNode && isEqual(methodDefinitionNode.value, surroundExpn)) {
                     start = surroundExpn.start - 1;
@@ -333,8 +308,6 @@
                 return surroundExpn;
             }
         }
-
-        return surroundExpn;
     }
 
     /**
@@ -348,9 +321,9 @@
         var foundNode = ASTWalker.findNodeAround(ast, expn.start, function (nodeType, node) {
             if (expn.end) {
                 return types.includes(nodeType) && node.end >= expn.end;
-            } else {
-                return types.includes(nodeType);
-            }
+            }
+
+            return types.includes(nodeType);
         });
         return foundNode && _.clone(foundNode.node);
     }
