/*
 * Copyright (c) 2012 Adobe Systems Incorporated. All rights reserved.
 *  
 * Permission is hereby granted, free of charge, to any person obtaining a
 * copy of this software and associated documentation files (the "Software"), 
 * to deal in the Software without restriction, including without limitation 
 * the rights to use, copy, modify, merge, publish, distribute, sublicense, 
 * and/or sell copies of the Software, and to permit persons to whom the 
 * Software is furnished to do so, subject to the following conditions:
 *  
 * The above copyright notice and this permission notice shall be included in
 * all copies or substantial portions of the Software.
 *  
 * THE SOFTWARE IS PROVIDED "AS IS", WITHOUT WARRANTY OF ANY KIND, EXPRESS OR
 * IMPLIED, INCLUDING BUT NOT LIMITED TO THE WARRANTIES OF MERCHANTABILITY, 
 * FITNESS FOR A PARTICULAR PURPOSE AND NONINFRINGEMENT. IN NO EVENT SHALL THE
 * AUTHORS OR COPYRIGHT HOLDERS BE LIABLE FOR ANY CLAIM, DAMAGES OR OTHER 
 * LIABILITY, WHETHER IN AN ACTION OF CONTRACT, TORT OR OTHERWISE, ARISING 
 * FROM, OUT OF OR IN CONNECTION WITH THE SOFTWARE OR THE USE OR OTHER 
 * DEALINGS IN THE SOFTWARE.
 * 
 */


/*jslint vars: true, plusplus: true, devel: true, nomen: true, indent: 4, maxerr: 50 */
/*global define, brackets: true, $, window, navigator, Mustache, jQuery */

// TODO: (issue #264) break out the definition of brackets into a separate module from the application controller logic

/**
 * brackets is the root of the Brackets codebase. This file pulls in all other modules as
 * dependencies (or dependencies thereof), initializes the UI, and binds global menus & keyboard
 * shortcuts to their Commands.
 *
 * Unlike other modules, this one can be accessed without an explicit require() because it exposes
 * a global object, window.brackets.
 */
define(function (require, exports, module) {
    "use strict";

    // Load dependent non-module scripts
    require("thirdparty/path-utils/path-utils.min");
    require("widgets/bootstrap-dropdown");
    require("widgets/bootstrap-modal");
    require("widgets/bootstrap-twipsy-mod");

    // Load CodeMirror add-ons--these attach themselves to the CodeMirror module
    require("thirdparty/CodeMirror/addon/edit/closebrackets");
    require("thirdparty/CodeMirror/addon/edit/closetag");
    require("thirdparty/CodeMirror/addon/edit/matchbrackets");
    require("thirdparty/CodeMirror/addon/edit/matchtags");
    require("thirdparty/CodeMirror/addon/fold/xml-fold");
    require("thirdparty/CodeMirror/addon/mode/multiplex");
    require("thirdparty/CodeMirror/addon/mode/overlay");
    require("thirdparty/CodeMirror/addon/scroll/scrollpastend");
    require("thirdparty/CodeMirror/addon/search/match-highlighter");
    require("thirdparty/CodeMirror/addon/search/searchcursor");
    require("thirdparty/CodeMirror/addon/selection/active-line");
    require("thirdparty/CodeMirror/addon/selection/mark-selection");
    require("thirdparty/CodeMirror/keymap/sublime");

    // Load dependent modules
    var AppInit             = require("utils/AppInit"),
        LanguageManager     = require("language/LanguageManager"),
        ProjectManager      = require("project/ProjectManager"),
        FileViewController  = require("project/FileViewController"),
        FileSyncManager     = require("project/FileSyncManager"),
        Commands            = require("command/Commands"),
        CommandManager      = require("command/CommandManager"),
        PerfUtils           = require("utils/PerfUtils"),
        FileSystem          = require("filesystem/FileSystem"),
        Strings             = require("strings"),
        Dialogs             = require("widgets/Dialogs"),
        DefaultDialogs      = require("widgets/DefaultDialogs"),
        ExtensionLoader     = require("utils/ExtensionLoader"),
        Async               = require("utils/Async"),
        UpdateNotification  = require("utils/UpdateNotification"),
        UrlParams           = require("utils/UrlParams").UrlParams,
        PreferencesManager  = require("preferences/PreferencesManager"),
        DragAndDrop         = require("utils/DragAndDrop"),
        NativeApp           = require("utils/NativeApp"),
        DeprecationWarning  = require("utils/DeprecationWarning"),
        ViewCommandHandlers = require("view/ViewCommandHandlers"),
        MainViewManager     = require("view/MainViewManager");

    var MainViewHTML        = require("text!htmlContent/main-view.html");

    // load modules for later use
    require("utils/Global");
    require("editor/CSSInlineEditor");
    require("project/WorkingSetSort");
    require("search/QuickOpen");
    require("file/FileUtils");
    require("project/SidebarView");
    require("utils/Resizer");
    require("LiveDevelopment/main");
    require("utils/NodeConnection");
    require("utils/NodeDomain");
    require("utils/ColorUtils");
    require("view/ThemeManager");
    require("thirdparty/lodash");
    require("language/XMLUtils");
    require("language/JSONUtils");
    
    // DEPRECATED: In future we want to remove the global CodeMirror, but for now we
    // expose our required CodeMirror globally so as to avoid breaking extensions in the
    // interim.
    var CodeMirror = require("thirdparty/CodeMirror/lib/codemirror");

    Object.defineProperty(window, "CodeMirror", {
        get: function () {
            DeprecationWarning.deprecationWarning('Use brackets.getModule("thirdparty/CodeMirror/lib/codemirror") instead of global CodeMirror.', true);
            return CodeMirror;
        }
    });
    
    // Load modules that self-register and just need to get included in the main project
    require("command/DefaultMenus");
    require("document/ChangedDocumentTracker");
    require("editor/EditorCommandHandlers");
    require("editor/EditorOptionHandlers");
    require("editor/EditorStatusBar");
    require("editor/ImageViewer");
    require("extensibility/InstallExtensionDialog");
    require("extensibility/ExtensionManagerDialog");
    require("help/HelpCommandHandlers");
    require("search/FindInFilesUI");
    require("search/FindReplace");
    
    // Compatibility shims for filesystem API migration
    require("file/NativeFileError");
    require("file/NativeFileSystem");
    require("project/FileIndexManager");
    
    // Compatibility shim for PanelManager to WorkspaceManager migration
    require("view/PanelManager");
    
    PerfUtils.addMeasurement("brackets module dependencies resolved");
    
    // Local variables
    var params = new UrlParams();
    
    // read URL params
    params.parse();
    

    /**
     * Setup test object
     */
    function _initTest() {
        // TODO: (issue #265) Make sure the "test" object is not included in final builds
        // All modules that need to be tested from the context of the application
        // must to be added to this object. The unit tests cannot just pull
        // in the modules since they would run in context of the unit test window,
        // and would not have access to the app html/css.
        brackets.test = {
            CodeHintManager         : require("editor/CodeHintManager"),
            CodeInspection          : require("language/CodeInspection"),
            CommandManager          : require("command/CommandManager"),
            Commands                : require("command/Commands"),
            CSSUtils                : require("language/CSSUtils"),
            DefaultDialogs          : require("widgets/DefaultDialogs"),
            Dialogs                 : require("widgets/Dialogs"),
            DocumentCommandHandlers : require("document/DocumentCommandHandlers"),
            DocumentManager         : require("document/DocumentManager"),
            DocumentModule          : require("document/Document"),
            DOMAgent                : require("LiveDevelopment/Agents/DOMAgent"),
            DragAndDrop             : require("utils/DragAndDrop"),
            EditorManager           : require("editor/EditorManager"),
            ExtensionLoader         : require("utils/ExtensionLoader"),
            ExtensionUtils          : require("utils/ExtensionUtils"),
            File                    : require("filesystem/File"),
            FileFilters             : require("search/FileFilters"),
            FileSyncManager         : require("project/FileSyncManager"),
            FileSystem              : require("filesystem/FileSystem"),
            FileUtils               : require("file/FileUtils"),
            FileViewController      : require("project/FileViewController"),
            FindInFiles             : require("search/FindInFiles"),
            FindInFilesUI           : require("search/FindInFilesUI"),
            HTMLInstrumentation     : require("language/HTMLInstrumentation"),
            Inspector               : require("LiveDevelopment/Inspector/Inspector"),
            InstallExtensionDialog  : require("extensibility/InstallExtensionDialog"),
            JSUtils                 : require("language/JSUtils"),
            KeyBindingManager       : require("command/KeyBindingManager"),
            LanguageManager         : require("language/LanguageManager"),
            LiveDevelopment         : require("LiveDevelopment/LiveDevelopment"),
            LiveDevMultiBrowser     : require("LiveDevelopment/LiveDevMultiBrowser"),
            LiveDevServerManager    : require("LiveDevelopment/LiveDevServerManager"),
            MainViewFactory         : require("view/MainViewFactory"),
            MainViewManager         : require("view/MainViewManager"),
            Menus                   : require("command/Menus"),
            MultiRangeInlineEditor  : require("editor/MultiRangeInlineEditor").MultiRangeInlineEditor,
            NativeApp               : require("utils/NativeApp"),
            PerfUtils               : require("utils/PerfUtils"),
            PreferencesManager      : require("preferences/PreferencesManager"),
            ProjectManager          : require("project/ProjectManager"),
            RemoteAgent             : require("LiveDevelopment/Agents/RemoteAgent"),
            ScrollTrackMarkers      : require("search/ScrollTrackMarkers"),
            UpdateNotification      : require("utils/UpdateNotification"),
            WorkingSetView          : require("project/WorkingSetView"),
            doneLoading             : false
        };

        AppInit.appReady(function () {
            brackets.test.doneLoading = true;
        });
    }

    /**
     * Setup Brackets
     */
    function _onReady() {
        PerfUtils.addMeasurement("window.document Ready");

        // Let the user know Brackets doesn't run in a web browser yet
        if (brackets.inBrowser) {
            Dialogs.showModalDialog(
                DefaultDialogs.DIALOG_ID_ERROR,
                Strings.ERROR_IN_BROWSER_TITLE,
                Strings.ERROR_IN_BROWSER
            );
        }

        // Use quiet scrollbars if we aren't on Lion. If we're on Lion, only
        // use native scroll bars when the mouse is not plugged in or when
        // using the "Always" scroll bar setting. 
        var osxMatch = /Mac OS X 10\D([\d+])\D/.exec(navigator.userAgent);
        if (osxMatch && osxMatch[1] && Number(osxMatch[1]) >= 7) {
            // test a scrolling div for scrollbars
            var $testDiv = $("<div style='position:fixed;left:-50px;width:50px;height:50px;overflow:auto;'><div style='width:100px;height:100px;'/></div>").appendTo(window.document.body);
            
            if ($testDiv.outerWidth() === $testDiv.get(0).clientWidth) {
                $(".sidebar").removeClass("quiet-scrollbars");
            }
            
            $testDiv.remove();
        }

        // Load default languages and preferences
        Async.waitForAll([LanguageManager.ready, PreferencesManager.ready]).always(function () {
            // Load all extensions. This promise will complete even if one or more
            // extensions fail to load.
            var extensionPathOverride = params.get("extensions");  // used by unit tests
            var extensionLoaderPromise = ExtensionLoader.init(extensionPathOverride ? extensionPathOverride.split(",") : null);
            
            // Load the initial project after extensions have loaded
            extensionLoaderPromise.always(function () {
               // Signal that extensions are loaded
                AppInit._dispatchReady(AppInit.EXTENSIONS_LOADED);

                // Finish UI initialization
                ViewCommandHandlers.restoreFontSize();
                var initialProjectPath = ProjectManager.getInitialProjectPath();
                ProjectManager.openProject(initialProjectPath).always(function () {
                    _initTest();
                    
                    // If this is the first launch, and we have an index.html file in the project folder (which should be
                    // the samples folder on first launch), open it automatically. (We explicitly check for the
                    // samples folder in case this is the first time we're launching Brackets after upgrading from
                    // an old version that might not have set the "afterFirstLaunch" pref.)
                    var deferred = new $.Deferred();
                    
                    if (!params.get("skipSampleProjectLoad") && !PreferencesManager.getViewState("afterFirstLaunch")) {
                        PreferencesManager.setViewState("afterFirstLaunch", "true");
                        if (ProjectManager.isWelcomeProjectPath(initialProjectPath)) {
                            FileSystem.resolve(initialProjectPath + "index.html", function (err, file) {
                                if (!err) {
                                    var promise = CommandManager.execute(Commands.CMD_ADD_TO_WORKINGSET_AND_OPEN, { fullPath: file.fullPath });
                                    promise.then(deferred.resolve, deferred.reject);
                                } else {
                                    deferred.reject();
                                }
                            });
                        } else {
                            deferred.resolve();
                        }
                    } else {
                        deferred.resolve();
                    }
                    
                    deferred.always(function () {
                        // Signal that Brackets is loaded
                        AppInit._dispatchReady(AppInit.APP_READY);
                        
                        PerfUtils.addMeasurement("Application Startup");
                        
                        if (PreferencesManager._isUserScopeCorrupt()) {
                            var userPrefFullPath = PreferencesManager.getUserPrefFile();
                            // user scope can get corrupt only if the file exists, is readable,
                            // but malformed. no need to check for its existance.
                            var info = MainViewManager.findInAllWorkingSets(userPrefFullPath);
                            var paneId;
                            if (info.length) {
                                paneId = info[0].paneId;
                            }
                            FileViewController.openFileAndAddToWorkingSet(userPrefFullPath, paneId)
                                .done(function () {
                                    Dialogs.showModalDialog(
                                        DefaultDialogs.DIALOG_ID_ERROR,
                                        Strings.ERROR_PREFS_CORRUPT_TITLE,
                                        Strings.ERROR_PREFS_CORRUPT
                                    ).done(function () {
                                        // give the focus back to the editor with the pref file
                                        MainViewManager.focusActivePane();
                                    });
                                });
                        }
                        
                    });
                    
                    // See if any startup files were passed to the application
                    if (brackets.app.getPendingFilesToOpen) {
                        brackets.app.getPendingFilesToOpen(function (err, paths) {
                            DragAndDrop.openDroppedFiles(paths);
                        });
                    }
                });
            });
        });

        // Check for updates
        if (!params.get("skipUpdateCheck") && !brackets.inBrowser) {
            AppInit.appReady(function () {
                // launches periodic checks for updates cca every 24 hours
                UpdateNotification.launchAutomaticUpdate();
            });
        }
    }
    
    /**
     * Setup event handlers prior to dispatching AppInit.HTML_READY
     */
    function _beforeHTMLReady() {
        // Add the platform (mac, win or linux) to the body tag so we can have platform-specific CSS rules
        $("body").addClass("platform-" + brackets.platform);
        
        // Browser-hosted version may also have different CSS (e.g. since '#titlebar' is shown)
        if (brackets.inBrowser) {
            $("body").addClass("in-browser");
        } else {
            $("body").addClass("in-appshell");
        }

        // Enable/Disable HTML Menus
        if (brackets.nativeMenus) {
            $("body").addClass("has-appshell-menus");
        } else {
            // (issue #5310) workaround for bootstrap dropdown: prevent the menu item to grab
            // the focus -- override jquery focus implementation for top-level menu items
            (function () {
                var defaultFocus = $.fn.focus;
                $.fn.focus = function () {
                    if (!this.hasClass("dropdown-toggle")) {
                        return defaultFocus.apply(this, arguments);
                    }
                };
            }());
        }
        
        // Localize MainViewHTML and inject into <BODY> tag
        $("body").html(Mustache.render(MainViewHTML, Strings));
        
        // Update title
        $("title").text(brackets.config.app_title);
        
        // Respond to dragging & dropping files/folders onto the window by opening them. If we don't respond
        // to these events, the file would load in place of the Brackets UI
        DragAndDrop.attachHandlers();
        
        // TODO: (issue 269) to support IE, need to listen to document instead (and even then it may not work when focus is in an input field?)
        $(window).focus(function () {
            // This call to syncOpenDocuments() *should* be a no-op now that we have
            // file watchers, but is still here as a safety net.
            FileSyncManager.syncOpenDocuments();
        });
        
        // Prevent unhandled middle button clicks from triggering native behavior
        // Example: activating AutoScroll (see #510)
        $("html").on("mousedown", ".inline-widget", function (e) {
            if (e.button === 1) {
                e.preventDefault();
            }
        });
        
        // The .no-focus style is added to clickable elements that should
        // not steal focus. Calling preventDefault() on mousedown prevents
        // focus from going to the click target.
        $("html").on("mousedown", ".no-focus", function (e) {
            // Text fields should always be focusable.
            var $target = $(e.target),
                isFormElement =
                    $target.is("input") ||
                    $target.is("textarea") ||
                    $target.is("select");

            if (!isFormElement) {
                e.preventDefault();
            }
        });
        
        // Prevent clicks on any link from navigating to a different page (which could lose unsaved
        // changes). We can't use a simple .on("click", "a") because of http://bugs.jquery.com/ticket/3861:
        // jQuery hides non-left clicks from such event handlers, yet middle-clicks still cause CEF to
        // navigate. Also, a capture handler is more reliable than bubble.
        window.document.body.addEventListener("click", function (e) {
            // Check parents too, in case link has inline formatting tags
            var node = e.target, url;
            while (node) {
                if (node.tagName === "A") {
                    e.preventDefault();
                    url = node.getAttribute("href");
                    if (url && !url.match(/^#/)) {
                        NativeApp.openURLInDefaultBrowser(url);
                    }
                    break;
                }
                node = node.parentElement;
            }
        }, true);

<<<<<<< HEAD
=======
        // on Windows, cancel every other scroll event (#10214)
        // TODO: remove this hack when we upgrade CEF to a build with this bug fixed:
        // https://bitbucket.org/chromiumembedded/cef/issue/1481
        var winCancelWheelEvent = true;
        function windowsScrollFix(e) {
            winCancelWheelEvent = !winCancelWheelEvent;
            if (winCancelWheelEvent) {
                e.preventDefault();
                e.stopImmediatePropagation();
            }
        }

        function enableOrDisableWinScrollFix() {
            window.document.body.removeEventListener("wheel", windowsScrollFix, true);
            if (PreferencesManager.get("_windowsScrollFix")) {
                window.document.body.addEventListener("wheel", windowsScrollFix, true);
            }
        }

        if (brackets.platform === "win" && !brackets.inBrowser) {
            PreferencesManager.definePreference("_windowsScrollFix", "boolean", true, {
                excludeFromHints: true
            }).on("change", enableOrDisableWinScrollFix);
            enableOrDisableWinScrollFix();
        }

>>>>>>> 015400e6
        // Prevent extensions from using window.open() to insecurely load untrusted web content
        var real_windowOpen = window.open;
        window.open = function (url) {
            // Allow file:// URLs, relative URLs (implicitly file: also), and about:blank
            if (!url.match(/^file:\/\//) && !url.match(/^about:blank/) && url.indexOf(":") !== -1) {
                throw new Error("Brackets-shell is not a secure general purpose web browser. Use NativeApp.openURLInDefaultBrowser() to open URLs in the user's main browser");
            }
            return real_windowOpen.apply(window, arguments);
        };
        
        // jQuery patch to shim deprecated usage of $() on EventDispatchers
        var DefaultCtor = jQuery.fn.init;
        jQuery.fn.init = function (firstArg, secondArg) {
            var jQObject = new DefaultCtor(firstArg, secondArg);

            // Is this a Brackets EventDispatcher object? (not a DOM node or other object)
            if (firstArg && firstArg._EventDispatcher) {
                // Patch the jQ wrapper object so it calls EventDispatcher's APIs instead of jQuery's
                jQObject.on  = firstArg.on.bind(firstArg);
                jQObject.one = firstArg.one.bind(firstArg);
                jQObject.off = firstArg.off.bind(firstArg);
                // Don't offer legacy support for trigger()/triggerHandler() on core model objects; extensions
                // shouldn't be doing that anyway since it's basically poking at private API

                // Console warning, since $() is deprecated for EventDispatcher objects
                // (pass true to only print once per caller, and index 4 since the extension caller is deeper in the stack than usual)
                DeprecationWarning.deprecationWarning("Deprecated: Do not use $().on/off() on Brackets modules and model objects. Call on()/off() directly on the object without a $() wrapper.", true, 4);
            }
            return jQObject;
        };
    }
    
    // Wait for view state to load.
    var viewStateTimer = PerfUtils.markStart("User viewstate loading");
    PreferencesManager._smUserScopeLoading.always(function () {
        PerfUtils.addMeasurement(viewStateTimer);
        // Dispatch htmlReady event
        _beforeHTMLReady();
        AppInit._dispatchReady(AppInit.HTML_READY);
        $(window.document).ready(_onReady);
    });
});<|MERGE_RESOLUTION|>--- conflicted
+++ resolved
@@ -418,35 +418,6 @@
             }
         }, true);
 
-<<<<<<< HEAD
-=======
-        // on Windows, cancel every other scroll event (#10214)
-        // TODO: remove this hack when we upgrade CEF to a build with this bug fixed:
-        // https://bitbucket.org/chromiumembedded/cef/issue/1481
-        var winCancelWheelEvent = true;
-        function windowsScrollFix(e) {
-            winCancelWheelEvent = !winCancelWheelEvent;
-            if (winCancelWheelEvent) {
-                e.preventDefault();
-                e.stopImmediatePropagation();
-            }
-        }
-
-        function enableOrDisableWinScrollFix() {
-            window.document.body.removeEventListener("wheel", windowsScrollFix, true);
-            if (PreferencesManager.get("_windowsScrollFix")) {
-                window.document.body.addEventListener("wheel", windowsScrollFix, true);
-            }
-        }
-
-        if (brackets.platform === "win" && !brackets.inBrowser) {
-            PreferencesManager.definePreference("_windowsScrollFix", "boolean", true, {
-                excludeFromHints: true
-            }).on("change", enableOrDisableWinScrollFix);
-            enableOrDisableWinScrollFix();
-        }
-
->>>>>>> 015400e6
         // Prevent extensions from using window.open() to insecurely load untrusted web content
         var real_windowOpen = window.open;
         window.open = function (url) {
