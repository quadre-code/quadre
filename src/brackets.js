/*
 * Copyright (c) 2012 Adobe Systems Incorporated. All rights reserved.
 *  
 * Permission is hereby granted, free of charge, to any person obtaining a
 * copy of this software and associated documentation files (the "Software"), 
 * to deal in the Software without restriction, including without limitation 
 * the rights to use, copy, modify, merge, publish, distribute, sublicense, 
 * and/or sell copies of the Software, and to permit persons to whom the 
 * Software is furnished to do so, subject to the following conditions:
 *  
 * The above copyright notice and this permission notice shall be included in
 * all copies or substantial portions of the Software.
 *  
 * THE SOFTWARE IS PROVIDED "AS IS", WITHOUT WARRANTY OF ANY KIND, EXPRESS OR
 * IMPLIED, INCLUDING BUT NOT LIMITED TO THE WARRANTIES OF MERCHANTABILITY, 
 * FITNESS FOR A PARTICULAR PURPOSE AND NONINFRINGEMENT. IN NO EVENT SHALL THE
 * AUTHORS OR COPYRIGHT HOLDERS BE LIABLE FOR ANY CLAIM, DAMAGES OR OTHER 
 * LIABILITY, WHETHER IN AN ACTION OF CONTRACT, TORT OR OTHERWISE, ARISING 
 * FROM, OUT OF OR IN CONNECTION WITH THE SOFTWARE OR THE USE OR OTHER 
 * DEALINGS IN THE SOFTWARE.
 * 
 */


/*jslint vars: true, plusplus: true, devel: true, nomen: true, indent: 4, maxerr: 50 */
/*global define, brackets: true, $, window, navigator, Mustache, jQuery */

// TODO: (issue #264) break out the definition of brackets into a separate module from the application controller logic

/**
 * brackets is the root of the Brackets codebase. This file pulls in all other modules as
 * dependencies (or dependencies thereof), initializes the UI, and binds global menus & keyboard
 * shortcuts to their Commands.
 *
 * Unlike other modules, this one can be accessed without an explicit require() because it exposes
 * a global object, window.brackets.
 */
define(function (require, exports, module) {
    "use strict";

    // Load dependent non-module scripts
    require("thirdparty/path-utils/path-utils.min");
    require("thirdparty/smart-auto-complete-local/jquery.smart_autocomplete");
    require("widgets/bootstrap-dropdown");
    require("widgets/bootstrap-modal");
    require("widgets/bootstrap-twipsy-mod");
<<<<<<< HEAD
=======
    require("thirdparty/path-utils/path-utils.min");
>>>>>>> 9ebc91ba

    // Load CodeMirror add-ons--these attach themselves to the CodeMirror module
    require("thirdparty/CodeMirror2/addon/edit/closebrackets");
    require("thirdparty/CodeMirror2/addon/edit/closetag");
    require("thirdparty/CodeMirror2/addon/edit/matchbrackets");
    require("thirdparty/CodeMirror2/addon/edit/matchtags");
    require("thirdparty/CodeMirror2/addon/fold/xml-fold");
    require("thirdparty/CodeMirror2/addon/mode/multiplex");
    require("thirdparty/CodeMirror2/addon/mode/overlay");
    require("thirdparty/CodeMirror2/addon/scroll/scrollpastend");
    require("thirdparty/CodeMirror2/addon/search/match-highlighter");
    require("thirdparty/CodeMirror2/addon/search/searchcursor");
    require("thirdparty/CodeMirror2/addon/selection/active-line");
    require("thirdparty/CodeMirror2/addon/selection/mark-selection");
    require("thirdparty/CodeMirror2/keymap/sublime");

    // Load dependent modules
    var AppInit             = require("utils/AppInit"),
        LanguageManager     = require("language/LanguageManager"),
        ProjectManager      = require("project/ProjectManager"),
        FileViewController  = require("project/FileViewController"),
        FileSyncManager     = require("project/FileSyncManager"),
        Commands            = require("command/Commands"),
        CommandManager      = require("command/CommandManager"),
        PerfUtils           = require("utils/PerfUtils"),
        FileSystem          = require("filesystem/FileSystem"),
        Strings             = require("strings"),
        Dialogs             = require("widgets/Dialogs"),
        DefaultDialogs      = require("widgets/DefaultDialogs"),
        ExtensionLoader     = require("utils/ExtensionLoader"),
        Async               = require("utils/Async"),
        UpdateNotification  = require("utils/UpdateNotification"),
        UrlParams           = require("utils/UrlParams").UrlParams,
        PreferencesManager  = require("preferences/PreferencesManager"),
        DragAndDrop         = require("utils/DragAndDrop"),
        NativeApp           = require("utils/NativeApp"),
        DeprecationWarning  = require("utils/DeprecationWarning"),
        ViewCommandHandlers = require("view/ViewCommandHandlers"),
        MainViewManager     = require("view/MainViewManager");

    var MainViewHTML        = require("text!htmlContent/main-view.html");

    // load modules for later use
    require("utils/Global");
    require("editor/CSSInlineEditor");
    require("project/WorkingSetSort");
    require("search/QuickOpen");
    require("file/FileUtils");
    require("project/SidebarView");
    require("utils/Resizer");
    require("LiveDevelopment/main");
    require("utils/NodeConnection");
    require("utils/NodeDomain");
    require("utils/ColorUtils");
    require("view/ThemeManager");
    require("thirdparty/lodash");
    require("language/XMLUtils");
    
    // DEPRECATED: In future we want to remove the global CodeMirror, but for now we
    // expose our required CodeMirror globally so as to avoid breaking extensions in the
    // interim.
    var CodeMirror = require("thirdparty/CodeMirror2/lib/codemirror");

    Object.defineProperty(window, "CodeMirror", {
        get: function () {
            DeprecationWarning.deprecationWarning('Use brackets.getModule("thirdparty/CodeMirror2/lib/codemirror") instead of global CodeMirror.', true);
            return CodeMirror;
        }
    });
    
    // Load modules that self-register and just need to get included in the main project
    require("command/DefaultMenus");
    require("document/ChangedDocumentTracker");
    require("editor/EditorCommandHandlers");
    require("editor/EditorOptionHandlers");
    require("editor/EditorStatusBar");
    require("editor/ImageViewer");
    require("extensibility/InstallExtensionDialog");
    require("extensibility/ExtensionManagerDialog");
    require("help/HelpCommandHandlers");
    require("search/FindInFilesUI");
    require("search/FindReplace");
    
    // Compatibility shims for filesystem API migration
    require("file/NativeFileError");
    require("file/NativeFileSystem");
    require("project/FileIndexManager");
    
    // Compatibility shim for PanelManager to WorkspaceManager migration
    require("view/PanelManager");
    
    PerfUtils.addMeasurement("brackets module dependencies resolved");
    
    // Local variables
    var params = new UrlParams();
    
    // read URL params
    params.parse();
    

    /**
     * Setup test object
     */
    function _initTest() {
        // TODO: (issue #265) Make sure the "test" object is not included in final builds
        // All modules that need to be tested from the context of the application
        // must to be added to this object. The unit tests cannot just pull
        // in the modules since they would run in context of the unit test window,
        // and would not have access to the app html/css.
        brackets.test = {
            CodeHintManager         : require("editor/CodeHintManager"),
            CodeInspection          : require("language/CodeInspection"),
            CommandManager          : require("command/CommandManager"),
            Commands                : require("command/Commands"),
            CSSUtils                : require("language/CSSUtils"),
            DefaultDialogs          : require("widgets/DefaultDialogs"),
            Dialogs                 : require("widgets/Dialogs"),
            DocumentCommandHandlers : require("document/DocumentCommandHandlers"),
            DocumentManager         : require("document/DocumentManager"),
            DocumentModule          : require("document/Document"),
            DOMAgent                : require("LiveDevelopment/Agents/DOMAgent"),
            DragAndDrop             : require("utils/DragAndDrop"),
            EditorManager           : require("editor/EditorManager"),
            ExtensionLoader         : require("utils/ExtensionLoader"),
            ExtensionUtils          : require("utils/ExtensionUtils"),
            File                    : require("filesystem/File"),
            FileFilters             : require("search/FileFilters"),
            FileSyncManager         : require("project/FileSyncManager"),
            FileSystem              : require("filesystem/FileSystem"),
            FileViewController      : require("project/FileViewController"),
            FileUtils               : require("file/FileUtils"),
            FindInFiles             : require("search/FindInFiles"),
            FindInFilesUI           : require("search/FindInFilesUI"),
            HTMLInstrumentation     : require("language/HTMLInstrumentation"),
            Inspector               : require("LiveDevelopment/Inspector/Inspector"),
            InstallExtensionDialog  : require("extensibility/InstallExtensionDialog"),
            JSUtils                 : require("language/JSUtils"),
            KeyBindingManager       : require("command/KeyBindingManager"),
            LanguageManager         : require("language/LanguageManager"),
            LiveDevelopment         : require("LiveDevelopment/LiveDevelopment"),
            LiveDevMultiBrowser     : require("LiveDevelopment/LiveDevMultiBrowser"),
            LiveDevServerManager    : require("LiveDevelopment/LiveDevServerManager"),
            MainViewManager         : require("view/MainViewManager"),
            MainViewFactory         : require("view/MainViewFactory"),
            Menus                   : require("command/Menus"),
            MultiRangeInlineEditor  : require("editor/MultiRangeInlineEditor").MultiRangeInlineEditor,
            NativeApp               : require("utils/NativeApp"),
            PerfUtils               : require("utils/PerfUtils"),
            PreferencesManager      : require("preferences/PreferencesManager"),
            ProjectManager          : require("project/ProjectManager"),
            RemoteAgent             : require("LiveDevelopment/Agents/RemoteAgent"),
            ScrollTrackMarkers      : require("search/ScrollTrackMarkers"),
            UpdateNotification      : require("utils/UpdateNotification"),
            WorkingSetView          : require("project/WorkingSetView"),
            doneLoading             : false
        };

        AppInit.appReady(function () {
            brackets.test.doneLoading = true;
        });
    }

    /**
     * Setup Brackets
     */
    function _onReady() {
        PerfUtils.addMeasurement("window.document Ready");

        // Let the user know Brackets doesn't run in a web browser yet
        if (brackets.inBrowser) {
            Dialogs.showModalDialog(
                DefaultDialogs.DIALOG_ID_ERROR,
                Strings.ERROR_IN_BROWSER_TITLE,
                Strings.ERROR_IN_BROWSER
            );
        }

        // Use quiet scrollbars if we aren't on Lion. If we're on Lion, only
        // use native scroll bars when the mouse is not plugged in or when
        // using the "Always" scroll bar setting. 
        var osxMatch = /Mac OS X 10\D([\d+])\D/.exec(navigator.userAgent);
        if (osxMatch && osxMatch[1] && Number(osxMatch[1]) >= 7) {
            // test a scrolling div for scrollbars
            var $testDiv = $("<div style='position:fixed;left:-50px;width:50px;height:50px;overflow:auto;'><div style='width:100px;height:100px;'/></div>").appendTo(window.document.body);
            
            if ($testDiv.outerWidth() === $testDiv.get(0).clientWidth) {
                $(".sidebar").removeClass("quiet-scrollbars");
            }
            
            $testDiv.remove();
        }

        // Load default languages and preferences
        Async.waitForAll([LanguageManager.ready, PreferencesManager.ready]).always(function () {
            // Load all extensions. This promise will complete even if one or more
            // extensions fail to load.
            var extensionPathOverride = params.get("extensions");  // used by unit tests
            var extensionLoaderPromise = ExtensionLoader.init(extensionPathOverride ? extensionPathOverride.split(",") : null);
            
            // Load the initial project after extensions have loaded
            extensionLoaderPromise.always(function () {
               // Signal that extensions are loaded
                AppInit._dispatchReady(AppInit.EXTENSIONS_LOADED);

                // Finish UI initialization
                ViewCommandHandlers.restoreFontSize();
                var initialProjectPath = ProjectManager.getInitialProjectPath();
                ProjectManager.openProject(initialProjectPath).always(function () {
                    _initTest();
                    
                    // If this is the first launch, and we have an index.html file in the project folder (which should be
                    // the samples folder on first launch), open it automatically. (We explicitly check for the
                    // samples folder in case this is the first time we're launching Brackets after upgrading from
                    // an old version that might not have set the "afterFirstLaunch" pref.)
                    var deferred = new $.Deferred();
                    
                    if (!params.get("skipSampleProjectLoad") && !PreferencesManager.getViewState("afterFirstLaunch")) {
                        PreferencesManager.setViewState("afterFirstLaunch", "true");
                        if (ProjectManager.isWelcomeProjectPath(initialProjectPath)) {
                            FileSystem.resolve(initialProjectPath + "index.html", function (err, file) {
                                if (!err) {
                                    var promise = CommandManager.execute(Commands.CMD_ADD_TO_WORKINGSET_AND_OPEN, { fullPath: file.fullPath });
                                    promise.then(deferred.resolve, deferred.reject);
                                } else {
                                    deferred.reject();
                                }
                            });
                        } else {
                            deferred.resolve();
                        }
                    } else {
                        deferred.resolve();
                    }
                    
                    deferred.always(function () {
                        // Signal that Brackets is loaded
                        AppInit._dispatchReady(AppInit.APP_READY);
                        
                        PerfUtils.addMeasurement("Application Startup");
                        
                        if (PreferencesManager._isUserScopeCorrupt()) {
                            var userPrefFullPath = PreferencesManager.getUserPrefFile();
                            // user scope can get corrupt only if the file exists, is readable,
                            // but malformed. no need to check for its existance.
                            var info = MainViewManager.findInAllWorkingSets(userPrefFullPath);
                            var paneId;
                            if (info.length) {
                                paneId = info[0].paneId;
                            }
                            FileViewController.openFileAndAddToWorkingSet(userPrefFullPath, paneId)
                                .done(function () {
                                    Dialogs.showModalDialog(
                                        DefaultDialogs.DIALOG_ID_ERROR,
                                        Strings.ERROR_PREFS_CORRUPT_TITLE,
                                        Strings.ERROR_PREFS_CORRUPT
                                    ).done(function () {
                                        // give the focus back to the editor with the pref file
                                        MainViewManager.focusActivePane();
                                    });
                                });
                        }
                        
                    });
                    
                    // See if any startup files were passed to the application
                    if (brackets.app.getPendingFilesToOpen) {
                        brackets.app.getPendingFilesToOpen(function (err, paths) {
                            DragAndDrop.openDroppedFiles(paths);
                        });
                    }
                });
            });
        });

        // Check for updates
        if (!params.get("skipUpdateCheck") && !brackets.inBrowser) {
            AppInit.appReady(function () {
                // launches periodic checks for updates cca every 24 hours
                UpdateNotification.launchAutomaticUpdate();
            });
        }
    }
    
    /**
     * Setup event handlers prior to dispatching AppInit.HTML_READY
     */
    function _beforeHTMLReady() {
        // Add the platform (mac, win or linux) to the body tag so we can have platform-specific CSS rules
        $("body").addClass("platform-" + brackets.platform);
        
        // Browser-hosted version may also have different CSS (e.g. since '#titlebar' is shown)
        if (brackets.inBrowser) {
            $("body").addClass("in-browser");
        } else {
            $("body").addClass("in-appshell");
        }

        // Enable/Disable HTML Menus
        if (brackets.nativeMenus) {
            $("body").addClass("has-appshell-menus");
        } else {
            // (issue #5310) workaround for bootstrap dropdown: prevent the menu item to grab
            // the focus -- override jquery focus implementation for top-level menu items
            (function () {
                var defaultFocus = $.fn.focus;
                $.fn.focus = function () {
                    if (!this.hasClass("dropdown-toggle")) {
                        return defaultFocus.apply(this, arguments);
                    }
                };
            }());
        }
        
        // Localize MainViewHTML and inject into <BODY> tag
        $("body").html(Mustache.render(MainViewHTML, Strings));
        
        // Update title
        $("title").text(brackets.config.app_title);
        
        // Respond to dragging & dropping files/folders onto the window by opening them. If we don't respond
        // to these events, the file would load in place of the Brackets UI
        DragAndDrop.attachHandlers();
        
        // TODO: (issue 269) to support IE, need to listen to document instead (and even then it may not work when focus is in an input field?)
        $(window).focus(function () {
            // This call to syncOpenDocuments() *should* be a no-op now that we have
            // file watchers, but is still here as a safety net.
            FileSyncManager.syncOpenDocuments();
        });
        
        // Prevent unhandled middle button clicks from triggering native behavior
        // Example: activating AutoScroll (see #510)
        $("html").on("mousedown", ".inline-widget", function (e) {
            if (e.button === 1) {
                e.preventDefault();
            }
        });
        
        // The .no-focus style is added to clickable elements that should
        // not steal focus. Calling preventDefault() on mousedown prevents
        // focus from going to the click target.
        $("html").on("mousedown", ".no-focus", function (e) {
            // Text fields should always be focusable.
            var $target = $(e.target),
                isFormElement =
                    $target.is("input") ||
                    $target.is("textarea") ||
                    $target.is("select");

            if (!isFormElement) {
                e.preventDefault();
            }
        });
        
        // Prevent clicks on any link from navigating to a different page (which could lose unsaved
        // changes). We can't use a simple .on("click", "a") because of http://bugs.jquery.com/ticket/3861:
        // jQuery hides non-left clicks from such event handlers, yet middle-clicks still cause CEF to
        // navigate. Also, a capture handler is more reliable than bubble.
        window.document.body.addEventListener("click", function (e) {
            // Check parents too, in case link has inline formatting tags
            var node = e.target, url;
            while (node) {
                if (node.tagName === "A") {
                    url = node.getAttribute("href");
                    if (url && !url.match(/^#/)) {
                        NativeApp.openURLInDefaultBrowser(url);
                    }
                    e.preventDefault();
                    break;
                }
                node = node.parentElement;
            }
        }, true);

        // on Windows, cancel every other scroll event (#10214)
        // TODO: remove this hack when we upgrade CEF to a build with this bug fixed:
        // https://bitbucket.org/chromiumembedded/cef/issue/1481
        var winCancelWheelEvent = true;
        function windowsScrollFix(e) {
            winCancelWheelEvent = !winCancelWheelEvent;
            if (winCancelWheelEvent) {
                e.preventDefault();
                e.stopImmediatePropagation();
            }
        }

        function enableOrDisableWinScrollFix() {
            window.document.body.removeEventListener("wheel", windowsScrollFix, true);
            if (PreferencesManager.get("_windowsScrollFix")) {
                window.document.body.addEventListener("wheel", windowsScrollFix, true);
            }
        }

        if (brackets.platform === "win" && !brackets.inBrowser) {
            PreferencesManager.definePreference("_windowsScrollFix", "boolean", true).on("change", enableOrDisableWinScrollFix);
            enableOrDisableWinScrollFix();
        }

        // Prevent extensions from using window.open() to insecurely load untrusted web content
        var real_windowOpen = window.open;
        window.open = function (url) {
            // Allow file:// URLs, relative URLs (implicitly file: also), and about:blank
            if (!url.match(/^file:\/\//) && !url.match(/^about:blank/) && url.indexOf(":") !== -1) {
                throw new Error("Brackets-shell is not a secure general purpose web browser. Use NativeApp.openURLInDefaultBrowser() to open URLs in the user's main browser");
            }
            return real_windowOpen.apply(window, arguments);
        };
        
        // jQuery patch to shim deprecated usage of $() on EventDispatchers
        var DefaultCtor = jQuery.fn.init;
        jQuery.fn.init = function (firstArg, secondArg) {
            var jQObject = new DefaultCtor(firstArg, secondArg);

            // Is this a Brackets EventDispatcher object? (not a DOM node or other object)
            if (firstArg && firstArg._EventDispatcher) {
                // Patch the jQ wrapper object so it calls EventDispatcher's APIs instead of jQuery's
                jQObject.on  = firstArg.on.bind(firstArg);
                jQObject.one = firstArg.one.bind(firstArg);
                jQObject.off = firstArg.off.bind(firstArg);
                // Don't offer legacy support for trigger()/triggerHandler() on core model objects; extensions
                // shouldn't be doing that anyway since it's basically poking at private API

                // Console warning, since $() is deprecated for EventDispatcher objects
                // (pass true to only print once per caller, and index 4 since the extension caller is deeper in the stack than usual)
                DeprecationWarning.deprecationWarning("Deprecated: Do not use $().on/off() on Brackets modules and model objects. Call on()/off() directly on the object without a $() wrapper.", true, 4);
            }
            return jQObject;
        };
    }
    
    // Wait for view state to load.
    var viewStateTimer = PerfUtils.markStart("User viewstate loading");
    PreferencesManager._smUserScopeLoading.always(function () {
        PerfUtils.addMeasurement(viewStateTimer);
        // Dispatch htmlReady event
        _beforeHTMLReady();
        AppInit._dispatchReady(AppInit.HTML_READY);
        $(window.document).ready(_onReady);
    });
});<|MERGE_RESOLUTION|>--- conflicted
+++ resolved
@@ -40,14 +40,9 @@
 
     // Load dependent non-module scripts
     require("thirdparty/path-utils/path-utils.min");
-    require("thirdparty/smart-auto-complete-local/jquery.smart_autocomplete");
     require("widgets/bootstrap-dropdown");
     require("widgets/bootstrap-modal");
     require("widgets/bootstrap-twipsy-mod");
-<<<<<<< HEAD
-=======
-    require("thirdparty/path-utils/path-utils.min");
->>>>>>> 9ebc91ba
 
     // Load CodeMirror add-ons--these attach themselves to the CodeMirror module
     require("thirdparty/CodeMirror2/addon/edit/closebrackets");
@@ -177,8 +172,8 @@
             FileFilters             : require("search/FileFilters"),
             FileSyncManager         : require("project/FileSyncManager"),
             FileSystem              : require("filesystem/FileSystem"),
+            FileUtils               : require("file/FileUtils"),
             FileViewController      : require("project/FileViewController"),
-            FileUtils               : require("file/FileUtils"),
             FindInFiles             : require("search/FindInFiles"),
             FindInFilesUI           : require("search/FindInFilesUI"),
             HTMLInstrumentation     : require("language/HTMLInstrumentation"),
@@ -190,8 +185,8 @@
             LiveDevelopment         : require("LiveDevelopment/LiveDevelopment"),
             LiveDevMultiBrowser     : require("LiveDevelopment/LiveDevMultiBrowser"),
             LiveDevServerManager    : require("LiveDevelopment/LiveDevServerManager"),
+            MainViewFactory         : require("view/MainViewFactory"),
             MainViewManager         : require("view/MainViewManager"),
-            MainViewFactory         : require("view/MainViewFactory"),
             Menus                   : require("command/Menus"),
             MultiRangeInlineEditor  : require("editor/MultiRangeInlineEditor").MultiRangeInlineEditor,
             NativeApp               : require("utils/NativeApp"),
