/*
 * Copyright (c) 2012 - present Adobe Systems Incorporated. All rights reserved.
 *
 * Permission is hereby granted, free of charge, to any person obtaining a
 * copy of this software and associated documentation files (the "Software"),
 * to deal in the Software without restriction, including without limitation
 * the rights to use, copy, modify, merge, publish, distribute, sublicense,
 * and/or sell copies of the Software, and to permit persons to whom the
 * Software is furnished to do so, subject to the following conditions:
 *
 * The above copyright notice and this permission notice shall be included in
 * all copies or substantial portions of the Software.
 *
 * THE SOFTWARE IS PROVIDED "AS IS", WITHOUT WARRANTY OF ANY KIND, EXPRESS OR
 * IMPLIED, INCLUDING BUT NOT LIMITED TO THE WARRANTIES OF MERCHANTABILITY,
 * FITNESS FOR A PARTICULAR PURPOSE AND NONINFRINGEMENT. IN NO EVENT SHALL THE
 * AUTHORS OR COPYRIGHT HOLDERS BE LIABLE FOR ANY CLAIM, DAMAGES OR OTHER
 * LIABILITY, WHETHER IN AN ACTION OF CONTRACT, TORT OR OTHERWISE, ARISING
 * FROM, OUT OF OR IN CONNECTION WITH THE SOFTWARE OR THE USE OR OTHER
 * DEALINGS IN THE SOFTWARE.
 *
 */

/*global jQuery */

// TODO: (issue #264) break out the definition of brackets into a separate module from the application controller logic

/**
 * brackets is the root of the Brackets codebase. This file pulls in all other modules as
 * dependencies (or dependencies thereof), initializes the UI, and binds global menus & keyboard
 * shortcuts to their Commands.
 *
 * Unlike other modules, this one can be accessed without an explicit require() because it exposes
 * a global object, window.brackets.
 */
define(function (require, exports, module) {
    "use strict";

    // Load dependent non-module scripts
    require("widgets/bootstrap-dropdown");
    require("widgets/bootstrap-modal");
    require("widgets/bootstrap-twipsy-mod");

    // Load CodeMirror add-ons--these attach themselves to the CodeMirror module
    require("thirdparty/CodeMirror/addon/edit/closebrackets");
    require("thirdparty/CodeMirror/addon/edit/closetag");
    require("thirdparty/CodeMirror/addon/edit/matchbrackets");
    require("thirdparty/CodeMirror/addon/edit/matchtags");
    require("thirdparty/CodeMirror/addon/fold/xml-fold");
    require("thirdparty/CodeMirror/addon/mode/multiplex");
    require("thirdparty/CodeMirror/addon/mode/overlay");
    require("thirdparty/CodeMirror/addon/mode/simple");
    require("thirdparty/CodeMirror/addon/scroll/scrollpastend");
    require("thirdparty/CodeMirror/addon/search/match-highlighter");
    require("thirdparty/CodeMirror/addon/search/searchcursor");
    require("thirdparty/CodeMirror/addon/selection/active-line");
    require("thirdparty/CodeMirror/addon/selection/mark-selection");
    require("thirdparty/CodeMirror/keymap/sublime");

    // Load dependent modules
    var AppInit             = require("utils/AppInit"),
        LanguageManager     = require("language/LanguageManager"),
        ProjectManager      = require("project/ProjectManager"),
        FileViewController  = require("project/FileViewController"),
        FileSyncManager     = require("project/FileSyncManager"),
        Commands            = require("command/Commands"),
        CommandManager      = require("command/CommandManager"),
        PerfUtils           = require("utils/PerfUtils"),
        FileSystem          = require("filesystem/FileSystem"),
        Strings             = require("strings"),
        Dialogs             = require("widgets/Dialogs"),
        DefaultDialogs      = require("widgets/DefaultDialogs"),
        ExtensionLoader     = require("utils/ExtensionLoader"),
        Async               = require("utils/Async"),
        UpdateNotification  = require("utils/UpdateNotification"),
        UrlParams           = require("utils/UrlParams").UrlParams,
        PreferencesManager  = require("preferences/PreferencesManager"),
        DragAndDrop         = require("utils/DragAndDrop"),
        NativeApp           = require("utils/NativeApp"),
        DeprecationWarning  = require("utils/DeprecationWarning"),
        ViewCommandHandlers = require("view/ViewCommandHandlers"),
        MainViewManager     = require("view/MainViewManager");

    var MainViewHTML        = require("text!htmlContent/main-view.html");

    // load modules for later use
    require("utils/Global");
    require("editor/CSSInlineEditor");
    require("project/WorkingSetSort");
    require("search/QuickOpen");
    require("search/QuickOpenHelper");
    require("file/FileUtils");
    require("project/SidebarView");
    require("utils/Resizer");
    require("LiveDevelopment/main");
    require("utils/NodeConnection");
    require("utils/NodeDomain");
    require("utils/ColorUtils");
    require("view/ThemeManager");
    require("thirdparty/lodash");
    require("language/XMLUtils");
    require("language/JSONUtils");

    // DEPRECATED: In future we want to remove the global CodeMirror, but for now we
    // expose our required CodeMirror globally so as to avoid breaking extensions in the
    // interim.
    var CodeMirror = require("thirdparty/CodeMirror/lib/codemirror");

    Object.defineProperty(window, "CodeMirror", {
        get: function () {
            DeprecationWarning.deprecationWarning('Use brackets.getModule("thirdparty/CodeMirror/lib/codemirror") instead of global CodeMirror.', true);
            return CodeMirror;
        }
    });

    // DEPRECATED: In future we want to remove the global Mustache, but for now we
    // expose our required Mustache globally so as to avoid breaking extensions in the
    // interim.
    var Mustache = require("thirdparty/mustache/mustache");

    Object.defineProperty(window, "Mustache", {
        get: function () {
            DeprecationWarning.deprecationWarning('Use brackets.getModule("thirdparty/mustache/mustache") instead of global Mustache.', true);
            return Mustache;
        }
    });

    // DEPRECATED: In future we want to remove the global PathUtils, but for now we
    // expose our required PathUtils globally so as to avoid breaking extensions in the
    // interim.
    var PathUtils = require("thirdparty/path-utils/path-utils");

    Object.defineProperty(window, "PathUtils", {
        get: function () {
            DeprecationWarning.deprecationWarning('Use brackets.getModule("thirdparty/path-utils/path-utils") instead of global PathUtils.', true);
            return PathUtils;
        }
    });

    // Load modules that self-register and just need to get included in the main project
    require("command/DefaultMenus");
    require("document/ChangedDocumentTracker");
    require("editor/EditorCommandHandlers");
    require("editor/EditorOptionHandlers");
    require("editor/EditorStatusBar");
    require("editor/ImageViewer");
    require("extensibility/InstallExtensionDialog");
    require("extensibility/ExtensionManagerDialog");
    require("help/HelpCommandHandlers");
    require("search/FindInFilesUI");
    require("search/FindReplace");

<<<<<<< HEAD
    //Load common JS module
    require("JSUtils/Session");
    require("JSUtils/ScopeManager");

    // Compatibility shim for PanelManager to WorkspaceManager migration
    require("view/PanelManager");

=======
>>>>>>> 18dd4311
    PerfUtils.addMeasurement("brackets module dependencies resolved");

    // Local variables
    var params = new UrlParams();

    // read URL params
    params.parse();


    /**
     * Setup test object
     */
    function _initTest() {
        // TODO: (issue #265) Make sure the "test" object is not included in final builds
        // All modules that need to be tested from the context of the application
        // must to be added to this object. The unit tests cannot just pull
        // in the modules since they would run in context of the unit test window,
        // and would not have access to the app html/css.
        brackets.test = {
            CodeHintManager         : require("editor/CodeHintManager"),
            CodeInspection          : require("language/CodeInspection"),
            CommandManager          : require("command/CommandManager"),
            Commands                : require("command/Commands"),
            CSSUtils                : require("language/CSSUtils"),
            DefaultDialogs          : require("widgets/DefaultDialogs"),
            Dialogs                 : require("widgets/Dialogs"),
            DocumentCommandHandlers : require("document/DocumentCommandHandlers"),
            DocumentManager         : require("document/DocumentManager"),
            DocumentModule          : require("document/Document"),
            DOMAgent                : require("LiveDevelopment/Agents/DOMAgent"),
            DragAndDrop             : require("utils/DragAndDrop"),
            EditorManager           : require("editor/EditorManager"),
            ExtensionLoader         : require("utils/ExtensionLoader"),
            ExtensionUtils          : require("utils/ExtensionUtils"),
            File                    : require("filesystem/File"),
            FileFilters             : require("search/FileFilters"),
            FileSyncManager         : require("project/FileSyncManager"),
            FileSystem              : require("filesystem/FileSystem"),
            FileUtils               : require("file/FileUtils"),
            FileViewController      : require("project/FileViewController"),
            FindInFiles             : require("search/FindInFiles"),
            FindInFilesUI           : require("search/FindInFilesUI"),
            HTMLInstrumentation     : require("language/HTMLInstrumentation"),
            Inspector               : require("LiveDevelopment/Inspector/Inspector"),
            InstallExtensionDialog  : require("extensibility/InstallExtensionDialog"),
            JSUtils                 : require("language/JSUtils"),
            KeyBindingManager       : require("command/KeyBindingManager"),
            LanguageManager         : require("language/LanguageManager"),
            LiveDevelopment         : require("LiveDevelopment/LiveDevelopment"),
            LiveDevMultiBrowser     : require("LiveDevelopment/LiveDevMultiBrowser"),
            LiveDevServerManager    : require("LiveDevelopment/LiveDevServerManager"),
            MainViewFactory         : require("view/MainViewFactory"),
            MainViewManager         : require("view/MainViewManager"),
            Menus                   : require("command/Menus"),
            MultiRangeInlineEditor  : require("editor/MultiRangeInlineEditor").MultiRangeInlineEditor,
            NativeApp               : require("utils/NativeApp"),
            PerfUtils               : require("utils/PerfUtils"),
            PreferencesManager      : require("preferences/PreferencesManager"),
            ProjectManager          : require("project/ProjectManager"),
            RemoteAgent             : require("LiveDevelopment/Agents/RemoteAgent"),
            ScrollTrackMarkers      : require("search/ScrollTrackMarkers"),
            UpdateNotification      : require("utils/UpdateNotification"),
            WorkingSetView          : require("project/WorkingSetView"),
            doneLoading             : false
        };

        AppInit.appReady(function () {
            brackets.test.doneLoading = true;
        });
    }

    /**
     * Setup Brackets
     */
    function _onReady() {
        PerfUtils.addMeasurement("window.document Ready");

        // Let the user know Brackets doesn't run in a web browser yet
        if (brackets.inBrowser) {
            Dialogs.showModalDialog(
                DefaultDialogs.DIALOG_ID_ERROR,
                Strings.ERROR_IN_BROWSER_TITLE,
                Strings.ERROR_IN_BROWSER
            );
        }

        // Use quiet scrollbars if we aren't on Lion. If we're on Lion, only
        // use native scroll bars when the mouse is not plugged in or when
        // using the "Always" scroll bar setting.
        var osxMatch = /Mac OS X 10\D([\d+])\D/.exec(window.navigator.userAgent);
        if (osxMatch && osxMatch[1] && Number(osxMatch[1]) >= 7) {
            // test a scrolling div for scrollbars
            var $testDiv = $("<div style='position:fixed;left:-50px;width:50px;height:50px;overflow:auto;'><div style='width:100px;height:100px;'/></div>").appendTo(window.document.body);

            if ($testDiv.outerWidth() === $testDiv.get(0).clientWidth) {
                $(".sidebar").removeClass("quiet-scrollbars");
            }

            $testDiv.remove();
        }

        // Load default languages and preferences
        Async.waitForAll([LanguageManager.ready, PreferencesManager.ready]).always(function () {
            // Load all extensions. This promise will complete even if one or more
            // extensions fail to load.
            var extensionPathOverride = params.get("extensions");  // used by unit tests
            var extensionLoaderPromise = ExtensionLoader.init(extensionPathOverride ? extensionPathOverride.split(",") : null);

            // Load the initial project after extensions have loaded
            extensionLoaderPromise.always(function () {
               // Signal that extensions are loaded
                AppInit._dispatchReady(AppInit.EXTENSIONS_LOADED);

                // Finish UI initialization
                ViewCommandHandlers.restoreFontSize();
                var initialProjectPath = ProjectManager.getInitialProjectPath();
                ProjectManager.openProject(initialProjectPath).always(function () {
                    _initTest();

                    // If this is the first launch, and we have an index.html file in the project folder (which should be
                    // the samples folder on first launch), open it automatically. (We explicitly check for the
                    // samples folder in case this is the first time we're launching Brackets after upgrading from
                    // an old version that might not have set the "afterFirstLaunch" pref.)
                    var deferred = new $.Deferred();

                    if (!params.get("skipSampleProjectLoad") && !PreferencesManager.getViewState("afterFirstLaunch")) {
                        PreferencesManager.setViewState("afterFirstLaunch", "true");
                        if (ProjectManager.isWelcomeProjectPath(initialProjectPath)) {
                            FileSystem.resolve(initialProjectPath + "index.html", function (err, file) {
                                if (!err) {
                                    var promise = CommandManager.execute(Commands.CMD_ADD_TO_WORKINGSET_AND_OPEN, { fullPath: file.fullPath });
                                    promise.then(deferred.resolve, deferred.reject);
                                } else {
                                    deferred.reject();
                                }
                            });
                        } else {
                            deferred.resolve();
                        }
                    } else {
                        deferred.resolve();
                    }

                    deferred.always(function () {
                        // Signal that Brackets is loaded
                        AppInit._dispatchReady(AppInit.APP_READY);

                        PerfUtils.addMeasurement("Application Startup");

                        if (PreferencesManager._isUserScopeCorrupt()) {
                            var userPrefFullPath = PreferencesManager.getUserPrefFile();
                            // user scope can get corrupt only if the file exists, is readable,
                            // but malformed. no need to check for its existance.
                            var info = MainViewManager.findInAllWorkingSets(userPrefFullPath);
                            var paneId;
                            if (info.length) {
                                paneId = info[0].paneId;
                            }
                            FileViewController.openFileAndAddToWorkingSet(userPrefFullPath, paneId)
                                .done(function () {
                                    Dialogs.showModalDialog(
                                        DefaultDialogs.DIALOG_ID_ERROR,
                                        Strings.ERROR_PREFS_CORRUPT_TITLE,
                                        Strings.ERROR_PREFS_CORRUPT
                                    ).done(function () {
                                        // give the focus back to the editor with the pref file
                                        MainViewManager.focusActivePane();
                                    });
                                });
                        }

                    });

                    // See if any startup files were passed to the application
                    if (brackets.app.getPendingFilesToOpen) {
                        brackets.app.getPendingFilesToOpen(function (err, paths) {
                            DragAndDrop.openDroppedFiles(paths);
                        });
                    }
                });
            });
        });

        // Check for updates
        if (!brackets.inBrowser && !params.get("skipUpdateCheck")) {
            AppInit.appReady(function () {
                // launches periodic checks for updates cca every 24 hours
                UpdateNotification.launchAutomaticUpdate();
            });
        }
    }

    /**
     * Setup event handlers prior to dispatching AppInit.HTML_READY
     */
    function _beforeHTMLReady() {
        // Add the platform (mac, win or linux) to the body tag so we can have platform-specific CSS rules
        $("body").addClass("platform-" + brackets.platform);

        // Browser-hosted version may also have different CSS (e.g. since '#titlebar' is shown)
        if (brackets.inBrowser) {
            $("body").addClass("in-browser");
        } else {
            $("body").addClass("in-appshell");
        }

        // Enable/Disable HTML Menus
        if (brackets.nativeMenus) {
            $("body").addClass("has-appshell-menus");
        } else {
            // (issue #5310) workaround for bootstrap dropdown: prevent the menu item to grab
            // the focus -- override jquery focus implementation for top-level menu items
            (function () {
                var defaultFocus = $.fn.focus;
                $.fn.focus = function () {
                    if (!this.hasClass("dropdown-toggle")) {
                        return defaultFocus.apply(this, arguments);
                    }
                };
            }());
        }

        // Localize MainViewHTML and inject into <BODY> tag
        $("body").html(Mustache.render(MainViewHTML, { shouldAddAA: (brackets.platform === "mac"), Strings: Strings }));

        // Update title
        $("title").text(brackets.config.app_title);

        // Respond to dragging & dropping files/folders onto the window by opening them. If we don't respond
        // to these events, the file would load in place of the Brackets UI
        DragAndDrop.attachHandlers();

        // TODO: (issue 269) to support IE, need to listen to document instead (and even then it may not work when focus is in an input field?)
        $(window).focus(function () {
            // This call to syncOpenDocuments() *should* be a no-op now that we have
            // file watchers, but is still here as a safety net.
            FileSyncManager.syncOpenDocuments();
        });

        // Prevent unhandled middle button clicks from triggering native behavior
        // Example: activating AutoScroll (see #510)
        $("html").on("mousedown", ".inline-widget", function (e) {
            if (e.button === 1) {
                e.preventDefault();
            }
        });

        // The .no-focus style is added to clickable elements that should
        // not steal focus. Calling preventDefault() on mousedown prevents
        // focus from going to the click target.
        $("html").on("mousedown", ".no-focus", function (e) {
            // Text fields should always be focusable.
            var $target = $(e.target),
                isFormElement =
                    $target.is("input") ||
                    $target.is("textarea") ||
                    $target.is("select");

            if (!isFormElement) {
                e.preventDefault();
            }
        });

        // Prevent clicks on any link from navigating to a different page (which could lose unsaved
        // changes). We can't use a simple .on("click", "a") because of http://bugs.jquery.com/ticket/3861:
        // jQuery hides non-left clicks from such event handlers, yet middle-clicks still cause CEF to
        // navigate. Also, a capture handler is more reliable than bubble.
        window.document.body.addEventListener("click", function (e) {
            // Check parents too, in case link has inline formatting tags
            var node = e.target, url;
            while (node) {
                if (node.tagName === "A") {
                    url = node.getAttribute("href");
                    if (url && !url.match(/^#/)) {
                        NativeApp.openURLInDefaultBrowser(url);
                    }
                    e.preventDefault();
                    break;
                }
                node = node.parentElement;
            }
        }, true);

        // Prevent extensions from using window.open() to insecurely load untrusted web content
        var real_windowOpen = window.open;
        window.open = function (url) {
            // Allow file:// URLs, relative URLs (implicitly file: also), and about:blank
            if (!url.match(/^file:\/\//) && !url.match(/^about:blank/) && url.indexOf(":") !== -1) {
                throw new Error("Brackets-shell is not a secure general purpose web browser. Use NativeApp.openURLInDefaultBrowser() to open URLs in the user's main browser");
            }
            return real_windowOpen.apply(window, arguments);
        };

        // jQuery patch to shim deprecated usage of $() on EventDispatchers
        var DefaultCtor = jQuery.fn.init;
        jQuery.fn.init = function (firstArg, secondArg) {
            var jQObject = new DefaultCtor(firstArg, secondArg);

            // Is this a Brackets EventDispatcher object? (not a DOM node or other object)
            if (firstArg && firstArg._EventDispatcher) {
                // Patch the jQ wrapper object so it calls EventDispatcher's APIs instead of jQuery's
                jQObject.on  = firstArg.on.bind(firstArg);
                jQObject.one = firstArg.one.bind(firstArg);
                jQObject.off = firstArg.off.bind(firstArg);
                // Don't offer legacy support for trigger()/triggerHandler() on core model objects; extensions
                // shouldn't be doing that anyway since it's basically poking at private API

                // Console warning, since $() is deprecated for EventDispatcher objects
                // (pass true to only print once per caller, and index 4 since the extension caller is deeper in the stack than usual)
                DeprecationWarning.deprecationWarning("Deprecated: Do not use $().on/off() on Brackets modules and model objects. Call on()/off() directly on the object without a $() wrapper.", true, 4);
            }
            return jQObject;
        };
    }

    // Wait for view state to load.
    var viewStateTimer = PerfUtils.markStart("User viewstate loading");
    PreferencesManager._smUserScopeLoading.always(function () {
        PerfUtils.addMeasurement(viewStateTimer);
        // Dispatch htmlReady event
        _beforeHTMLReady();
        AppInit._dispatchReady(AppInit.HTML_READY);
        $(window.document).ready(_onReady);
    });
});<|MERGE_RESOLUTION|>--- conflicted
+++ resolved
@@ -150,16 +150,10 @@
     require("search/FindInFilesUI");
     require("search/FindReplace");
 
-<<<<<<< HEAD
     //Load common JS module
     require("JSUtils/Session");
     require("JSUtils/ScopeManager");
 
-    // Compatibility shim for PanelManager to WorkspaceManager migration
-    require("view/PanelManager");
-
-=======
->>>>>>> 18dd4311
     PerfUtils.addMeasurement("brackets module dependencies resolved");
 
     // Local variables
