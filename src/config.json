--- conflicted
+++ resolved
@@ -22,7 +22,6 @@
         "build_timestamp": "",
         "healthDataServerURLs": []
     },
-<<<<<<< HEAD
     "name": "quadre",
     "productName": "Quadre",
     "description": "Quadre",
@@ -30,13 +29,7 @@
     "license": "MIT",
     "homepage": "https://github.com/quadre-code/quadre",
     "version": "2.0.0-alpha.6",
-    "apiVersion": "1.10.0",
-=======
-    "name": "Brackets",
-    "version": "1.11.0-0",
     "apiVersion": "1.11.0",
-    "homepage": "http://brackets.io",
->>>>>>> bc14a9e9
     "issues": {
         "url": "https://github.com/quadre-code/quadre/issues"
     },
