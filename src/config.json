{
    "config": {
        "app_title": "Brackets",
        "app_name_about": "Brackets",
        "about_icon": "styles/images/brackets_icon.svg",
        "update_info_url": "http://s3.amazonaws.com/files.brackets.io/updates/stable/",
        "how_to_use_url": "https://github.com/adobe/brackets/wiki/How-to-Use-Brackets",
        "support_url": "https://github.com/adobe/brackets/wiki/Troubleshooting",
        "suggest_feature_url": "https://github.com/adobe/brackets/wiki/Suggest-a-Feature",
        "get_involved_url": "https://github.com/adobe/brackets/blob/master/CONTRIBUTING.md",
        "glob_help_url": "https://github.com/adobe/brackets/wiki/Using-File-Filters",
        "release_notes_url": "https://github.com/adobe/brackets/wiki/Release-Notes",
        "homepage_url": "http://brackets.io",
        "twitter_url": "https://twitter.com/brackets",
        "troubleshoot_url": "https://github.com/adobe/brackets/wiki/Troubleshooting#wiki-livedev",
        "twitter_name": "@brackets",
        "contributors_url": "https://api.github.com/repos/adobe/brackets/contributors?per_page={0}&page={1}",
        "extension_listing_url": "",
        "extension_registry": "https://s3.amazonaws.com/extend.brackets/registry.json",
        "extension_url": "https://s3.amazonaws.com/extend.brackets/{0}/{0}-{1}.zip",
        "linting.enabled_by_default": true,
        "build_timestamp": "",
<<<<<<< HEAD
        "healthDataServerURL": "https://health.brackets.io/healthDataLog"
    },
    "name": "Brackets",
    "productName": "Brackets-Electron-dev",
    "version": "1.3.0-0",
    "apiVersion": "1.3.0",
=======
        "healthDataServerURL" : "https://healthdev.brackets.io/healthDataLog"
    },
    "name": "Brackets",
    "version": "1.4.0-0",
    "apiVersion": "1.4.0",
>>>>>>> 640cfbb1
    "homepage": "http://brackets.io",
    "issues": {
        "url": "http://github.com/adobe/brackets/issues"
    },
    "repository": {
        "type": "git",
        "url": "https://github.com/adobe/brackets.git",
        "branch": "",
        "SHA": ""
    },
    "dependencies": {
        "bluebird": "2.9.25",
        "fs-extra": "0.18.2",
        "isbinaryfile": "2.0.4",
        "lodash": "3.8.0",
        "lodash-deep": "1.6.0",
        "portscanner": "1.0.0",
        "strip-bom": "1.0.0",
        "trash": "1.4.1",
        "watch": "0.16.0",
        "ws": "https://github.com/websockets/ws.git"
    },
    "optionalDependencies": {
        "fsevents": "0.3.6",
        "pathwatcher": "4.4.0"
    },
    "devDependencies": {
        "electron-prebuilt": "0.25.2",
        "electron-rebuild": "0.1.4",
        "grunt": "0.4.1",
        "jasmine-node": "1.11.0",
        "grunt-jasmine-node": "0.1.0",
        "grunt-cli": "0.1.9",
        "phantomjs": "1.9.16",
        "grunt-lib-phantomjs": "0.3.0",
        "grunt-contrib-jshint": "0.6.0",
        "grunt-contrib-watch": "0.4.3",
        "grunt-contrib-jasmine": "0.4.2",
        "grunt-template-jasmine-requirejs": "0.1.0",
        "grunt-contrib-cssmin": "0.6.0",
        "grunt-contrib-clean": "0.4.1",
        "grunt-contrib-copy": "0.4.1",
        "grunt-contrib-htmlmin": "0.1.3",
        "grunt-contrib-less": "0.8.2",
        "grunt-contrib-requirejs": "0.4.1",
        "grunt-contrib-uglify": "0.2.0",
        "grunt-contrib-concat": "0.3.0",
        "grunt-targethtml": "0.2.6",
        "grunt-usemin": "0.1.11",
        "load-grunt-tasks": "0.2.0",
        "q": "0.9.2",
        "semver": "^4.1.0",
        "jshint": "2.1.4",
        "xmldoc": "^0.1.2",
        "grunt-cleanempty": "1.0.3"
    },
    "bin": {
        "brackets": "./app/index.js"
    },
    "main": "./app/index.js",
    "scripts": {
        "install": "./node_modules/.bin/electron-rebuild",
        "postinstall": "grunt install",
        "test": "grunt cla-check-pull test",
        "start": "electron ."
    },
    "licenses": [
        {
            "type": "MIT",
            "url": "https://github.com/adobe/brackets/blob/master/LICENSE"
        }
    ]
}<|MERGE_RESOLUTION|>--- conflicted
+++ resolved
@@ -20,20 +20,12 @@
         "extension_url": "https://s3.amazonaws.com/extend.brackets/{0}/{0}-{1}.zip",
         "linting.enabled_by_default": true,
         "build_timestamp": "",
-<<<<<<< HEAD
-        "healthDataServerURL": "https://health.brackets.io/healthDataLog"
+        "healthDataServerURL": "https://healthdev.brackets.io/healthDataLog"
     },
     "name": "Brackets",
     "productName": "Brackets-Electron-dev",
-    "version": "1.3.0-0",
-    "apiVersion": "1.3.0",
-=======
-        "healthDataServerURL" : "https://healthdev.brackets.io/healthDataLog"
-    },
-    "name": "Brackets",
     "version": "1.4.0-0",
     "apiVersion": "1.4.0",
->>>>>>> 640cfbb1
     "homepage": "http://brackets.io",
     "issues": {
         "url": "http://github.com/adobe/brackets/issues"
