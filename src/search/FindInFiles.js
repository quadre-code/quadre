/*
 * Copyright (c) 2012 Adobe Systems Incorporated. All rights reserved.
 *  
 * Permission is hereby granted, free of charge, to any person obtaining a
 * copy of this software and associated documentation files (the "Software"), 
 * to deal in the Software without restriction, including without limitation 
 * the rights to use, copy, modify, merge, publish, distribute, sublicense, 
 * and/or sell copies of the Software, and to permit persons to whom the 
 * Software is furnished to do so, subject to the following conditions:
 *  
 * The above copyright notice and this permission notice shall be included in
 * all copies or substantial portions of the Software.
 *  
 * THE SOFTWARE IS PROVIDED "AS IS", WITHOUT WARRANTY OF ANY KIND, EXPRESS OR
 * IMPLIED, INCLUDING BUT NOT LIMITED TO THE WARRANTIES OF MERCHANTABILITY, 
 * FITNESS FOR A PARTICULAR PURPOSE AND NONINFRINGEMENT. IN NO EVENT SHALL THE
 * AUTHORS OR COPYRIGHT HOLDERS BE LIABLE FOR ANY CLAIM, DAMAGES OR OTHER 
 * LIABILITY, WHETHER IN AN ACTION OF CONTRACT, TORT OR OTHERWISE, ARISING 
 * FROM, OUT OF OR IN CONNECTION WITH THE SOFTWARE OR THE USE OR OTHER 
 * DEALINGS IN THE SOFTWARE.
 * 
 */

/*jslint vars: true, plusplus: true, devel: true, nomen: true, regexp: true, indent: 4, maxerr: 50 */
/*global define, $, window, Mustache */

/*
 * Adds a "find in files" command to allow the user to find all occurrences of a string in all files in
 * the project.
 * 
 * The keyboard shortcut is Cmd(Ctrl)-Shift-F.
 *
 * FUTURE:
 *  - Proper UI for both dialog and results
 *  - Refactor dialog class and share with Quick File Open
 *  - Search files in working set that are *not* in the project
 *  - Handle matches that span multiple lines
 *  - Refactor UI from functionality to enable unit testing
 */


define(function (require, exports, module) {
    "use strict";
    
    var _ = require("lodash");
    
    var Async                 = require("utils/Async"),
        Resizer               = require("utils/Resizer"),
        CommandManager        = require("command/CommandManager"),
        Commands              = require("command/Commands"),
        Strings               = require("strings"),
        StringUtils           = require("utils/StringUtils"),
        ProjectManager        = require("project/ProjectManager"),
        DocumentModule        = require("document/Document"),
        DocumentManager       = require("document/DocumentManager"),
        EditorManager         = require("editor/EditorManager"),
        FileUtils             = require("file/FileUtils"),
        FileViewController    = require("project/FileViewController"),
        PerfUtils             = require("utils/PerfUtils"),
        InMemoryFile          = require("document/InMemoryFile"),
        PanelManager          = require("view/PanelManager"),
        KeyEvent              = require("utils/KeyEvent"),
        AppInit               = require("utils/AppInit"),
        StatusBar             = require("widgets/StatusBar"),
        ModalBar              = require("widgets/ModalBar").ModalBar;
    
    var searchDialogTemplate  = require("text!htmlContent/search-dialog.html"),
        searchPanelTemplate   = require("text!htmlContent/search-panel.html"),
        searchSummaryTemplate = require("text!htmlContent/search-summary.html"),
        searchResultsTemplate = require("text!htmlContent/search-results.html");
    
    /** @cost Constants used to define the maximum results show per page and found in a single file */

    var RESULTS_PER_PAGE = 1000,
        FIND_IN_FILE_MAX = 3000,
        UPDATE_TIMEOUT   = 400;
    
    /**
     * Map of all the last search results
     * @type {Object.<fullPath: string, {matches: Array.<Object>, collapsed: boolean}>}
     */
    var searchResults = {};
    
    /** @type {Panel} Bottom panel holding the search results. Initialized in htmlReady() */
    var searchResultsPanel;
    
    /** @type {number} The index of the first result that is displayed */
    var currentStart = 0;
    
    /** @type {string} The current search query */
    var currentQuery = "";
    
    /** @type {RegExp} The current search query regular expression */
    var currentQueryExpr = null;
    
    /** @type {Array.<FileEntry>} An array of the files where it should look or null/empty to search the entire project */
    var currentScope = null;
    
    /** @type {boolean} True if the matches in a file reached FIND_IN_FILE_MAX */
    var maxHitsFoundInFile = false;
    
    /** @type {string} The setTimeout id, used to clear it if required */
    var timeoutID = null;
    
    /** @type {$.Element} jQuery elements used in the search results */
    var $searchResults,
        $searchSummary,
        $searchContent,
        $selectedRow;
<<<<<<< HEAD
        
=======
    
    /** @type {FindInFilesDialog} dialog having the modalbar for search */
    var dialog = null;

>>>>>>> f0983c43
    /**
     * @private
     * Returns a regular expression from the given query and shows an error in the modal-bar if it was invalid
     * @param {string} query  The query from the modal-bar input
     * @return {RegExp}
     */
    function _getQueryRegExp(query) {
        if (!query) {
            return null;
        }
        
        // Clear any pending RegEx error message
        $(".modal-bar .message").css("display", "inline-block");
        $(".modal-bar .error").css("display", "none");

        // If query is a regular expression, use it directly
        var isRE = query.match(/^\/(.*)\/(g|i)*$/);
        if (isRE) {
            // Make sure the 'g' flag is set
            var flags = isRE[2] || "g";
            if (flags.search("g") === -1) {
                flags += "g";
            }
            try {
                return new RegExp(isRE[1], flags);
            } catch (e) {
                $(".modal-bar .message").css("display", "none");
                $(".modal-bar .error")
                    .css("display", "inline-block")
                    .html("<div class='alert' style='margin-bottom: 0'>" + e.message + "</div>");
                return null;
            }
        }

        // Query is a string. Turn it into a case-insensitive regexp
        
        // Escape regex special chars
        query = StringUtils.regexEscape(query);
        return new RegExp(query, "gi");
    }
    
    /**
     * @private
     * Returns label text to indicate the search scope. Already HTML-escaped.
     * @param {?Entry} scope
     */
    function _labelForScope(scope) {
        var projName = ProjectManager.getProjectRoot().name;
        if (scope) {
            return StringUtils.format(
                Strings.FIND_IN_FILES_SCOPED,
                StringUtils.breakableUrl(
                    ProjectManager.makeProjectRelativeIfPossible(scope.fullPath)
                )
            );
        } else {
            return Strings.FIND_IN_FILES_NO_SCOPE;
        }
    }

    /**
     * @private
     * Hides the Search Results Panel
     */
    function _hideSearchResults() {
        if (searchResultsPanel.isVisible()) {
            searchResultsPanel.hide();
            $(DocumentModule).off(".findInFiles");
        }
    }
    
    
    /**
     * @private
     * Searches through the contents an returns an array of matches
     * @param {string} contents
     * @param {RegExp} queryExpr
     * @return {Array.<{start: {line:number,ch:number}, end: {line:number,ch:number}, line: string}>}
     */
    function _getSearchMatches(contents, queryExpr) {
        // Quick exit if not found
        if (contents.search(queryExpr) === -1) {
            return null;
        }
        
        var match, lineNum, line, ch, matchLength,
            lines   = StringUtils.getLines(contents),
            matches = [];
        
        while ((match = queryExpr.exec(contents)) !== null) {
            lineNum     = StringUtils.offsetToLineNum(lines, match.index);
            line        = lines[lineNum];
            ch          = match.index - contents.lastIndexOf("\n", match.index) - 1;  // 0-based index
            matchLength = match[0].length;
            
            // Don't store more than 200 chars per line
            line = line.substr(0, Math.min(200, line.length));
            
            matches.push({
                start: {line: lineNum, ch: ch},
                end:   {line: lineNum, ch: ch + matchLength},
                line:  line
            });

            // We have the max hits in just this 1 file. Stop searching this file.
            // This fixed issue #1829 where code hangs on too many hits.
            if (matches.length >= FIND_IN_FILE_MAX) {
                queryExpr.lastIndex = 0;
                maxHitsFoundInFile = true;
                break;
            }
        }

        return matches;
    }
    
    /**
     * @private
     * Searches and stores the match results for the given file, if there are matches
     * @param {string} fullPath
     * @param {string} contents
     * @param {RegExp} queryExpr
     */
    function _addSearchMatches(fullPath, contents, queryExpr) {
        var matches = _getSearchMatches(contents, queryExpr);
        
        if (matches && matches.length) {
            searchResults[fullPath] = {
                matches:   matches,
                collapsed: false
            };
        }
    }
    
    /**
     * @private
     * Count the total number of matches and files
     * @return {{files: number, matches: number}}
     */
    function _countFilesMatches() {
        var numFiles = 0, numMatches = 0;
        _.forEach(searchResults, function (item) {
            numFiles++;
            numMatches += item.matches.length;
        });

        return {files: numFiles, matches: numMatches};
    }
    
    /**
     * @private
     * Returns the last possible current start based on the given number of matches
     * @param {number} numMatches
     * @return {number}
     */
    function _getLastCurrentStart(numMatches) {
        return Math.floor((numMatches - 1) / RESULTS_PER_PAGE) * RESULTS_PER_PAGE;
    }
    
    
    /**
     * @private
     * Shows the results in a table and adds the necessary event listeners
     */
    function _showSearchResults() {
        if (!$.isEmptyObject(searchResults)) {
            var count = _countFilesMatches();
            
            // Show result summary in header
            var numMatchesStr = "";
            if (maxHitsFoundInFile) {
                numMatchesStr = Strings.FIND_IN_FILES_MORE_THAN;
            }

            // This text contains some formatting, so all the strings are assumed to be already escaped
            var summary = StringUtils.format(
                Strings.FIND_IN_FILES_TITLE_PART3,
                numMatchesStr,
                String(count.matches),
                (count.matches > 1) ? Strings.FIND_IN_FILES_MATCHES : Strings.FIND_IN_FILES_MATCH,
                count.files,
                (count.files > 1 ? Strings.FIND_IN_FILES_FILES : Strings.FIND_IN_FILES_FILE)
            );
            
            // The last result index displayed
            var last = Math.min(currentStart + RESULTS_PER_PAGE, count.matches);
            
            // Insert the search summary
            $searchSummary.html(Mustache.render(searchSummaryTemplate, {
                query:    currentQuery,
                scope:    currentScope ? "&nbsp;" + _labelForScope(currentScope) + "&nbsp;" : "",
                summary:  summary,
                hasPages: count.matches > RESULTS_PER_PAGE,
                results:  StringUtils.format(Strings.FIND_IN_FILES_PAGING, currentStart + 1, last),
                hasPrev:  currentStart > 0,
                hasNext:  last < count.matches,
                Strings:  Strings
            }));
            
            // Create the results template search list
            var searchItems, match, i,
                searchList     = [],
                matchesCounter = 0,
                showMatches    = false;
            
            _.some(searchResults, function (item, fullPath) {
                showMatches = true;
                
                // Since the amount of matches on this item plus the amount of matches we skipped until
                // now is still smaller than the first match that we want to display, skip these.
                if (matchesCounter + item.matches.length < currentStart) {
                    matchesCounter += item.matches.length;
                    showMatches = false;
                
                // If we still haven't skipped enough items to get to the first match, but adding the
                // item matches to the skipped ones is greater the the first match we want to display,
                // then we can display the matches from this item skipping the first ones
                } else if (matchesCounter < currentStart) {
                    i = currentStart - matchesCounter;
                    matchesCounter = currentStart;
                
                // If we already skipped enough matches to get to the first match to display, we can start
                // displaying from the first match of this item
                } else if (matchesCounter < last) {
                    i = 0;
                
                // We can't display more items by now. Break the loop
                } else {
                    return true;
                }
                
                if (showMatches && i < item.matches.length) {
                    // Add a row for each match in the file
                    searchItems = [];
                    
                    // Add matches until we get to the last match of this item, or filling the page
                    while (i < item.matches.length && matchesCounter < last) {
                        match = item.matches[i];
                        searchItems.push({
                            file:      searchList.length,
                            item:      searchItems.length,
                            line:      match.start.line + 1,
                            pre:       match.line.substr(0, match.start.ch),
                            highlight: match.line.substring(match.start.ch, match.end.ch),
                            post:      match.line.substr(match.end.ch),
                            start:     match.start,
                            end:       match.end
                        });
                        matchesCounter++;
                        i++;
                    }
                                                            
                    // Add a row for each file
                    var relativePath = FileUtils.getDirectoryPath(ProjectManager.makeProjectRelativeIfPossible(fullPath)),
                        directoryPath = FileUtils.getDirectoryPath(relativePath),
                        displayFileName = StringUtils.format(
                            Strings.FIND_IN_FILES_FILE_PATH,
                            StringUtils.breakableUrl(FileUtils.getBaseName(fullPath)),
                            StringUtils.breakableUrl(directoryPath),
                            directoryPath ? "&mdash;" : ""
                        );

                    searchList.push({
                        file:     searchList.length,
                        filename: displayFileName,
                        fullPath: fullPath,
                        items:    searchItems
                    });
                }
            });
            
            // Add the listeners for close, prev and next
            $searchResults
                .off(".searchList")  // Remove the old events
                .one("click.searchList", ".close", function () {
                    _hideSearchResults();
                })
                // The link to go the first page
                .one("click.searchList", ".first-page:not(.disabled)", function () {
                    currentStart = 0;
                    _showSearchResults();
                })
                // The link to go the previous page
                .one("click.searchList", ".prev-page:not(.disabled)", function () {
                    currentStart -= RESULTS_PER_PAGE;
                    _showSearchResults();
                })
                // The link to go to the next page
                .one("click.searchList", ".next-page:not(.disabled)", function () {
                    currentStart += RESULTS_PER_PAGE;
                    _showSearchResults();
                })
                // The link to go to the last page
                .one("click.searchList", ".last-page:not(.disabled)", function () {
                    currentStart = _getLastCurrentStart(count.matches);
                    _showSearchResults();
                });
            
            // Insert the search results
            $searchContent
                .empty()
                .append(Mustache.render(searchResultsTemplate, {searchList: searchList}))
                .scrollTop(0)        // Otherwise scroll pos from previous contents is remembered
                .off(".searchList")  // Remove the old events
            
                // Add the click event listener directly on the table parent
                .on("click.searchList", function (e) {
                    var $row = $(e.target).closest("tr");
                    
                    if ($row.length) {
                        if ($selectedRow) {
                            $selectedRow.removeClass("selected");
                        }
                        $row.addClass("selected");
                        $selectedRow = $row;
                        
                        var searchItem = searchList[$row.data("file")],
                            fullPath   = searchItem.fullPath;
                        
                        // This is a file title row, expand/collapse on click
                        if ($row.hasClass("file-section")) {
                            // Clicking the file section header collapses/expands result rows for that file
                            $row.nextUntil(".file-section").toggle();
                            
                            var $triangle = $(".disclosure-triangle", $row);
                            $triangle.toggleClass("expanded").toggleClass("collapsed");
                            
                            searchResults[fullPath].collapsed = !searchResults[fullPath].collapsed;
                        
                        // This is a file row, show the result on click
                        } else {
                            // Grab the required item data
                            var item = searchItem.items[$row.data("item")];
                            
                            CommandManager.execute(Commands.FILE_OPEN, {fullPath: fullPath})
                                .done(function (doc) {
                                    // Opened document is now the current main editor
                                    EditorManager.getCurrentFullEditor().setSelection(item.start, item.end, true);
                                });
                        }
                    }
                })
                // Add the file to the working set on double click
                .on("dblclick.searchList", "tr:not(.file-section)", function (e) {
                    var item = searchList[$(this).data("file")];
                    FileViewController.addToWorkingSetAndSelect(item.fullPath);
                })
                // Restore the collapsed files
                .find(".file-section").each(function () {
                    var fullPath = searchList[$(this).data("file")].fullPath;
                    
                    if (searchResults[fullPath].collapsed) {
                        searchResults[fullPath].collapsed = false;
                        $(this).trigger("click");
                    }
                });
            
            if ($selectedRow) {
                $selectedRow.removeClass("selected");
                $selectedRow = null;
            }
            searchResultsPanel.show();

            if (dialog) {
                dialog._close();
                dialog = null;
            }
        } else {

            _hideSearchResults();

            if (dialog) {
                dialog.getDialogTextField().addClass("no-results")
                                            .removeAttr("disabled")
                                            .get(0).select();
                                            
                $(".modal-bar .message").css("display", "none");
                $(".modal-bar .error").css("display", "inline-block").html(Strings.FIND_NO_RESULTS);
            }
        }
    }



    /**
     * @private
     * Shows the search results and tries to restore the previous scroll and selection
     */
    function _restoreSearchResults() {
        if (searchResultsPanel.isVisible()) {
            var scrollTop  = $searchContent.scrollTop(),
                index      = $selectedRow ? $selectedRow.index() : null,
                numMatches = _countFilesMatches().matches;
            
            if (currentStart > numMatches) {
                currentStart = _getLastCurrentStart(numMatches);
            }
            _showSearchResults();
            
            $searchContent.scrollTop(scrollTop);
            if (index) {
                $selectedRow = $searchContent.find("tr:eq(" + index + ")");
                $selectedRow.addClass("selected");
            }
        }
    }

    /**
     * @private
     * Update the search results using the given list of changes fr the given document
     * @param {Document} doc  The Document that changed, should be the current one
     * @param {{from: {line:number,ch:number}, to: {line:number,ch:number}, text: string, next: change}} change
     *      A linked list as described in the Document constructor
     * @param {boolean} resultsChanged  True when the search results changed from a file change
     */
    function _updateSearchResults(doc, change, resultsChanged) {
        var i, diff, matches,
            fullPath = doc.file.fullPath,
            lines    = [],
            start    = 0,
            howMany  = 0;
            
        // There is no from or to positions, so the entire file changed, we must search all over again
        if (!change.from || !change.to) {
            _addSearchMatches(fullPath, doc.getText(), currentQueryExpr);
            resultsChanged = true;
        
        } else {
            // Get only the lines that changed
            for (i = 0; i < change.text.length; i++) {
                lines.push(doc.getLine(change.from.line + i));
            }
            
            // We need to know how many lines changed to update the rest of the lines
            if (change.from.line !== change.to.line) {
                diff = change.from.line - change.to.line;
            } else {
                diff = lines.length - 1;
            }
            
            if (searchResults[fullPath]) {
                // Search the last match before a replacement, the amount of matches deleted and update
                // the lines values for all the matches after the change
                searchResults[fullPath].matches.forEach(function (item) {
                    if (item.end.line < change.from.line) {
                        start++;
                    } else if (item.end.line <= change.to.line) {
                        howMany++;
                    } else {
                        item.start.line += diff;
                        item.end.line   += diff;
                    }
                });
                
                // Delete the lines that where deleted or replaced
                if (howMany > 0) {
                    searchResults[fullPath].matches.splice(start, howMany);
                }
                resultsChanged = true;
            }
            
            // Searches only over the lines that changed
            matches = _getSearchMatches(lines.join("\r\n"), currentQueryExpr);
            if (matches && matches.length) {
                // Updates the line numbers, since we only searched part of the file
                matches.forEach(function (value, key) {
                    matches[key].start.line += change.from.line;
                    matches[key].end.line   += change.from.line;
                });
                
                // If the file index exists, add the new matches to the file at the start index found before
                if (searchResults[fullPath]) {
                    Array.prototype.splice.apply(searchResults[fullPath].matches, [start, 0].concat(matches));
                // If not, add the matches to a new file index
                } else {
                    searchResults[fullPath] = {
                        matches:   matches,
                        collapsed: false
                    };
                }
                resultsChanged = true;
            }
            
            // All the matches where deleted, remove the file from the results
            if (searchResults[fullPath] && !searchResults[fullPath].matches.length) {
                delete searchResults[fullPath];
                resultsChanged = true;
            }
            
            // This is link to the next change object, so we need to keep searching
            if (change.next) {
                return _updateSearchResults(doc, change.next, resultsChanged);
            }
        }
        return resultsChanged;
    }

    /**
     * @private
     * @param {!File} file File in question
     * @param {?Entry} scope Search scope, or null if whole project
     * @return {boolean}
     */
    function _inScope(file, scope) {
        if (scope) {
            if (scope.isDirectory()) {
                // Dirs always have trailing slash, so we don't have to worry about being
                // a substring of another dir name
                return file.fullPath.indexOf(scope.fullPath) === 0;
            } else {
                return file.fullPath === scope.fullPath;
            }
        }
        return true;
    }

    /**
     * @private
     * Tries to update the search result on document changes
     * @param {$.Event} event
     * @param {Document} document
     * @param {{from: {line:number,ch:number}, to: {line:number,ch:number}, text: string, next: change}} change
     *      A linked list as described in the Document constructor
     */
    function _documentChangeHandler(event, document, change) {
        if (searchResultsPanel.isVisible() && _inScope(document.file, currentScope)) {
            var updateResults = _updateSearchResults(document, change, false);
            
            if (timeoutID) {
                window.clearTimeout(timeoutID);
                updateResults = true;
            }
            if (updateResults) {
                timeoutID = window.setTimeout(function () {
                    _restoreSearchResults();
                    timeoutID = null;
                }, UPDATE_TIMEOUT);
            }
        }
    }

    /**
     * @private
     * Executes the Find in Files search inside the 'currentScope'
     * @param {string} query String to be searched
     */
    function _doSearch(query) {
        currentQuery     = query;
        currentQueryExpr = _getQueryRegExp(query);
        
        if (!currentQueryExpr) {
            StatusBar.hideBusyIndicator();
            dialog._close();
            dialog = null;
            return;
        }
        FileIndexManager.getFileInfoList("all")
            .done(function (fileListResult) {
                Async.doInParallel(fileListResult, function (fileInfo) {
                    var result = new $.Deferred();
                    
                    if (!_inScope(fileInfo, currentScope)) {
                        result.resolve();
                    } else {
                        // Search one file
                        DocumentManager.getDocumentForPath(fileInfo.fullPath)
                            .done(function (doc) {
                                _addSearchMatches(fileInfo.fullPath, doc.getText(), currentQueryExpr);
                                result.resolve();
                            })
                            .fail(function (error) {
                                // Error reading this file. This is most likely because the file isn't a text file.
                                // Resolve here so we move on to the next file.
                                result.resolve();
                            });
                    }
                    return result.promise();
                })
                    .done(function () {
                        // Done searching all files: show results
                        _showSearchResults();
                        StatusBar.hideBusyIndicator();
                        $(DocumentModule).on("documentChange.findInFiles", _documentChangeHandler);
                    })
                    .fail(function () {
                        console.log("find in files failed.");
                        StatusBar.hideBusyIndicator();
                    });
            });
    }
    
    
    // This dialog class was mostly copied from QuickOpen. We should have a common dialog
    // class that everyone can use.
    
    /**
     * FindInFilesDialog class
     * @constructor
     */
    function FindInFilesDialog() {
        this.closed = false;
    }

    /**
     * Returns the input text field of the modalbar in the dialog
     * @return jQuery Object pointing to input text field
     */
    FindInFilesDialog.prototype.getDialogTextField = function () {
        return $("input[type='text']", this.modalBar.getRoot());
    };


    /**
     * Closes the search dialog and resolves the promise that showDialog returned
     */
    FindInFilesDialog.prototype._close = function (value) {
        if (this.closed) {
            return;
        }
        
        this.closed = true;
        this.modalBar.close();
        EditorManager.focusEditor();
    };
    
    /**
     * Shows the search dialog
     * @param {string=} initialString  Default text to prepopulate the search field with
     * @param {Entry=} scope  Search scope, or null to search whole project
     * @returns {$.Promise} that is resolved with the string to search for
     */
    FindInFilesDialog.prototype.showDialog = function (initialString, scope) {
        // Note the prefix label is a simple "Find:" - the "in ..." part comes after the text field
        var templateVars = {
                value: initialString || "",
                label: _labelForScope(scope)
            },
            dialogHTML = Mustache.render(searchDialogTemplate, $.extend(templateVars, Strings)),
            that       = this;
        
        this.modalBar    = new ModalBar(dialogHTML, false);
        var $searchField = $("input#searchInput");
        
        $searchField.get(0).select();
        $searchField
            .bind("keydown", function (event) {
                if (event.keyCode === KeyEvent.DOM_VK_RETURN || event.keyCode === KeyEvent.DOM_VK_ESCAPE) {  // Enter/Return key or Esc key
                    event.stopPropagation();
                    event.preventDefault();
                    
                    var query = $searchField.val();
                    
                    if (event.keyCode === KeyEvent.DOM_VK_ESCAPE) {
                        that._close(null);
                    } else if (event.keyCode === KeyEvent.DOM_VK_RETURN) {
                        StatusBar.showBusyIndicator(true);
                        that.getDialogTextField().attr("disabled", "disabled");
                        _doSearch(query);
                    }
                }
            })
            .bind("input", function (event) {
                // Check the query expression on every input event. This way the user is alerted
                // to any RegEx syntax errors immediately.
                _getQueryRegExp($searchField.val());
                that.getDialogTextField().removeClass("no-results");
            })
            .blur(function () {
                if (that.getDialogTextField().attr("disabled")) {
                    return;
                }
                that._close(null);
            })
            .focus();
    };

    /**
     * @private
     * Displays a non-modal embedded dialog above the code mirror editor that allows the user to do
     * a find operation across all files in the project.
     * @param {?Entry} scope  Project file/subfolder to search within; else searches whole project.
     */
    function _doFindInFiles(scope) {
        if (scope instanceof InMemoryFile) {
            CommandManager.execute(Commands.FILE_OPEN, { fullPath: scope.fullPath }).done(function () {
                CommandManager.execute(Commands.EDIT_FIND);
            });
            return;
        }
        
        // Default to searching for the current selection
        var currentEditor = EditorManager.getActiveEditor(),
            initialString = currentEditor && currentEditor.getSelectedText();

        dialog             = new FindInFilesDialog();
        searchResults      = {};
        currentStart       = 0;
        currentQuery       = "";
        currentQueryExpr   = null;
        currentScope       = scope;
        maxHitsFoundInFile = false;
                            
<<<<<<< HEAD
        dialog.showDialog(initialString, scope).done(function (query) {
            if (query) {
                currentQuery     = query;
                currentQueryExpr = _getQueryRegExp(query);
                
                if (!currentQueryExpr) {
                    return;
                }
                StatusBar.showBusyIndicator(true);
                ProjectManager.getAllFiles(true).done(function (fileList) {
                    var openDocs = DocumentManager.getAllOpenDocuments();
                    Async.doInParallel(fileList, function (file) {
                        var result = new $.Deferred();
                        
                        if (!_inScope(file, scope)) {
                            result.resolve();
                        } else {
                            var _resolve = function (contents) {
                                if (contents) {
                                    _addSearchMatches(file.fullPath, contents, currentQueryExpr);
                                }
                                result.resolve();
                            };
                            
                            var doc = openDocs.filter(function (doc) {
                                return (doc.file === file);
                            })[0];
                            
                            if (doc) {
                                // Doc is open for editing, use the in-memory contents
                                _resolve(doc.getText());
                            } else {
                                // Search one file
                                file.readAsText(function (err, contents) {
                                    // Always resolve. If there is an error, this file
                                    // is skipped and we move on to the next file.
                                    _resolve(err ? null : contents);
                                });
                            }
                            /* TODO: FileSystem Figure out why this code is significantly slower 
                            DocumentManager.getDocumentForPath(file.fullPath)
                                .done(function (doc) {
                                    _addSearchMatches(file.fullPath, doc.getText(), currentQueryExpr);
                                    result.resolve();
                                })
                                .fail(function (error) {
                                    // Always resolve. If there is an error, this file
                                    // is skipped and we move on to the next file.
                                    result.resolve();
                                });
                            */
                        }
                        return result.promise();
                    })
                        .done(function () {
                            // Done searching all files: show results
                            _showSearchResults();
                            StatusBar.hideBusyIndicator();
                            $(DocumentModule).on("documentChange.findInFiles", _documentChangeHandler);
                        })
                        .fail(function () {
                            console.log("find in files failed.");
                            StatusBar.hideBusyIndicator();
                        });
                });
            }
        });
=======
        dialog.showDialog(initialString, scope);
>>>>>>> f0983c43
    }
    
    /**
     * @private
     * Search within the file/subtree defined by the sidebar selection
     */
    function _doFindInSubtree() {
        var selectedEntry = ProjectManager.getSelectedItem();
        _doFindInFiles(selectedEntry);
    }
    
    
    /**
     * @private
     * Moves the search results from the previous path to the new one and updates the results list, if required
     * @param {$.Event} event
     * @param {string} oldName
     * @param {string} newName
     */
    function _fileNameChangeHandler(event, oldName, newName) {
        var resultsChanged = false;
        
        if (searchResultsPanel.isVisible()) {
            // Update the search results
            _.forEach(searchResults, function (item, fullPath) {
                if (fullPath.match(oldName)) {
                    searchResults[fullPath.replace(oldName, newName)] = item;
                    delete searchResults[fullPath];
                    resultsChanged = true;
                }
            });
            
            // Restore the results if needed
            if (resultsChanged) {
                _restoreSearchResults();
            }
        }
    }
    
    /**
     * @private
     * Deletes the results from the deleted file and updates the results list, if required
     * @param {$.Event} event
     * @param {string} path
     */
    function _pathDeletedHandler(event, path) {
        /* TODO: Handle path deleted
        var resultsChanged = false, numMatches;
        
        if (searchResultsPanel.isVisible()) {
            // Update the search results
            _.forEach(searchResults, function (item, fullPath) {
                if (FileUtils.isAffectedWhenRenaming(fullPath, path)) {
                    delete searchResults[fullPath];
                    resultsChanged = true;
                }
            });
            
            // Restore the results if needed
            if (resultsChanged) {
                _restoreSearchResults();
            }
        }
        */
    }
    
    
    
    // Initialize items dependent on HTML DOM
    AppInit.htmlReady(function () {
        var panelHtml = Mustache.render(searchPanelTemplate, Strings);
        searchResultsPanel = PanelManager.createBottomPanel("find-in-files.results", $(panelHtml), 100);
        
        $searchResults = $("#search-results");
        $searchSummary = $searchResults.find(".title");
        $searchContent = $("#search-results .table-container");
    });
    
    // Initialize: register listeners
    $(DocumentManager).on("fileNameChange",    _fileNameChangeHandler);
    $(DocumentManager).on("pathDeleted",       _pathDeletedHandler);
    $(ProjectManager).on("beforeProjectClose", _hideSearchResults);
    
    // Initialize: command handlers
    CommandManager.register(Strings.CMD_FIND_IN_FILES,   Commands.EDIT_FIND_IN_FILES,   _doFindInFiles);
    CommandManager.register(Strings.CMD_FIND_IN_SUBTREE, Commands.EDIT_FIND_IN_SUBTREE, _doFindInSubtree);
});<|MERGE_RESOLUTION|>--- conflicted
+++ resolved
@@ -107,14 +107,10 @@
         $searchSummary,
         $searchContent,
         $selectedRow;
-<<<<<<< HEAD
-        
-=======
     
     /** @type {FindInFilesDialog} dialog having the modalbar for search */
     var dialog = null;
 
->>>>>>> f0983c43
     /**
      * @private
      * Returns a regular expression from the given query and shows an error in the modal-bar if it was invalid
@@ -671,7 +667,7 @@
             dialog = null;
             return;
         }
-        FileIndexManager.getFileInfoList("all")
+        ProjectManager.getAllFiles(true)
             .done(function (fileListResult) {
                 Async.doInParallel(fileListResult, function (fileInfo) {
                     var result = new $.Deferred();
@@ -817,77 +813,7 @@
         currentScope       = scope;
         maxHitsFoundInFile = false;
                             
-<<<<<<< HEAD
-        dialog.showDialog(initialString, scope).done(function (query) {
-            if (query) {
-                currentQuery     = query;
-                currentQueryExpr = _getQueryRegExp(query);
-                
-                if (!currentQueryExpr) {
-                    return;
-                }
-                StatusBar.showBusyIndicator(true);
-                ProjectManager.getAllFiles(true).done(function (fileList) {
-                    var openDocs = DocumentManager.getAllOpenDocuments();
-                    Async.doInParallel(fileList, function (file) {
-                        var result = new $.Deferred();
-                        
-                        if (!_inScope(file, scope)) {
-                            result.resolve();
-                        } else {
-                            var _resolve = function (contents) {
-                                if (contents) {
-                                    _addSearchMatches(file.fullPath, contents, currentQueryExpr);
-                                }
-                                result.resolve();
-                            };
-                            
-                            var doc = openDocs.filter(function (doc) {
-                                return (doc.file === file);
-                            })[0];
-                            
-                            if (doc) {
-                                // Doc is open for editing, use the in-memory contents
-                                _resolve(doc.getText());
-                            } else {
-                                // Search one file
-                                file.readAsText(function (err, contents) {
-                                    // Always resolve. If there is an error, this file
-                                    // is skipped and we move on to the next file.
-                                    _resolve(err ? null : contents);
-                                });
-                            }
-                            /* TODO: FileSystem Figure out why this code is significantly slower 
-                            DocumentManager.getDocumentForPath(file.fullPath)
-                                .done(function (doc) {
-                                    _addSearchMatches(file.fullPath, doc.getText(), currentQueryExpr);
-                                    result.resolve();
-                                })
-                                .fail(function (error) {
-                                    // Always resolve. If there is an error, this file
-                                    // is skipped and we move on to the next file.
-                                    result.resolve();
-                                });
-                            */
-                        }
-                        return result.promise();
-                    })
-                        .done(function () {
-                            // Done searching all files: show results
-                            _showSearchResults();
-                            StatusBar.hideBusyIndicator();
-                            $(DocumentModule).on("documentChange.findInFiles", _documentChangeHandler);
-                        })
-                        .fail(function () {
-                            console.log("find in files failed.");
-                            StatusBar.hideBusyIndicator();
-                        });
-                });
-            }
-        });
-=======
         dialog.showDialog(initialString, scope);
->>>>>>> f0983c43
     }
     
     /**
