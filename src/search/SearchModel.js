/*
 * Copyright (c) 2014 Adobe Systems Incorporated. All rights reserved.
 *  
 * Permission is hereby granted, free of charge, to any person obtaining a
 * copy of this software and associated documentation files (the "Software"), 
 * to deal in the Software without restriction, including without limitation 
 * the rights to use, copy, modify, merge, publish, distribute, sublicense, 
 * and/or sell copies of the Software, and to permit persons to whom the 
 * Software is furnished to do so, subject to the following conditions:
 *  
 * The above copyright notice and this permission notice shall be included in
 * all copies or substantial portions of the Software.
 *  
 * THE SOFTWARE IS PROVIDED "AS IS", WITHOUT WARRANTY OF ANY KIND, EXPRESS OR
 * IMPLIED, INCLUDING BUT NOT LIMITED TO THE WARRANTIES OF MERCHANTABILITY, 
 * FITNESS FOR A PARTICULAR PURPOSE AND NONINFRINGEMENT. IN NO EVENT SHALL THE
 * AUTHORS OR COPYRIGHT HOLDERS BE LIABLE FOR ANY CLAIM, DAMAGES OR OTHER 
 * LIABILITY, WHETHER IN AN ACTION OF CONTRACT, TORT OR OTHERWISE, ARISING 
 * FROM, OUT OF OR IN CONNECTION WITH THE SOFTWARE OR THE USE OR OTHER 
 * DEALINGS IN THE SOFTWARE.
 * 
 */

/*global define, $ */

define(function (require, exports, module) {
    "use strict";
    
<<<<<<< HEAD
    var _           = require("thirdparty/lodash"),
        FileUtils   = require("file/FileUtils"),
        FindUtils   = require("search/FindUtils"),
=======
    var FileUtils   = require("file/FileUtils"),
>>>>>>> d224f539
        StringUtils = require("utils/StringUtils");

    /**
     * @constructor
     * Manages a set of search query and result data.
     * Dispatches these events:
     *      "change" - whenever the results have been updated. Note that it's up to people who
     *      edit the model to call fireChange() when necessary - it doesn't automatically fire.
     */
    function SearchModel() {
        this.clear();
    }

    /** @const Constant used to define the maximum results found. 
     *  Note that this is a soft limit - we'll likely go slightly over it since
     *  we always add all the searches in a given file.
     */
    SearchModel.MAX_TOTAL_RESULTS = 100000;
        
    /** 
     * The current set of results.
     * @type {Object.<fullPath: string, {matches: Array.<Object>, collapsed: boolean, timestamp: Date}>}
     */
    SearchModel.prototype.results = null;

    /**
     * The query that generated these results.
     * @type {{query: string, caseSensitive: boolean, isRegexp: boolean}}
     */
    SearchModel.prototype.queryInfo = null;
    
    /**
     * The compiled query, expressed as a regexp.
     * @type {RegExp}
     */
    SearchModel.prototype.queryExpr = null;

    /**
     * Whether this is a find/replace query.
     * @type {boolean}
     */
    SearchModel.prototype.isReplace = false;

    /**
     * The replacement text specified for this query, if any.
     * @type {string}
     */
    SearchModel.prototype.replaceText = null;

    /**
     * The file/folder path representing the scope that this query was performed in.
     * @type {FileSystemEntry}
     */
    SearchModel.prototype.scope = null;
    
    /**
     * A file filter (as returned from FileFilters) to apply within the main scope.
     * @type {string}
     */
    SearchModel.prototype.filter = null;

    /** 
     * The total number of matches in the model.
     * @type {number}
     */
    SearchModel.prototype.numMatches = 0;
    
    /**
     * Whether or not we hit the maximum number of results for the type of search we did.
     * @type {boolean}
     */
    SearchModel.prototype.foundMaximum = false;

    /**
     * Clears out the model to an empty state.
     */
    SearchModel.prototype.clear = function () {
        this.results = {};
        this.queryInfo = null;
        this.queryExpr = null;
        this.isReplace = false;
        this.replaceText = null;
        this.scope = null;
        this.numMatches = 0;
        this.foundMaximum = false;
        this.fireChanged();
    };
    
    /**
     * Sets the given query info and stores a compiled RegExp query in this.queryExpr.
     * @param {{query: string, caseSensitive: boolean, isRegexp: boolean}} queryInfo
     * @return {boolean} true if the query was valid and properly set, false if it was
     *      invalid or empty.
     */
    SearchModel.prototype.setQueryInfo = function (queryInfo) {
        var parsedQuery = FindUtils.parseQueryInfo(queryInfo);
        if (parsedQuery.valid) {
            this.queryInfo = queryInfo;
            this.queryExpr = parsedQuery.queryExpr;
            return true;
        } else {
            return false;
        }
    };

    /**
     * Sets the list of matches for the given path, removing the previous match info, if any, and updating
     * the total match count. Note that for the count to remain accurate, the previous match info must not have
     * been mutated since it was set.
     * @param {string} fullpath Full path to the file containing the matches.
     * @param {!{matches: Object, timestamp: Date, collapsed: boolean=}} resultInfo Info for the matches to set:
     *      matches - Array of matches, in the format returned by FindInFiles._getSearchMatches()
     *      timestamp - The timestamp of the document at the time we searched it.
     *      collapsed - Optional: whether the results should be collapsed in the UI (default false).
     */
    SearchModel.prototype.setResults = function (fullpath, resultInfo) {
        this.removeResults(fullpath);
        
        if (this.foundMaximum || !resultInfo.matches.length) {
            return;
        }
        
        // Make sure that the optional `collapsed` property is explicitly set to either true or false,
        // to avoid logic issues later with comparing values.
        resultInfo.collapsed = !!resultInfo.collapsed;
        
        this.results[fullpath] = resultInfo;
        this.numMatches += resultInfo.matches.length;
        if (this.numMatches >= SearchModel.MAX_TOTAL_RESULTS) {
            this.foundMaximum = true;
        }
    };
    
    /**
     * Removes the given result's matches from the search results and updates the total match count.
     * @param {string} fullpath Full path to the file containing the matches.
     */
    SearchModel.prototype.removeResults = function (fullpath) {
        if (this.results[fullpath]) {
            this.numMatches -= this.results[fullpath].matches.length;
            delete this.results[fullpath];
        }
    };
    
    /**
     * @return {boolean} true if there are any results in this model.
     */
    SearchModel.prototype.hasResults = function () {
        return Object.keys(this.results).length > 0;
    };

    /**
     * Counts the total number of matches and files
     * @return {{files: number, matches: number}}
     */
    SearchModel.prototype.countFilesMatches = function () {
        return {files: Object.keys(this.results).length, matches: this.numMatches};
    };

    /**
     * Sorts the file keys to show the results from the selected file first and the rest sorted by path
     * @param {?string} firstFile If specified, the path to the file that should be sorted to the top.
     * @return {Array.<string>}
     */
    SearchModel.prototype.getSortedFiles = function (firstFile) {
        return Object.keys(this.results).sort(function (key1, key2) {
            if (firstFile === key1) {
                return -1;
            } else if (firstFile === key2) {
                return 1;
            }
            return FileUtils.comparePaths(key1, key2);
        });
    };

    /**
     * Notifies listeners that the set of results has changed. Must be called after the
     * model is changed.
     * @param {boolean} quickChange Whether this type of change is one that might occur
     *      often, meaning that the view should buffer updates.
     */
    SearchModel.prototype.fireChanged = function (quickChange) {
        $(this).triggerHandler("change", quickChange);
    };

    // Public API
    exports.SearchModel = SearchModel;
});<|MERGE_RESOLUTION|>--- conflicted
+++ resolved
@@ -26,14 +26,8 @@
 define(function (require, exports, module) {
     "use strict";
     
-<<<<<<< HEAD
-    var _           = require("thirdparty/lodash"),
-        FileUtils   = require("file/FileUtils"),
-        FindUtils   = require("search/FindUtils"),
-=======
     var FileUtils   = require("file/FileUtils"),
->>>>>>> d224f539
-        StringUtils = require("utils/StringUtils");
+        FindUtils   = require("search/FindUtils");
 
     /**
      * @constructor
