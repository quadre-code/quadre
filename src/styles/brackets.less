--- conflicted
+++ resolved
@@ -1663,15 +1663,11 @@
         border-top-right-radius: 3px;
         border-bottom-right-radius: 3px;
         border-left: none;
-<<<<<<< HEAD
-        margin-left: 0;
-=======
         border-right: 1px solid @bc-btn-border;
         
         .dark & {
             border-right-color: @dark-bc-btn-border;
         }
->>>>>>> be282822
     }
 
     // Make find field snug with options buttons
