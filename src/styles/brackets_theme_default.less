--- conflicted
+++ resolved
@@ -117,12 +117,9 @@
 /* background color of the line that has the cursor */
 @activeline-bgcolor: #e6e9e9;
 
-<<<<<<< HEAD
-=======
 /* custom scrollbar colors */
 @custom-scrollbar-thumb: rgba(0, 0, 0, 0.24);
 @custom-scrollbar-thumb-inactive: rgba(0, 0, 0, 0.12);
->>>>>>> f8622944
 
 /* Code font formatting
  *
