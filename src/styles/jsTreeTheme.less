/*
 * Copyright (c) 2012 - 2017 Adobe Systems Incorporated. All rights reserved.
 * Copyright (c) 2018 - present The quadre code authors. All rights reserved.
 *
 * Permission is hereby granted, free of charge, to any person obtaining a
 * copy of this software and associated documentation files (the "Software"),
 * to deal in the Software without restriction, including without limitation
 * the rights to use, copy, modify, merge, publish, distribute, sublicense,
 * and/or sell copies of the Software, and to permit persons to whom the
 * Software is furnished to do so, subject to the following conditions:
 *
 * The above copyright notice and this permission notice shall be included in
 * all copies or substantial portions of the Software.
 *
 * THE SOFTWARE IS PROVIDED "AS IS", WITHOUT WARRANTY OF ANY KIND, EXPRESS OR
 * IMPLIED, INCLUDING BUT NOT LIMITED TO THE WARRANTIES OF MERCHANTABILITY,
 * FITNESS FOR A PARTICULAR PURPOSE AND NONINFRINGEMENT. IN NO EVENT SHALL THE
 * AUTHORS OR COPYRIGHT HOLDERS BE LIABLE FOR ANY CLAIM, DAMAGES OR OTHER
 * LIABILITY, WHETHER IN AN ACTION OF CONTRACT, TORT OR OTHERWISE, ARISING
 * FROM, OUT OF OR IN CONNECTION WITH THE SOFTWARE OR THE USE OR OTHER
 * DEALINGS IN THE SOFTWARE.
 *
 */


/* Styles for jsTree control */
/* (these are based on jsTree's default theme .css file, so they are not very LESS-like) */
@li-min-height: 23px;

<<<<<<< HEAD
.jstree {
    ul,
    li {
        display: block;
        margin: 0 0 0 0;
        padding: 0 0 0 0;
        list-style-type: none;
        z-index: 1;
    }

    li {
        display: block;
        min-height: @li-min-height;
        line-height: 16px;
        white-space: nowrap;
        min-width: 18px;
        position: relative;
    }
=======
.jstree ul, .jstree li { display:block; margin:0 0 0 0; padding:0 0 0 0; list-style-type:none; z-index:1; }
.jstree li { display:block; min-height:@li-min-height; line-height:16px; white-space:nowrap; min-width:18px; }
.jstree-rtl li { margin-left:0; margin-right:18px; }
.jstree > ul > li { margin-left:0; }
.jstree-rtl > ul > li { margin-right:0; }
.jstree ins { display:inline-block; text-decoration:none; width:18px; height:18px; margin:0 0 0 0; padding:0; }
.jstree a:focus { outline: none; box-shadow: none; color: @project-panel-text-1; }
.jstree a > ins { height:16px; width:16px; }
.jstree a > .jstree-icon { margin-right:3px; }
.jstree-rtl a > .jstree-icon { margin-left:3px; margin-right:0; }
li.jstree-open > ul { display:block; }
li.jstree-closed > ul { display:none; }

.jstree-brackets li,
.jstree-brackets ins { background-image:url("images/jsTreeSprites.svg"); background-repeat:no-repeat; background-color:transparent; }
.jstree-brackets li { background-position:-90px 0; background-repeat:repeat-y; }
.jstree-brackets li.jstree-last { background:transparent; }
.jstree-brackets .jstree-open > ins { background-position:-72px 0; }
.jstree-brackets .jstree-closed > ins { background-position:-54px 0; }
.jstree-brackets .jstree-leaf > ins { background-position:-36px 0; }

.jstree-brackets li a:hover {
    text-decoration: none;
}

.jstree-draggedOver {
    background-color: @bc-sidebar-selection !important;
}

.jstree-dragImage {
    position: absolute;
    background-color: #66676B;
    padding: 4px 8px 3px 8px;
    color: #fff;
}

@jstree-icon-backindent: 12px;
>>>>>>> d55ac606

    > ul > li {
        margin-left: 0;
    }

    ins {
        display: inline-block;
        text-decoration: none;
        width: 18px;
        height: 18px;
        margin: 0 0 0 0;
        padding: 0;
        position: absolute;
    }

    a:focus {
        outline: none;
    }

    a {
        > ins {
            height: 16px;
            width: 16px;
        }

        > .jstree-icon {
            margin-right: 3px;
        }
    }
}

.jstree-rtl {
    li {
        margin-left: 0;
        margin-right: 18px;
    }

    > ul > li {
        margin-right: 0;
    }

    a > .jstree-icon {
        margin-left: 3px;
        margin-right: 0;
    }
}

li {
    &.jstree-open > ul {
        display: block;
    }

    &.jstree-closed > ul {
        display: none;
    }
}

@jstree-icon-backindent: 12px;

ins.jstree-icon {
    left: -@jstree-icon-backindent !important;
}

.jstree-brackets {
    li,
    ins {
        background-image: url("images/jsTreeSprites.svg");
        background-repeat: no-repeat;
        background-color: transparent;
    }

    a {
        .jstree-icon {
            background-position: -56px -19px;
        }

        &.jstree-loading {
            .jstree-icon {
                background: url("images/throbber.gif") center center no-repeat !important;
            }
        }
    }

    li {
        background-position: -90px 0;
        background-repeat: repeat-y;
        vertical-align: baseline;

        a,
        a:hover {
            color: @project-panel-text-1;
            font-size: 13px;
            cursor: default;

            &.jstree-clicked, &.jstree-clicked .extension {
                color: @open-working-file-name-highlight;
            }
        }

        a:hover {
            text-decoration: none;
        }

        .extension {
            color: @project-panel-text-2;
        }

        &.jstree-closed,
        &.jstree-open {
            > a {
                color: @project-panel-text-2;
            }
        }

        &.jstree-last {
            background: transparent;
        }

        /* Make the links in the JS tree the width of the container
         * by shifting the off the screen by negative margin and moving the
         * content back by pushing the padding. The icons are positioned absolute
         * relative to the containing list item so they sit above the a's background.
         * This also means we need to include the size of the sprite in the padding
         * so the text ends up back in the same spot visually
         */
        > a {
            padding-top: 3px;
            padding-bottom: 3px;
            @jstree-icon-text-overlap: 2px;
            padding-left: (@jstree-sprite-size - @jstree-icon-backindent - @jstree-icon-text-overlap);
            display: block;
        }

        > ins {
            margin-top: 2px;
            margin-bottom: 2px;
        }
    }

    .jstree-open > ins {
        background-position: -72px 0;
    }

    .jstree-closed > ins {
        background-position: -54px 0;
    }

    .jstree-leaf > ins {
        background-position: -36px 0;
    }

    // These styles control the expand/collapse arrow icons.
    // Most other styles in this file with background-position are unused.
    .jstree-no-dots {
        li,
        .jstree-leaf > ins {
            background: transparent;
        }

        .jstree-open > ins {
            background-position: -18px 0;
        }

        .jstree-closed > ins {
            background-position: 0 0;
        }
    }

    .jstree-no-icons {
        a .jstree-icon {
            display: none;
        }

        .jstree-checkbox {
            display: inline-block;
        }
    }

    .jstree-no-checkboxes .jstree-checkbox {
        display: none !important;
    }

    .jstree-checked > a > .jstree-checkbox {
        background-position: -38px -19px;

        &:hover {
            background-position: -38px -37px;
        }
    }

    .jstree-unchecked > a > .jstree-checkbox {
        background-position: -2px -19px;

        &:hover {
            background-position: -2px -37px;
        }
    }

    .jstree-undetermined > a > .jstree-checkbox {
        background-position: -20px -19px;

        &:hover {
            background-position: -20px -37px;
        }
    }

    .jstree-search {
        font-style: italic;
    }

    a.jstree-search {
        color: aqua;
    }

    .jstree-locked a {
        color: silver;
        cursor: default;
    }
}

#jstree-marker.jstree-brackets {
    background: url("images/jsTreeSprites.svg") -41px -57px no-repeat !important;
    text-indent: -100px;
}

#project-files-container .jstree-brackets .jstree-rename-input {
    background: #000;
    border: 1px solid #000;
    border-radius: 2px;
    box-shadow: @bc-shadow-small;
    box-sizing: border-box;
    color: #fff;
    font-style: normal;
    font-weight: 400;
    font-size: 13px;
    left: 3px !important;
    top: 2px !important;
    margin: 0;
    margin-bottom: 5px; /* It should instead be applyed only to folders */
    padding: 0;
    position: relative;
    width: 150px;
    height: 17px;
    line-height: 17px;

    &:focus {
        border: 1px solid @bc-btn-border-focused;
        box-shadow: none;
        outline: none;
    }
}<|MERGE_RESOLUTION|>--- conflicted
+++ resolved
@@ -27,7 +27,6 @@
 /* (these are based on jsTree's default theme .css file, so they are not very LESS-like) */
 @li-min-height: 23px;
 
-<<<<<<< HEAD
 .jstree {
     ul,
     li {
@@ -46,45 +45,6 @@
         min-width: 18px;
         position: relative;
     }
-=======
-.jstree ul, .jstree li { display:block; margin:0 0 0 0; padding:0 0 0 0; list-style-type:none; z-index:1; }
-.jstree li { display:block; min-height:@li-min-height; line-height:16px; white-space:nowrap; min-width:18px; }
-.jstree-rtl li { margin-left:0; margin-right:18px; }
-.jstree > ul > li { margin-left:0; }
-.jstree-rtl > ul > li { margin-right:0; }
-.jstree ins { display:inline-block; text-decoration:none; width:18px; height:18px; margin:0 0 0 0; padding:0; }
-.jstree a:focus { outline: none; box-shadow: none; color: @project-panel-text-1; }
-.jstree a > ins { height:16px; width:16px; }
-.jstree a > .jstree-icon { margin-right:3px; }
-.jstree-rtl a > .jstree-icon { margin-left:3px; margin-right:0; }
-li.jstree-open > ul { display:block; }
-li.jstree-closed > ul { display:none; }
-
-.jstree-brackets li,
-.jstree-brackets ins { background-image:url("images/jsTreeSprites.svg"); background-repeat:no-repeat; background-color:transparent; }
-.jstree-brackets li { background-position:-90px 0; background-repeat:repeat-y; }
-.jstree-brackets li.jstree-last { background:transparent; }
-.jstree-brackets .jstree-open > ins { background-position:-72px 0; }
-.jstree-brackets .jstree-closed > ins { background-position:-54px 0; }
-.jstree-brackets .jstree-leaf > ins { background-position:-36px 0; }
-
-.jstree-brackets li a:hover {
-    text-decoration: none;
-}
-
-.jstree-draggedOver {
-    background-color: @bc-sidebar-selection !important;
-}
-
-.jstree-dragImage {
-    position: absolute;
-    background-color: #66676B;
-    padding: 4px 8px 3px 8px;
-    color: #fff;
-}
-
-@jstree-icon-backindent: 12px;
->>>>>>> d55ac606
 
     > ul > li {
         margin-left: 0;
@@ -102,6 +62,8 @@
 
     a:focus {
         outline: none;
+        box-shadow: none;
+        color: @project-panel-text-1;
     }
 
     a {
@@ -140,6 +102,17 @@
     &.jstree-closed > ul {
         display: none;
     }
+}
+
+.jstree-draggedOver {
+    background-color: @bc-sidebar-selection !important;
+}
+
+.jstree-dragImage {
+    position: absolute;
+    background-color: #66676B;
+    padding: 4px 8px 3px 8px;
+    color: #fff;
 }
 
 @jstree-icon-backindent: 12px;
