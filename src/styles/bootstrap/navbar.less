//
// Navbars (Redux)
// --------------------------------------------------


// COMMON STYLES
// -------------

// Base class and wrapper
.navbar {
  overflow: visible;
  margin-bottom: @baseLineHeight;

  // Fix for IE7's bad z-indexing so dropdowns don't appear below content that follows the navbar
  *position: relative;
  *z-index: 2;
}

// Inner for background effects
// Gradient is applied to its own element because overflow visible is not honored by IE when filter is present
.navbar-inner {
  min-height: @navbarHeight;
  padding-left:  20px;
  padding-right: 20px;
  #gradient > .vertical(@navbarBackgroundHighlight, @navbarBackground);
  border: 1px solid @navbarBorder;
  .border-radius(@baseBorderRadius);
  .box-shadow(0 1px 4px rgba(0,0,0,.065));

  // Prevent floats from breaking the navbar
  .clearfix();
}

// Set width to auto for default container
// We then reset it for fixed navbars in the #gridSystem mixin
.navbar .container {
  width: auto;
}

// Override the default collapsed state
.nav-collapse.collapse {
  height: auto;
  overflow: visible;
}


// Brand: website or project name
// -------------------------
.navbar .brand {
  float: left;
  display: block;
  // Vertically center the text given @navbarHeight
  padding: ((@navbarHeight - @baseLineHeight) / 2) 20px ((@navbarHeight - @baseLineHeight) / 2);
  margin-left: -20px; // negative indent to left-align the text down the page
  font-size: 20px;
  font-weight: 200;
  color: @navbarBrandColor;
  text-shadow: 0 1px 0 @navbarBackgroundHighlight;
  &:hover,
  &:focus {
    text-decoration: none;
  }
}

// Plain text in topbar
// -------------------------
.navbar-text {
  margin-bottom: 0;
  line-height: @navbarHeight;
  color: @navbarText;
}

// Janky solution for now to account for links outside the .nav
// -------------------------
.navbar-link {
  color: @navbarLinkColor;
  &:hover,
  &:focus {
    color: @navbarLinkColorHover;
  }
}

// Dividers in navbar
// -------------------------
.navbar .divider-vertical {
  height: @navbarHeight;
  margin: 0 9px;
  border-left: 1px solid @navbarBackground;
  border-right: 1px solid @navbarBackgroundHighlight;
}

// Buttons in navbar
// -------------------------
.navbar .btn,
.navbar .btn-group {
  .navbarVerticalAlign(30px); // Vertically center in navbar
}
.navbar .btn-group .btn,
.navbar .input-prepend .btn,
.navbar .input-append .btn,
.navbar .input-prepend .btn-group,
.navbar .input-append .btn-group {
  margin-top: 0; // then undo the margin here so we don't accidentally double it
}

// Navbar forms
// -------------------------
.navbar-form {
  margin-bottom: 0; // remove default bottom margin
  .clearfix();
  input,
  select,
  .radio,
  .checkbox {
    .navbarVerticalAlign(30px); // Vertically center in navbar
  }
  input,
  select,
  .btn {
    display: inline-block;
    margin-bottom: 0;
  }
  input[type="image"],
  input[type="checkbox"],
  input[type="radio"] {
    margin-top: 3px;
  }
  .input-append,
  .input-prepend {
    margin-top: 5px;
    white-space: nowrap; // preven two  items from separating within a .navbar-form that has .pull-left
    input {
      margin-top: 0; // remove the margin on top since it's on the parent
    }
  }
}

// Navbar search
// -------------------------
.navbar-search {
  position: relative;
  float: left;
  .navbarVerticalAlign(30px); // Vertically center in navbar
  margin-bottom: 0;
  .search-query {
    margin-bottom: 0;
    padding: 4px 14px;
    #font > .sans-serif(13px, normal, 1);
    .border-radius(15px); // redeclare because of specificity of the type attribute
  }
}



// Static navbar
// -------------------------

.navbar-static-top {
  position: static;
  margin-bottom: 0; // remove 18px margin for default navbar
  .navbar-inner {
    .border-radius(0);
  }
}



// Fixed navbar
// -------------------------

// Shared (top/bottom) styles
.navbar-fixed-top,
.navbar-fixed-bottom {
  position: fixed;
  right: 0;
  left: 0;
  z-index: @zindexFixedNavbar;
  margin-bottom: 0; // remove 18px margin for default navbar
}
.navbar-fixed-top .navbar-inner,
.navbar-static-top .navbar-inner {
  border-width: 0 0 1px;
}
.navbar-fixed-bottom .navbar-inner {
  border-width: 1px 0 0;
}
.navbar-fixed-top .navbar-inner,
.navbar-fixed-bottom .navbar-inner {
  padding-left:  0;
  padding-right: 0;
  .border-radius(0);
}

// Reset container width
// Required here as we reset the width earlier on and the grid mixins don't override early enough
.navbar-static-top .container,
.navbar-fixed-top .container,
.navbar-fixed-bottom .container {
<<<<<<< HEAD
  // #grid > .core > .span(@gridColumns);
  width: (@gridColumnWidth * @gridColumns) + (@gridGutterWidth * (@gridColumns - 1));
=======
  .span(@gridColumns);
>>>>>>> 8b1344f0
}

// Fixed to top
.navbar-fixed-top {
  top: 0;
}
.navbar-fixed-top,
.navbar-static-top {
  .navbar-inner {
    .box-shadow(~"0 1px 10px rgba(0,0,0,.1)");
  }
}

// Fixed to bottom
.navbar-fixed-bottom {
  bottom: 0;
  .navbar-inner {
    .box-shadow(~"0 -1px 10px rgba(0,0,0,.1)");
  }
}



// NAVIGATION
// ----------

.navbar .nav {
  position: relative;
  left: 0;
  display: block;
  float: left;
  margin: 0 10px 0 0;
}
.navbar .nav.pull-right {
  float: right; // redeclare due to specificity
  margin-right: 0; // remove margin on float right nav
}
.navbar .nav > li {
  float: left;
}

// Links
.navbar .nav > li > a {
  float: none;
  // Vertically center the text given @navbarHeight
  padding: ((@navbarHeight - @baseLineHeight) / 2) 15px ((@navbarHeight - @baseLineHeight) / 2);
  color: @navbarLinkColor;
  text-decoration: none;
  text-shadow: 0 1px 0 @navbarBackgroundHighlight;
}
.navbar .nav .dropdown-toggle .caret {
  margin-top: 8px;
}

// Hover/focus
.navbar .nav > li > a:focus,
.navbar .nav > li > a:hover {
  background-color: @navbarLinkBackgroundHover; // "transparent" is default to differentiate :hover/:focus from .active
  color: @navbarLinkColorHover;
  text-decoration: none;
}

// Active nav items
.navbar .nav > .active > a,
.navbar .nav > .active > a:hover,
.navbar .nav > .active > a:focus {
  color: @navbarLinkColorActive;
  text-decoration: none;
  background-color: @navbarLinkBackgroundActive;
  .box-shadow(inset 0 3px 8px rgba(0,0,0,.125));
}

// Navbar button for toggling navbar items in responsive layouts
// These definitions need to come after '.navbar .btn'
.navbar .btn-navbar {
  display: none;
  float: right;
  padding: 7px 10px;
  margin-left: 5px;
  margin-right: 5px;
  .buttonBackground(darken(@navbarBackgroundHighlight, 5%), darken(@navbarBackground, 5%));
  .box-shadow(~"inset 0 1px 0 rgba(255,255,255,.1), 0 1px 0 rgba(255,255,255,.075)");
}
.navbar .btn-navbar .icon-bar {
  display: block;
  width: 18px;
  height: 2px;
  background-color: #f5f5f5;
  .border-radius(1px);
  .box-shadow(0 1px 0 rgba(0,0,0,.25));
}
.btn-navbar .icon-bar + .icon-bar {
  margin-top: 3px;
}



// Dropdown menus
// --------------

// Menu position and menu carets
.navbar .nav > li > .dropdown-menu {
  &:before {
    content: '';
    display: inline-block;
    border-left:   7px solid transparent;
    border-right:  7px solid transparent;
    border-bottom: 7px solid #ccc;
    border-bottom-color: @dropdownBorder;
    position: absolute;
    top: -7px;
    left: 9px;
  }
  &:after {
    content: '';
    display: inline-block;
    border-left:   6px solid transparent;
    border-right:  6px solid transparent;
    border-bottom: 6px solid @dropdownBackground;
    position: absolute;
    top: -6px;
    left: 10px;
  }
}
// Menu position and menu caret support for dropups via extra dropup class
.navbar-fixed-bottom .nav > li > .dropdown-menu {
  &:before {
    border-top: 7px solid #ccc;
    border-top-color: @dropdownBorder;
    border-bottom: 0;
    bottom: -7px;
    top: auto;
  }
  &:after {
    border-top: 6px solid @dropdownBackground;
    border-bottom: 0;
    bottom: -6px;
    top: auto;
  }
}

// Caret should match text color on hover/focus
.navbar .nav li.dropdown > a:hover .caret,
.navbar .nav li.dropdown > a:focus .caret {
  border-top-color: @navbarLinkColorHover;
  border-bottom-color: @navbarLinkColorHover;
}

// Remove background color from open dropdown
.navbar .nav li.dropdown.open > .dropdown-toggle,
.navbar .nav li.dropdown.active > .dropdown-toggle,
.navbar .nav li.dropdown.open.active > .dropdown-toggle {
  background-color: @navbarLinkBackgroundActive;
  color: @navbarLinkColorActive;
}
.navbar .nav li.dropdown > .dropdown-toggle .caret {
  border-top-color: @navbarLinkColor;
  border-bottom-color: @navbarLinkColor;
}
.navbar .nav li.dropdown.open > .dropdown-toggle .caret,
.navbar .nav li.dropdown.active > .dropdown-toggle .caret,
.navbar .nav li.dropdown.open.active > .dropdown-toggle .caret {
  border-top-color: @navbarLinkColorActive;
  border-bottom-color: @navbarLinkColorActive;
}

// Right aligned menus need alt position
.navbar .pull-right > li > .dropdown-menu,
.navbar .nav > li > .dropdown-menu.pull-right {
  left: auto;
  right: 0;
  &:before {
    left: auto;
    right: 12px;
  }
  &:after {
    left: auto;
    right: 13px;
  }
  .dropdown-menu {
    left: auto;
    right: 100%;
    margin-left: 0;
    margin-right: -1px;
    .border-radius(6px 0 6px 6px);
  }
}


// Inverted navbar
// -------------------------

.navbar-inverse {

  .navbar-inner {
    #gradient > .vertical(@navbarInverseBackgroundHighlight, @navbarInverseBackground);
    border-color: @navbarInverseBorder;
  }

  .brand,
  .nav > li > a {
    color: @navbarInverseLinkColor;
    text-shadow: 0 -1px 0 rgba(0,0,0,.25);
    &:hover,
    &:focus {
      color: @navbarInverseLinkColorHover;
    }
  }

  .brand {
    color: @navbarInverseBrandColor;
  }

  .navbar-text {
    color: @navbarInverseText;
  }

  .nav > li > a:focus,
  .nav > li > a:hover {
    background-color: @navbarInverseLinkBackgroundHover;
    color: @navbarInverseLinkColorHover;
  }

  .nav .active > a,
  .nav .active > a:hover,
  .nav .active > a:focus {
    color: @navbarInverseLinkColorActive;
    background-color: @navbarInverseLinkBackgroundActive;
  }

  // Inline text links
  .navbar-link {
    color: @navbarInverseLinkColor;
    &:hover,
    &:focus {
      color: @navbarInverseLinkColorHover;
    }
  }

  // Dividers in navbar
  .divider-vertical {
    border-left-color: @navbarInverseBackground;
    border-right-color: @navbarInverseBackgroundHighlight;
  }

  // Dropdowns
  .nav li.dropdown.open > .dropdown-toggle,
  .nav li.dropdown.active > .dropdown-toggle,
  .nav li.dropdown.open.active > .dropdown-toggle {
    background-color: @navbarInverseLinkBackgroundActive;
    color: @navbarInverseLinkColorActive;
  }
  .nav li.dropdown > a:hover .caret,
  .nav li.dropdown > a:focus .caret {
    border-top-color: @navbarInverseLinkColorActive;
    border-bottom-color: @navbarInverseLinkColorActive;
  }
  .nav li.dropdown > .dropdown-toggle .caret {
    border-top-color: @navbarInverseLinkColor;
    border-bottom-color: @navbarInverseLinkColor;
  }
  .nav li.dropdown.open > .dropdown-toggle .caret,
  .nav li.dropdown.active > .dropdown-toggle .caret,
  .nav li.dropdown.open.active > .dropdown-toggle .caret {
    border-top-color: @navbarInverseLinkColorActive;
    border-bottom-color: @navbarInverseLinkColorActive;
  }

  // Navbar search
  .navbar-search {
    .search-query {
      color: @white;
      background-color: @navbarInverseSearchBackground;
      border-color: @navbarInverseSearchBorder;
      .box-shadow(~"inset 0 1px 2px rgba(0,0,0,.1), 0 1px 0 rgba(255,255,255,.15)");
      .transition(none);
      .placeholder(@navbarInverseSearchPlaceholderColor);

      // Focus states (we use .focused since IE7-8 and down doesn't support :focus)
      &:focus,
      &.focused {
        padding: 5px 15px;
        color: @grayDark;
        text-shadow: 0 1px 0 @white;
        background-color: @navbarInverseSearchBackgroundFocus;
        border: 0;
        .box-shadow(0 0 3px rgba(0,0,0,.15));
        outline: 0;
      }
    }
  }

  // Navbar collapse button
  .btn-navbar {
    .buttonBackground(darken(@navbarInverseBackgroundHighlight, 5%), darken(@navbarInverseBackground, 5%));
  }

}<|MERGE_RESOLUTION|>--- conflicted
+++ resolved
@@ -196,12 +196,7 @@
 .navbar-static-top .container,
 .navbar-fixed-top .container,
 .navbar-fixed-bottom .container {
-<<<<<<< HEAD
-  // #grid > .core > .span(@gridColumns);
-  width: (@gridColumnWidth * @gridColumns) + (@gridGutterWidth * (@gridColumns - 1));
-=======
   .span(@gridColumns);
->>>>>>> 8b1344f0
 }
 
 // Fixed to top
