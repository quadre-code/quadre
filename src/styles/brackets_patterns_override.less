--- conflicted
+++ resolved
@@ -787,14 +787,14 @@
     }
 }
 
-<<<<<<< HEAD
-// Emphasis
+/* Emphasis */
+
 strong {
     font-weight: @font-weight-semibold;
-=======
+}
+
 /* Type */
 
 code {
   background-color: transparent;
->>>>>>> c57a7bd0
 }