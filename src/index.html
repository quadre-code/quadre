<!doctype html>

<!-- 
  Copyright (c) 2012 Adobe Systems Incorporated. All rights reserved.
   
  Permission is hereby granted, free of charge, to any person obtaining a
  copy of this software and associated documentation files (the "Software"), 
  to deal in the Software without restriction, including without limitation 
  the rights to use, copy, modify, merge, publish, distribute, sublicense, 
  and/or sell copies of the Software, and to permit persons to whom the 
  Software is furnished to do so, subject to the following conditions:
   
  The above copyright notice and this permission notice shall be included in
  all copies or substantial portions of the Software.
   
  THE SOFTWARE IS PROVIDED "AS IS", WITHOUT WARRANTY OF ANY KIND, EXPRESS OR
  IMPLIED, INCLUDING BUT NOT LIMITED TO THE WARRANTIES OF MERCHANTABILITY, 
  FITNESS FOR A PARTICULAR PURPOSE AND NONINFRINGEMENT. IN NO EVENT SHALL THE
  AUTHORS OR COPYRIGHT HOLDERS BE LIABLE FOR ANY CLAIM, DAMAGES OR OTHER 
  LIABILITY, WHETHER IN AN ACTION OF CONTRACT, TORT OR OTHERWISE, ARISING 
  FROM, OUT OF OR IN CONNECTION WITH THE SOFTWARE OR THE USE OR OTHER 
  DEALINGS IN THE SOFTWARE.
-->

<html>
<head>
    <meta charset="utf-8">
    <title>Brackets</title>

    <!-- CSS/LESS -->

    <!-- CSS for CodeMirror search support, currently for debugging only -->
    <link rel="stylesheet" href="thirdparty/CodeMirror2/lib/util/dialog.css">

    <!-- Temporary CSS for unobtrusive scrollbars. This can't live in LESS because it uses
         nonstandard WebKit-specific syntax. -->
    <link rel="stylesheet" href="styles/quiet-scrollbars.css">

    <!-- TODO (Issue #278): switch between runtime LESS compilation in dev mode and precompiled version -->
    <link rel="stylesheet/less" href="styles/brackets.less">
    <script src="thirdparty/less-1.1.5.min.js"></script>
    <!-- <link rel="stylesheet" href="brackets.min.css"> -->

    <!-- JavaScript -->

    <!-- Pre-load third party scripts that cannot be async loaded. -->
    <script src="thirdparty/jquery-1.7.min.js"></script>
    <script src="thirdparty/CodeMirror2/lib/codemirror.js"></script>
    
    <!-- JS for CodeMirror search support, currently for debugging only -->
    <script src="thirdparty/CodeMirror2/lib/util/dialog.js"></script>
    <script src="thirdparty/CodeMirror2/lib/util/searchcursor.js"></script>
    <script src="thirdparty/CodeMirror2/lib/util/search.js"></script>
    
    <!-- All other scripts are loaded through require. -->
    <script src="thirdparty/require.js" data-main="brackets"></script>

</head>
<body>
    <!-- Main UI -->
    <div class="main-view">
        <div id="sidebar-resizer"></div>
        <div class="sidebar quiet-scrollbars">
            <!-- Left-hand 'Project panel' -->
            <div id="projects" class="panel">
                <div id="project-header"></div>
                <div id="file-section">
                    <div id="open-files-container">
                        <!-- This will contain a dynamically generated <ul> at runtime -->
                        <ul>
                        </ul>
                    </div>
                
                    <div id="project-files-header" class="project-file-header-area">
                        <span id="project-title" class="title"></span>
                    </div>
                    <div id="project-files-container">
                    <!-- This will contain a dynamically generated <ul> hierarchy at runtime -->
                    </div>
                </div>
            </div>
        </div>
        
        <!-- Right-hand content: toolbar, editor, bottom panels -->
        <div class="content">
            <!-- Toolbar containing menus, filename, and icons -->
            <div id="main-toolbar" class="toolbar">
                <!-- Menu bar -->
                <ul class="nav" data-dropdown="dropdown">
                    <!-- File menu -->
                    <li class="dropdown">
                        <a href="#" class="dropdown-toggle">File</a>
                        <ul class="dropdown-menu">
                            <li><a href="#" id="menu-file-new">New</a></li>
                            <li><a href="#" id="menu-file-open">Open</a></li>
                            <li><a href="#" id="menu-file-open-folder">Open Folder</a></li>
                            <li><a href="#" id="menu-file-close">Close</a></li>
                            <li><hr class="divider"></li>
                            <li><a href="#" id="menu-file-save">Save</a></li>
                            <li><hr class="divider"></li>
                            <li><a href="#" id="menu-file-live-file-preview">Live File Preview</a></li>
                            <li><hr class="divider"></li>
                            <li><a href="#" id="menu-file-quit">Quit</a></li>
    
                        </ul>
                    </li>
    
                    <!-- Edit menu -->
                    <li class="dropdown">
                        <a href="#" class="dropdown-toggle">Edit</a>
                        <ul class="dropdown-menu">
                            <!-- disabled until the menu items are connected to the commands. Keyboard shortcuts work via CodeMirror
                            <li><a href="#" id="menu-edit-undo">Undo</a></li>
                            <li><a href="#" id="menu-edit-redo">Redo</a></li>
                            <li><hr class="divider"></li>
                            <li><a href="#" id="menu-edit-cut">Cut</a></li>
                            <li><a href="#" id="menu-edit-copy">Copy</a></li>
                            <li><a href="#" id="menu-edit-paste">Paste</a></li> 
                            -->
                            <li><a href="#" id="menu-edit-select-all">Select All</a></li>
                            <li><hr class="divider"></li>
                            <li><a href="#" id="menu-edit-find">Find</a></li>
                            <li><a href="#" id="menu-edit-find-in-files">Find in Files</a></li>
                            <li><a href="#" id="menu-edit-find-next">Find Next</a></li>
                            <li><a href="#" id="menu-edit-find-previous">Find Previous</a></li>
                            <li><hr class="divider"></li>
                            <li><a href="#" id="menu-edit-replace">Replace</a></li>
                            <li><hr class="divider"></li>
                            <li><a href="#" id="menu-edit-duplicate">Duplicate</a></li>
                            <li><a href="#" id="menu-edit-line-comment">Comment/Uncomment Lines</a></li>
                        </ul>
                    </li>
    
                    <!-- View menu -->
                    <li class="dropdown">
                        <a href="#" class="dropdown-toggle">View</a>
                        <ul class="dropdown-menu">
                            <!-- wrap menu name in span for show/hide sidebar so we can programmatically change the text independent
                            of the keyboard shortcut -->
                            <li><a href="#" id="menu-view-hide-sidebar"><span>Hide Sidebar</span></a></li>
                            <!--<li><a href="#" id="menu-view-wordwrap">Word Wrap</a></li>-->
                            <!--<li><a href="#" id="menu-view-invisible-characters">Invisible Characters</a></li>-->
                            <!--<li><a href="#" id="menu-view-code-folding">Code Folding</a></li>-->
                        </ul>
                    </li>
    
                    <!-- Navigate menu -->
                    <li class="dropdown">
                        <a href="#" class="dropdown-toggle">Navigate</a>
                        <ul class="dropdown-menu">
                            <li><a href="#" id="menu-navigate-quick-open">Quick Open</a></li>
                            <li><a href="#" id="menu-navigate-goto-line">Go to Line</a></li>
                            <li><a href="#" id="menu-navigate-goto-definition">Go to Symbol</a></li>
                            <li><hr class="divider"></li>
                            <li><a href="#" id="menu-navigate-quick-edit">Quick Edit</a></li>
                            <li><a href="#" id="menu-navigate-previous-match">Previous Match</a></li>
                            <li><a href="#" id="menu-navigate-next-match">Next Match</a></li>
                        </ul>
                    </li>
    
                    <!-- Debug menu -->
                    <li class="dropdown">
                        <a href="#" class="dropdown-toggle">Debug</a>
                        <ul class="dropdown-menu">
                            <li><a href="#" id="menu-debug-refresh-window">Reload Window</a></li>
                            <li><a href="#" id="menu-debug-show-developer-tools">Show Developer Tools</a></li>
                            <li><a href="#" id="menu-debug-runtests">Run Tests</a></li>
                            <li><a href="#" id="menu-debug-jslint" class="selected">Enable JSLint</a></li>
                            <li><a href="#" id="menu-debug-show-perf">Show Perf Data</a></li>
                            <li><hr class="divider"></li>
                            <li><a class="menu-disabled" href="#">Experimental:</a></li>
                            <li><a href="#" id="menu-experimental-new-brackets-window">New Window</a></li>
                            <li><a href="#" id="menu-experimental-close-all-live-browsers">Close Browsers</a></li>
                            <li><a href="#" id="menu-experimental-usetab">Use Tab Characters</a></li>
                        </ul>
                    </li>
                </ul>
                
                <!-- Toolbar -->
                <div class="buttons">
                    <span class="experimental-label">Experimental Build</span>
                    
                    <a href="#" id="toolbar-go-live"></a> <!-- tooltip for this is set in JS -->
                    
                    <span id="gold-star" title="No JSLint errors - good job!">
                        &#9733;
                    </span>
                </div>
                
                <!-- Filename label -->
                <div class="title-wrapper">
                    <span class="title"></span>
                </div>
            </div>
            
            <div id="editor-holder">
                <div id="not-editor">
                    <div id="not-editor-content">[&nbsp;&nbsp;]</div>
                </div>
            </div>
            
<<<<<<< HEAD
            <div id="jslint-results">
                <div class="toolbar simple-toolbar-layout">
=======
            <div id="jslint-results" class="bottom-panel">
                <div class="toolbar simpleToolbarLayout">
>>>>>>> d62d77b6
                    <div class="title">JSLint errors</div>
                </div>
                <div class="table-container"></div>
            </div>
<<<<<<< HEAD
            <div id="search-results">
                <div class="toolbar simple-toolbar-layout">
=======
            <div id="search-results" class="bottom-panel">
                <div class="toolbar simpleToolbarLayout">
>>>>>>> d62d77b6
                    <div class="title">Search Results</div>
                    <div class="title" id="search-result-summary"></div>
                    <a href="#" class="close">&times;</a>
                </div>
                <div class="table-container"></div>
            </div>
        </div>
    </div>

    <!-- Modal Windows -->
    <div class="error-dialog template modal hide">
        <div class="modal-header">
            <a href="#" class="close">&times;</a>
            <h1 class="dialog-title">Error</h1>
        </div>
        <div class="modal-body">
            <p class="dialog-message">Message goes here</p>
        </div>
        <div class="modal-footer">
            <a href="#" class="dialog-button btn primary" data-button-id="ok">OK</a>
        </div>
    </div>
    <div class="save-close-dialog template modal hide">
        <div class="modal-header">
            <a href="#" class="close">&times;</a>
            <h1 class="dialog-title">Save Changes</h1>
        </div>
        <div class="modal-body">
            <p class="dialog-message">Message goes here</p>
        </div>
        <div class="modal-footer">
            <a href="#" class="dialog-button btn left" data-button-id="dontsave">Don't Save</a>
            <a href="#" class="dialog-button btn primary" data-button-id="ok">Save</a>
            <a href="#" class="dialog-button btn" data-button-id="cancel">Cancel</a>
        </div>
    </div>
    <div class="ext-changed-dialog template modal hide">
        <div class="modal-header">
            <h1 class="dialog-title">Title goes here</h1>
        </div>
        <div class="modal-body">
            <p class="dialog-message">Message goes here</p>
        </div>
        <div class="modal-footer">
            <a href="#" class="dialog-button btn left" data-button-id="dontsave">Reload from Disk</a>
            <a href="#" class="dialog-button btn primary" data-button-id="cancel">Keep Changes in Editor</a>
        </div>
    </div>
    <div class="ext-deleted-dialog template modal hide">
        <div class="modal-header">
            <h1 class="dialog-title">Title goes here</h1>
        </div>
        <div class="modal-body">
            <p class="dialog-message">Message goes here</p>
        </div>
        <div class="modal-footer">
            <a href="#" class="dialog-button btn left" data-button-id="dontsave">Close (Don't Save)</a>
            <a href="#" class="dialog-button btn primary" data-button-id="cancel">Keep Changes in Editor</a>
        </div>
    </div>
    <div class="live-development-error-dialog template modal hide">
        <div class="modal-header">
            <h1 class="dialog-title">Title goes here</h1>
        </div>
        <div class="modal-body">
            <p class="dialog-message">Message goes here</p>
        </div>
        <div class="modal-footer">
            <a href="#" class="dialog-button btn left" data-button-id="cancel">Cancel</a>
            <a href="#" class="dialog-button btn primary" data-button-id="ok">Relaunch Chrome</a>
        </div>
    </div>
    <div class="about-dialog template modal hide">
        <div class="modal-header">
            <h1 class="dialog-title">About</h1>
        </div>
        <div class="modal-body">
            <img class="about-icon" src="styles/images/brackets_icon.png">
            <div class="about-text">
                <h2>Brackets</h2>
                <p class="dialog-message">sprint 8 experimental build</p>
                <p class="dialog-message">Copyright 2012 Adobe Systems Incorporated and its licensors. All rights reserved.</p>
                <p class="dialog-message">Notices, terms and conditions pertaining to third party software are located at <span class="non-clickble-link">http://www.adobe.com/go/thirdparty/</span> and incorporated by reference herein.</p>
                <p class="dialog-message">Documentation and source at <span class="non-clickble-link">https://github.com/adobe/brackets/</span></p>
            </div>
        </div>
        <div class="modal-footer">
            <a href="#" class="dialog-button btn primary" data-button-id="ok">Close</a>
        </div>
    </div>
</body>
</html><|MERGE_RESOLUTION|>--- conflicted
+++ resolved
@@ -199,24 +199,14 @@
                 </div>
             </div>
             
-<<<<<<< HEAD
-            <div id="jslint-results">
+            <div id="jslint-results" class="bottom-panel">
                 <div class="toolbar simple-toolbar-layout">
-=======
-            <div id="jslint-results" class="bottom-panel">
-                <div class="toolbar simpleToolbarLayout">
->>>>>>> d62d77b6
                     <div class="title">JSLint errors</div>
                 </div>
                 <div class="table-container"></div>
             </div>
-<<<<<<< HEAD
-            <div id="search-results">
+            <div id="search-results" class="bottom-panel">
                 <div class="toolbar simple-toolbar-layout">
-=======
-            <div id="search-results" class="bottom-panel">
-                <div class="toolbar simpleToolbarLayout">
->>>>>>> d62d77b6
                     <div class="title">Search Results</div>
                     <div class="title" id="search-result-summary"></div>
                     <a href="#" class="close">&times;</a>
