--- conflicted
+++ resolved
@@ -77,11 +77,7 @@
                     waitsForDone(promise, "FILE_CLOSE");
                 });
                 runs(function () {
-<<<<<<< HEAD
-                    expect(testWindow.$("#titlebar .title").text()).toBe("");
-=======
                     expect(testWindow.document.title).toBe(brackets.config.app_title);
->>>>>>> 3551e40a
                 });
             });
 
@@ -97,11 +93,7 @@
                     waitsForDone(promise, "FILE_CLOSE");
                 });
                 runs(function () {
-<<<<<<< HEAD
-                    expect(testWindow.$("#titlebar .title").text()).toBe("");
-=======
                     expect(testWindow.document.title).toBe(brackets.config.app_title);
->>>>>>> 3551e40a
                 });
             });
         });
@@ -241,8 +233,10 @@
 
             it("should report clean immediately after opening a file", function () {
                 runs(function () {
+                    // verify Document dirty status
                     expect(DocumentManager.getCurrentDocument().isDirty).toBe(false);
                     
+                    // verify no dot in titlebar
                     var expectedTitle = (brackets.platform === "mac" ? ("test.js — " + brackets.config.app_title) : ("test.js - " + brackets.config.app_title));
                     expect(testWindow.document.title).toBe(expectedTitle);
                 });
@@ -257,6 +251,8 @@
                     
                     // verify Document dirty status
                     expect(doc.isDirty).toBe(true);
+                    
+                    // verify dot in titlebar
                     var expectedTitle = (brackets.platform === "mac" ? ("• test.js — " + brackets.config.app_title) : ("• test.js - " + brackets.config.app_title));
                     expect(testWindow.document.title).toBe(expectedTitle);
                 });
