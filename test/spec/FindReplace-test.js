/*
 * Copyright (c) 2012 Adobe Systems Incorporated. All rights reserved.
 *  
 * Permission is hereby granted, free of charge, to any person obtaining a
 * copy of this software and associated documentation files (the "Software"), 
 * to deal in the Software without restriction, including without limitation 
 * the rights to use, copy, modify, merge, publish, distribute, sublicense, 
 * and/or sell copies of the Software, and to permit persons to whom the 
 * Software is furnished to do so, subject to the following conditions:
 *  
 * The above copyright notice and this permission notice shall be included in
 * all copies or substantial portions of the Software.
 *  
 * THE SOFTWARE IS PROVIDED "AS IS", WITHOUT WARRANTY OF ANY KIND, EXPRESS OR
 * IMPLIED, INCLUDING BUT NOT LIMITED TO THE WARRANTIES OF MERCHANTABILITY, 
 * FITNESS FOR A PARTICULAR PURPOSE AND NONINFRINGEMENT. IN NO EVENT SHALL THE
 * AUTHORS OR COPYRIGHT HOLDERS BE LIABLE FOR ANY CLAIM, DAMAGES OR OTHER 
 * LIABILITY, WHETHER IN AN ACTION OF CONTRACT, TORT OR OTHERWISE, ARISING 
 * FROM, OUT OF OR IN CONNECTION WITH THE SOFTWARE OR THE USE OR OTHER 
 * DEALINGS IN THE SOFTWARE.
 * 
 */

/*jslint vars: true, plusplus: true, devel: true, nomen: true, indent: 4, maxerr: 50 */
/*global define, describe, $, it, expect, beforeFirst, afterLast, beforeEach, afterEach, waitsFor, waitsForDone, runs, jasmine */
/*unittests: FindReplace*/

define(function (require, exports, module) {
    'use strict';
    
<<<<<<< HEAD
    var Commands              = require("command/Commands"),
        FindReplace           = require("search/FindReplace"),
        KeyEvent              = require("utils/KeyEvent"),
        SpecRunnerUtils       = require("spec/SpecRunnerUtils"),
        StringUtils           = require("utils/StringUtils"),
        Strings               = require("strings"),
        _                     = require("thirdparty/lodash");
=======
    var Commands        = require("command/Commands"),
        FindReplace     = require("search/FindReplace"),
        KeyEvent        = require("utils/KeyEvent"),
        SpecRunnerUtils = require("spec/SpecRunnerUtils"),
        StringUtils     = require("utils/StringUtils"),
        Strings;
>>>>>>> 6affa790

    var defaultContent = "/* Test comment */\n" +
                         "define(function (require, exports, module) {\n" +
                         "    var Foo = require(\"modules/Foo\"),\n" +
                         "        Bar = require(\"modules/Bar\"),\n" +
                         "        Baz = require(\"modules/Baz\");\n" +
                         "    \n" +
                         "    function callFoo() {\n" +
                         "        \n" +
                         "        foo();\n" +
                         "        \n" +
                         "    }\n" +
                         "\n" +
                         "}";
        
    describe("FindReplace - Unit", function () {
        var editor, doc;
        
        beforeEach(function () {
            var mocks = SpecRunnerUtils.createMockEditor(defaultContent, "javascript");
            editor = mocks.editor;
            doc = mocks.doc;
        });
        
        afterEach(function () {
            SpecRunnerUtils.destroyMockEditor(doc);
            editor = null;
            doc = null;
        });
        
        describe("getWordAt", function () {
            it("should select a word bounded by whitespace from a pos in the middle of the word", function () {
                expect(FindReplace._getWordAt(editor, {line: 2, ch: 9}))
                    .toEqual({start: {line: 2, ch: 8}, end: {line: 2, ch: 11}, text: "Foo"});
            });
            it("should select a word bounded by whitespace from a pos at the beginning of the word", function () {
                expect(FindReplace._getWordAt(editor, {line: 2, ch: 8}))
                    .toEqual({start: {line: 2, ch: 8}, end: {line: 2, ch: 11}, text: "Foo"});
            });
            it("should select a word bounded by whitespace from a pos at the end of the word", function () {
                expect(FindReplace._getWordAt(editor, {line: 2, ch: 11}))
                    .toEqual({start: {line: 2, ch: 8}, end: {line: 2, ch: 11}, text: "Foo"});
            });
            
            it("should select a word bounded by nonword characters from a pos in the middle of the word", function () {
                expect(FindReplace._getWordAt(editor, {line: 2, ch: 26}))
                    .toEqual({start: {line: 2, ch: 23}, end: {line: 2, ch: 30}, text: "modules"});
            });
            it("should select a word bounded by nonword characters from a pos at the beginning of the word", function () {
                expect(FindReplace._getWordAt(editor, {line: 2, ch: 23}))
                    .toEqual({start: {line: 2, ch: 23}, end: {line: 2, ch: 30}, text: "modules"});
            });
            it("should select a word bounded by nonword characters from a pos at the end of the word", function () {
                expect(FindReplace._getWordAt(editor, {line: 2, ch: 23}))
                    .toEqual({start: {line: 2, ch: 23}, end: {line: 2, ch: 30}, text: "modules"});
            });
            
            it("should return an empty range in the middle of whitespace", function () {
                expect(FindReplace._getWordAt(editor, {line: 8, ch: 4}))
                    .toEqual({start: {line: 8, ch: 4}, end: {line: 8, ch: 4}, text: ""});
            });
            it("should return an empty range in the middle of non-word chars", function () {
                expect(FindReplace._getWordAt(editor, {line: 8, ch: 13}))
                    .toEqual({start: {line: 8, ch: 13}, end: {line: 8, ch: 13}, text: ""});
            });
        });
        
        describe("expandAndAddNextToSelection", function () {
            it("should do nothing if the cursor is in non-word/whitespace", function () {
                editor.setSelection({line: 8, ch: 4});
                FindReplace._expandWordAndAddNextToSelection(editor);
                expect(editor.getSelections()).toEqual([{start: {line: 8, ch: 4}, end: {line: 8, ch: 4}, primary: true, reversed: false}]);
            });
            
            it("should expand a single cursor to the containing word without adding a new selection", function () {
                editor.setSelection({line: 2, ch: 26});
                FindReplace._expandWordAndAddNextToSelection(editor);
                expect(editor.getSelections()).toEqual([{start: {line: 2, ch: 23}, end: {line: 2, ch: 30}, primary: true, reversed: false}]);
            });
            
            it("should add the next match for a single word selection as a new primary selection", function () {
                editor.setSelection({line: 2, ch: 23}, {line: 2, ch: 30});
                FindReplace._expandWordAndAddNextToSelection(editor);
                expect(editor.getSelections()).toEqual([{start: {line: 2, ch: 23}, end: {line: 2, ch: 30}, primary: false, reversed: false},
                                                        {start: {line: 3, ch: 23}, end: {line: 3, ch: 30}, primary: true, reversed: false}]);
            });
            
            it("should add the next match for an existing range that isn't actually a word", function () {
                editor.setSelection({line: 2, ch: 14}, {line: 2, ch: 22}); // "require("
                FindReplace._expandWordAndAddNextToSelection(editor);
                expect(editor.getSelections()).toEqual([{start: {line: 2, ch: 14}, end: {line: 2, ch: 22}, primary: false, reversed: false},
                                                        {start: {line: 3, ch: 14}, end: {line: 3, ch: 22}, primary: true, reversed: false}]);
            });
            
            it("should find the next match case-insensitively", function () {
                editor.setSelection({line: 6, ch: 17}, {line: 6, ch: 20}); // "Foo" in "callFoo" - should next find "foo" in "foo()"
                FindReplace._expandWordAndAddNextToSelection(editor);
                expect(editor.getSelections()).toEqual([{start: {line: 6, ch: 17}, end: {line: 6, ch: 20}, primary: false, reversed: false},
                                                        {start: {line: 8, ch: 8}, end: {line: 8, ch: 11}, primary: true, reversed: false}]);
                
            });
            
            it("should expand two cursors without adding a new selection", function () {
                editor.setSelections([{start: {line: 2, ch: 26}, end: {line: 2, ch: 26}},
                                      {start: {line: 3, ch: 16}, end: {line: 3, ch: 16}}]);
                FindReplace._expandWordAndAddNextToSelection(editor);
                expect(editor.getSelections()).toEqual([{start: {line: 2, ch: 23}, end: {line: 2, ch: 30}, primary: false, reversed: false},
                                                        {start: {line: 3, ch: 14}, end: {line: 3, ch: 21}, primary: true, reversed: false}]);
            });
            
            it("should, when one cursor and one range are selected, expand the cursor and add the next match for the range to the selection", function () {
                editor.setSelections([{start: {line: 2, ch: 26}, end: {line: 2, ch: 26}},
                                      {start: {line: 3, ch: 14}, end: {line: 3, ch: 21}}]); // "require"
                FindReplace._expandWordAndAddNextToSelection(editor);
                expect(editor.getSelections()).toEqual([{start: {line: 2, ch: 23}, end: {line: 2, ch: 30}, primary: false, reversed: false},
                                                        {start: {line: 3, ch: 14}, end: {line: 3, ch: 21}, primary: false, reversed: false},
                                                        {start: {line: 4, ch: 14}, end: {line: 4, ch: 21}, primary: true, reversed: false}]);
            });
            
            it("should wrap around the end of the document and add the next instance at the beginning of the document", function () {
                editor.setSelection({line: 4, ch: 14}, {line: 4, ch: 21}); // "require"
                FindReplace._expandWordAndAddNextToSelection(editor);
                expect(editor.getSelections()).toEqual([{start: {line: 1, ch: 17}, end: {line: 1, ch: 24}, primary: true, reversed: false},
                                                        {start: {line: 4, ch: 14}, end: {line: 4, ch: 21}, primary: false, reversed: false}]);
            });
            
            it("should skip over matches that are already in the selection", function () {
                // select all instances of "require" except the second one
                editor.setSelections([{start: {line: 1, ch: 17}, end: {line: 1, ch: 24}},
                                      {start: {line: 3, ch: 14}, end: {line: 3, ch: 21}},
                                      {start: {line: 4, ch: 14}, end: {line: 4, ch: 21}}]);
                FindReplace._expandWordAndAddNextToSelection(editor);
                expect(editor.getSelections()).toEqual([{start: {line: 1, ch: 17}, end: {line: 1, ch: 24}, primary: false, reversed: false},
                                                        {start: {line: 2, ch: 14}, end: {line: 2, ch: 21}, primary: true, reversed: false},
                                                        {start: {line: 3, ch: 14}, end: {line: 3, ch: 21}, primary: false, reversed: false},
                                                        {start: {line: 4, ch: 14}, end: {line: 4, ch: 21}, primary: false, reversed: false}]);
            });
            
            it("should do nothing if all instances are already selected", function () {
                editor.setSelections([{start: {line: 1, ch: 17}, end: {line: 1, ch: 24}},
                                      {start: {line: 2, ch: 14}, end: {line: 2, ch: 21}},
                                      {start: {line: 3, ch: 14}, end: {line: 3, ch: 21}},
                                      {start: {line: 4, ch: 14}, end: {line: 4, ch: 21}}]);
                FindReplace._expandWordAndAddNextToSelection(editor);
                expect(editor.getSelections()).toEqual([{start: {line: 1, ch: 17}, end: {line: 1, ch: 24}, primary: false, reversed: false},
                                                        {start: {line: 2, ch: 14}, end: {line: 2, ch: 21}, primary: false, reversed: false},
                                                        {start: {line: 3, ch: 14}, end: {line: 3, ch: 21}, primary: false, reversed: false},
                                                        {start: {line: 4, ch: 14}, end: {line: 4, ch: 21}, primary: true, reversed: false}]);
            });
        });
        
        describe("expandAndAddNextToSelection - with removeCurrent (for Skip Match)", function () {
            it("should remove a single range selection and select the next instance", function () {
                editor.setSelection({line: 2, ch: 23}, {line: 2, ch: 30});
                FindReplace._expandWordAndAddNextToSelection(editor, true);
                expect(editor.getSelections()).toEqual([{start: {line: 3, ch: 23}, end: {line: 3, ch: 30}, primary: true, reversed: false}]);
            });
            
            it("should expand a single cursor to a range, then change the selection to the next instance of that range", function () {
                editor.setSelection({line: 2, ch: 26}, {line: 2, ch: 26});
                FindReplace._expandWordAndAddNextToSelection(editor, true);
                expect(editor.getSelections()).toEqual([{start: {line: 3, ch: 23}, end: {line: 3, ch: 30}, primary: true, reversed: false}]);
            });
            
            it("should, when one cursor and one range are selected, expand the cursor and change the range selection to its next match", function () {
                editor.setSelections([{start: {line: 2, ch: 26}, end: {line: 2, ch: 26}},
                                      {start: {line: 3, ch: 14}, end: {line: 3, ch: 21}}]); // "require"
                FindReplace._expandWordAndAddNextToSelection(editor, true);
                expect(editor.getSelections()).toEqual([{start: {line: 2, ch: 23}, end: {line: 2, ch: 30}, primary: false, reversed: false},
                                                        {start: {line: 4, ch: 14}, end: {line: 4, ch: 21}, primary: true, reversed: false}]);
            });
            
            it("should wrap around the end of the document and switch to the next instance at the beginning of the document", function () {
                editor.setSelection({line: 4, ch: 14}, {line: 4, ch: 21}); // "require"
                FindReplace._expandWordAndAddNextToSelection(editor, true);
                expect(editor.getSelections()).toEqual([{start: {line: 1, ch: 17}, end: {line: 1, ch: 24}, primary: true, reversed: false}]);
            });
            
            it("should skip over matches that are already in the selection (but still remove the current one)", function () {
                // select all instances of "require" except the second one
                editor.setSelections([{start: {line: 1, ch: 17}, end: {line: 1, ch: 24}},
                                      {start: {line: 3, ch: 14}, end: {line: 3, ch: 21}},
                                      {start: {line: 4, ch: 14}, end: {line: 4, ch: 21}}]);
                FindReplace._expandWordAndAddNextToSelection(editor, true);
                expect(editor.getSelections()).toEqual([{start: {line: 1, ch: 17}, end: {line: 1, ch: 24}, primary: false, reversed: false},
                                                        {start: {line: 2, ch: 14}, end: {line: 2, ch: 21}, primary: true, reversed: false},
                                                        {start: {line: 3, ch: 14}, end: {line: 3, ch: 21}, primary: false, reversed: false}]);
            });

            it("should just remove the primary selection if all instances are already selected", function () {
                editor.setSelections([{start: {line: 1, ch: 17}, end: {line: 1, ch: 24}},
                                      {start: {line: 2, ch: 14}, end: {line: 2, ch: 21}},
                                      {start: {line: 3, ch: 14}, end: {line: 3, ch: 21}},
                                      {start: {line: 4, ch: 14}, end: {line: 4, ch: 21}}]);
                FindReplace._expandWordAndAddNextToSelection(editor, true);
                expect(editor.getSelections()).toEqual([{start: {line: 1, ch: 17}, end: {line: 1, ch: 24}, primary: false, reversed: false},
                                                        {start: {line: 2, ch: 14}, end: {line: 2, ch: 21}, primary: false, reversed: false},
                                                        {start: {line: 3, ch: 14}, end: {line: 3, ch: 21}, primary: true, reversed: false}]);
            });
        });
        
        describe("findAllAndSelect", function () {
            it("should find all instances of a selected range when first instance is selected, keeping it primary", function () {
                editor.setSelection({line: 1, ch: 17}, {line: 1, ch: 24});
                FindReplace._findAllAndSelect(editor);
                expect(editor.getSelections()).toEqual([{start: {line: 1, ch: 17}, end: {line: 1, ch: 24}, primary: true, reversed: false},
                                                        {start: {line: 2, ch: 14}, end: {line: 2, ch: 21}, primary: false, reversed: false},
                                                        {start: {line: 3, ch: 14}, end: {line: 3, ch: 21}, primary: false, reversed: false},
                                                        {start: {line: 4, ch: 14}, end: {line: 4, ch: 21}, primary: false, reversed: false}]);
            });

            it("should find all instances of a selected range when instance other than first is selected, keeping it primary", function () {
                editor.setSelection({line: 3, ch: 14}, {line: 3, ch: 21});
                FindReplace._findAllAndSelect(editor);
                expect(editor.getSelections()).toEqual([{start: {line: 1, ch: 17}, end: {line: 1, ch: 24}, primary: false, reversed: false},
                                                        {start: {line: 2, ch: 14}, end: {line: 2, ch: 21}, primary: false, reversed: false},
                                                        {start: {line: 3, ch: 14}, end: {line: 3, ch: 21}, primary: true, reversed: false},
                                                        {start: {line: 4, ch: 14}, end: {line: 4, ch: 21}, primary: false, reversed: false}]);
            });
            
            it("should throw away selections other than the primary selection", function () {
                editor.setSelections([{start: {line: 3, ch: 14}, end: {line: 3, ch: 21}, primary: true},
                                      {start: {line: 6, ch: 4}, end: {line: 6, ch: 6}}]);
                FindReplace._findAllAndSelect(editor);
                expect(editor.getSelections()).toEqual([{start: {line: 1, ch: 17}, end: {line: 1, ch: 24}, primary: false, reversed: false},
                                                        {start: {line: 2, ch: 14}, end: {line: 2, ch: 21}, primary: false, reversed: false},
                                                        {start: {line: 3, ch: 14}, end: {line: 3, ch: 21}, primary: true, reversed: false},
                                                        {start: {line: 4, ch: 14}, end: {line: 4, ch: 21}, primary: false, reversed: false}]);
            });
            
            it("should expand cursor to range, then find other instances", function () {
                editor.setSelection({line: 3, ch: 18}, {line: 3, ch: 18});
                FindReplace._findAllAndSelect(editor);
                expect(editor.getSelections()).toEqual([{start: {line: 1, ch: 17}, end: {line: 1, ch: 24}, primary: false, reversed: false},
                                                        {start: {line: 2, ch: 14}, end: {line: 2, ch: 21}, primary: false, reversed: false},
                                                        {start: {line: 3, ch: 14}, end: {line: 3, ch: 21}, primary: true, reversed: false},
                                                        {start: {line: 4, ch: 14}, end: {line: 4, ch: 21}, primary: false, reversed: false}]);
            });

            it("should find all case insensitively", function () {
                editor.setSelection({line: 8, ch: 10}, {line: 8, ch: 10}); // inside "foo", should also find "Foo"s
                FindReplace._findAllAndSelect(editor);
                expect(editor.getSelections()).toEqual([{start: {line: 2, ch: 8}, end: {line: 2, ch: 11}, primary: false, reversed: false},
                                                        {start: {line: 2, ch: 31}, end: {line: 2, ch: 34}, primary: false, reversed: false},
                                                        {start: {line: 6, ch: 17}, end: {line: 6, ch: 20}, primary: false, reversed: false},
                                                        {start: {line: 8, ch: 8}, end: {line: 8, ch: 11}, primary: true, reversed: false}]);
            });
            
            it("should not change the selection if the primary selection is a cursor inside a non-word", function () {
                editor.setSelections([{start: {line: 1, ch: 4}, end: {line: 1, ch: 10}},
                                      {start: {line: 8, ch: 0}, end: {line: 8, ch: 0}}]);
                FindReplace._findAllAndSelect(editor);
                expect(editor.getSelections()).toEqual([{start: {line: 1, ch: 4}, end: {line: 1, ch: 10}, primary: false, reversed: false},
                                                        {start: {line: 8, ch: 0}, end: {line: 8, ch: 0}, primary: true, reversed: false}]);
            });
        });
    });
    
    describe("FindReplace - Integration", function () {
        
        this.category = "integration";
        
        var LINE_FIRST_REQUIRE = 2;
        var CH_REQUIRE_START = 14;
        var CH_REQUIRE_PAREN = CH_REQUIRE_START + "require".length;
        
        var fooExpectedMatches = [
            {start: {line: LINE_FIRST_REQUIRE, ch: 8}, end: {line: LINE_FIRST_REQUIRE, ch: 11}},
            {start: {line: LINE_FIRST_REQUIRE, ch: 31}, end: {line: LINE_FIRST_REQUIRE, ch: 34}},
            {start: {line: 6, ch: 17}, end: {line: 6, ch: 20}},
            {start: {line: 8, ch: 8}, end: {line: 8, ch: 11}}
        ];
        var capitalFooSelections = [
            {start: {line: LINE_FIRST_REQUIRE, ch: 8}, end: {line: LINE_FIRST_REQUIRE, ch: 11}},
            {start: {line: LINE_FIRST_REQUIRE, ch: 31}, end: {line: LINE_FIRST_REQUIRE, ch: 34}},
            {start: {line: 6, ch: 17}, end: {line: 6, ch: 20}}
        ];
        var barExpectedMatches = [
            {start: {line: LINE_FIRST_REQUIRE + 1, ch: 8}, end: {line: LINE_FIRST_REQUIRE + 1, ch: 11}},
            {start: {line: LINE_FIRST_REQUIRE + 1, ch: 31}, end: {line: LINE_FIRST_REQUIRE + 1, ch: 34}}
        ];
        

        var testWindow, twCommandManager, twEditorManager, twFindInFiles, tw$;
        var myDocument, myEditor;
        
        // Helper functions for testing cursor position / selection range
        // TODO: duplicated from EditorCommandHandlers-test
        function expectSelection(sel) {
            if (!sel.reversed) {
                sel.reversed = false;
            }
            expect(myEditor.getSelection()).toEqual(sel);
        }
        function expectMatchIndex(index, count) {
            var matchInfo = StringUtils.format(Strings.FIND_MATCH_INDEX, index + 1, count);
            expect(myEditor._codeMirror._searchState.matchIndex).toEqual(index);
            expect(myEditor._codeMirror._searchState.resultSet.length).toEqual(count);
            expect($(testWindow.document).find("#find-counter").text()).toBe(matchInfo);
        }
        function expectHighlightedMatches(selections, expectedDOMHighlightCount) {
            var cm = myEditor._codeMirror;
            var searchState = cm._searchState;
            
            expect(searchState).toBeDefined();
            expect(searchState.marked).toBeDefined();
            expect(searchState.marked.length).toEqual(selections.length);
            
            // Verify that searchState's marked ranges match expected ranges
            if (selections) {
                selections.forEach(function (location, index) {
                    var textMarker = searchState.marked[index];
                    var markerLocation = textMarker.find();
                    expect(markerLocation.from).toEqual(location.start);
                    expect(markerLocation.to).toEqual(location.end);
                });
            }
            
            // Verify that editor UI doesn't have extra ranges left highlighted from earlier
            // (note: this only works for text that's short enough to not get virtualized)
            var lineDiv = tw$(".CodeMirror-lines .CodeMirror-code", myEditor.getRootElement());
            var actualHighlights = tw$(".CodeMirror-searching", lineDiv);
            if (expectedDOMHighlightCount === undefined) {
                expectedDOMHighlightCount = selections.length;
            }
            expect(actualHighlights.length).toEqual(expectedDOMHighlightCount);
        }
        function expectFindNextSelections(selections) {
            var i;
            for (i = 0; i < selections.length; i++) {
                expectSelection(selections[i]);
                twCommandManager.execute(Commands.CMD_FIND_NEXT);
            }

            // next find should wraparound
            expectSelection(selections[0]);
        }
        
        
        function getSearchBar() {
            return tw$(".modal-bar");
        }
        function getSearchField() {
            return tw$("#find-what");
        }
        function getReplaceField() {
            return tw$("#replace-with");
        }
        
        function expectSearchBarOpen() {
            expect(getSearchBar()[0]).toBeDefined();
        }
        function waitsForSearchBarClose() {
            waitsFor(function () {
                return getSearchBar().length === 0;
            }, 1000, "search bar closing");
        }
        function waitsForSearchBarReopen() {
            // If Find is invoked again while a previous Find bar is already up, we want to
            // wait for the old Find bar to disappear before continuing our test, so we know
            // which modal bar to look at.
            waitsFor(function () {
                return getSearchBar().length === 1;
            }, 1000, "search bar reopening");
        }
        
        function enterSearchText(str) {
            expectSearchBarOpen();
            var $input = getSearchField();
            $input.val(str);
            $input.trigger("input");
        }
        function enterReplaceText(str) {
            expectSearchBarOpen();
            var $input = getReplaceField();
            $input.val(str);
            $input.trigger("input");
        }
        
        function pressEscape() {
            expectSearchBarOpen();
            SpecRunnerUtils.simulateKeyEvent(KeyEvent.DOM_VK_ESCAPE, "keydown", getSearchField()[0]);
        }
        
        function toggleCaseSensitive(val) {
            if (tw$("#find-case-sensitive").is(".active") !== val) {
                tw$("#find-case-sensitive").click();
            }
        }
        function toggleRegexp(val) {
            if (tw$("#find-regexp").is(".active") !== val) {
                tw$("#find-regexp").click();
            }
        }
        
        
        beforeFirst(function () {
            SpecRunnerUtils.createTempDirectory();

            // Create a new window that will be shared by ALL tests in this spec.
            SpecRunnerUtils.createTestWindowAndRun(this, function (w) {
                testWindow = w;

                // Load module instances from brackets.test
                twCommandManager = testWindow.brackets.test.CommandManager;
                twEditorManager  = testWindow.brackets.test.EditorManager;
                twFindInFiles    = testWindow.brackets.test.FindInFiles;
                tw$              = testWindow.$;

                SpecRunnerUtils.loadProjectInTestWindow(SpecRunnerUtils.getTempDirectory());
            });
        });
        
        afterLast(function () {
            testWindow       = null;
            twCommandManager = null;
            twEditorManager  = null;
            twFindInFiles    = null;
            tw$              = null;
            SpecRunnerUtils.closeTestWindow();
            
            SpecRunnerUtils.removeTempDirectory();
        });

        beforeEach(function () {
            runs(function () {
                waitsForDone(twCommandManager.execute(Commands.FILE_NEW_UNTITLED));
            });
            
            runs(function () {
                myEditor = twEditorManager.getCurrentFullEditor();
                myDocument = myEditor.document;
                myDocument.replaceRange(defaultContent, {line: 0, ch: 0});
                myEditor.centerOnCursor = jasmine.createSpy("centering");
            });
        });
        
        afterEach(function () {
            runs(function () {
                // Reset search options for next test, since these are persisted and the window is shared
                // Note: tests that explicitly close the search bar before finishing will need to reset any changed options themselves
                toggleCaseSensitive(false);
                toggleRegexp(false);
                
                waitsForDone(twCommandManager.execute(Commands.FILE_CLOSE, { _forceClose: true }));
            });
            
            waitsForSearchBarClose();
            
            runs(function () {
                myEditor = null;
                myDocument = null;
            });
        });
        
        describe("Search", function () {
            it("should have the correct match count even if DOM highlighting is turned off when over 2000 matches", function () {
                var text = "bbbbbbbbbb", i;
                // Create a text string that is 2430 (10 x 3^5) characters long
                for (i = 0; i < 5; i++) {
                    text += text + text;
                }
                myEditor._codeMirror.setValue(text);
                myEditor.setCursorPos(0, 0);

                twCommandManager.execute(Commands.CMD_FIND);

                enterSearchText("b");

                expectMatchIndex(0, 2430);
                expectHighlightedMatches([]);
            });
            
            it("should find all case-insensitive matches with lowercase text", function () {
                myEditor.setCursorPos(0, 0);

                twCommandManager.execute(Commands.CMD_FIND);

                enterSearchText("foo");
                expectHighlightedMatches(fooExpectedMatches);
                expectSelection(fooExpectedMatches[0]);
                expectMatchIndex(0, 4);
                expect(myEditor.centerOnCursor.calls.length).toEqual(1);

                twCommandManager.execute(Commands.CMD_FIND_NEXT);
                expectSelection(fooExpectedMatches[1]);
                expectMatchIndex(1, 4);
                expect(myEditor.centerOnCursor.calls.length).toEqual(2);
                twCommandManager.execute(Commands.CMD_FIND_NEXT);
                expectSelection(fooExpectedMatches[2]);
                expectMatchIndex(2, 4);
                twCommandManager.execute(Commands.CMD_FIND_NEXT);
                expectSelection(fooExpectedMatches[3]);
                expectMatchIndex(3, 4);
                expectHighlightedMatches(fooExpectedMatches);  // no change in highlights

                // wraparound
                twCommandManager.execute(Commands.CMD_FIND_NEXT);
                expectSelection(fooExpectedMatches[0]);
                expectMatchIndex(0, 4);
                expect(myEditor.centerOnCursor.calls.length).toEqual(5);
            });
            
            it("should find all case-insensitive matches with mixed-case text", function () {
                myEditor.setCursorPos(0, 0);

                twCommandManager.execute(Commands.CMD_FIND);

                enterSearchText("Foo");
                expectHighlightedMatches(fooExpectedMatches);
                expectSelection(fooExpectedMatches[0]);
                expectMatchIndex(0, 4);
                expect(myEditor.centerOnCursor.calls.length).toEqual(1);

                twCommandManager.execute(Commands.CMD_FIND_NEXT);
                expectSelection(fooExpectedMatches[1]);
                expectMatchIndex(1, 4);
                expect(myEditor.centerOnCursor.calls.length).toEqual(2);
                twCommandManager.execute(Commands.CMD_FIND_NEXT);
                expectSelection(fooExpectedMatches[2]);
                expectMatchIndex(2, 4);
                twCommandManager.execute(Commands.CMD_FIND_NEXT);
                expectSelection(fooExpectedMatches[3]);
                expectMatchIndex(3, 4);
                expectHighlightedMatches(fooExpectedMatches);  // no change in highlights

                // wraparound
                twCommandManager.execute(Commands.CMD_FIND_NEXT);
                expectSelection(fooExpectedMatches[0]);
                expectMatchIndex(0, 4);
                expect(myEditor.centerOnCursor.calls.length).toEqual(5);
            });
            
            it("should find all case-sensitive matches with mixed-case text", function () {
                myEditor.setCursorPos(0, 0);
                
                twCommandManager.execute(Commands.CMD_FIND);
                
                toggleCaseSensitive(true);
                enterSearchText("Foo");
                expectHighlightedMatches(capitalFooSelections);
                expectSelection(capitalFooSelections[0]);
                expectMatchIndex(0, 3);
                
                twCommandManager.execute(Commands.CMD_FIND_NEXT);
                expectSelection(capitalFooSelections[1]);
                expectMatchIndex(1, 3);
                twCommandManager.execute(Commands.CMD_FIND_NEXT);
                expectSelection(capitalFooSelections[2]);
                expectMatchIndex(2, 3);
                // note the lowercase "foo()" is NOT matched
                
                // wraparound
                twCommandManager.execute(Commands.CMD_FIND_NEXT);
                expectSelection(capitalFooSelections[0]);
                expectMatchIndex(0, 3);
            });
            
            it("should have a scroll track marker for every match", function () {
                twCommandManager.execute(Commands.CMD_FIND);

                enterSearchText("foo");
                expectHighlightedMatches(fooExpectedMatches);

                var marks = testWindow.brackets.test.ScrollTrackMarkers._getTickmarks();
                expect(marks.length).toEqual(fooExpectedMatches.length);

                marks.forEach(function (mark, index) {
                    expect(mark.line).toEqual(fooExpectedMatches[index].start.line);
                });
            });
            
            it("toggling case-sensitive option should update results immediately", function () {
                myEditor.setCursorPos(0, 0);

                twCommandManager.execute(Commands.CMD_FIND);

                enterSearchText("Foo");
                expectHighlightedMatches(fooExpectedMatches);
                expectSelection(fooExpectedMatches[0]);
                expectMatchIndex(0, 4);
                
                toggleCaseSensitive(true);
                expectHighlightedMatches(capitalFooSelections);
                expectSelection(capitalFooSelections[0]);
                expectMatchIndex(0, 3);

                twCommandManager.execute(Commands.CMD_FIND_NEXT);
                expectSelection(capitalFooSelections[1]);
                expectMatchIndex(1, 3);
            });
            
            
            it("should Find Next after search bar closed, including wraparound", function () {
                runs(function () {
                    myEditor.setCursorPos(0, 0);
                    
                    twCommandManager.execute(Commands.CMD_FIND);
                    
                    enterSearchText("foo");
                    pressEscape();
                    expectHighlightedMatches([]);
                });
                
                waitsForSearchBarClose();
                
                runs(function () {
                    expectSelection({start: {line: LINE_FIRST_REQUIRE, ch: 8}, end: {line: LINE_FIRST_REQUIRE, ch: 11}});
                    expect(myEditor.centerOnCursor.calls.length).toEqual(1);
                    
                    // Simple linear Find Next
                    twCommandManager.execute(Commands.CMD_FIND_NEXT);
                    expectSelection({start: {line: LINE_FIRST_REQUIRE, ch: 31}, end: {line: LINE_FIRST_REQUIRE, ch: 34}});
                    expect(myEditor.centerOnCursor.calls.length).toEqual(2);
                    twCommandManager.execute(Commands.CMD_FIND_NEXT);
                    expectSelection({start: {line: 6, ch: 17}, end: {line: 6, ch: 20}});
                    twCommandManager.execute(Commands.CMD_FIND_NEXT);
                    expectSelection({start: {line: 8, ch: 8}, end: {line: 8, ch: 11}});
                    
                    // Wrap around to first result
                    twCommandManager.execute(Commands.CMD_FIND_NEXT);
                    expectSelection({start: {line: LINE_FIRST_REQUIRE, ch: 8}, end: {line: LINE_FIRST_REQUIRE, ch: 11}});
                });
            });
            
            it("should Find Previous after search bar closed, including wraparound", function () {
                runs(function () {
                    myEditor.setCursorPos(0, 0);
                
                    twCommandManager.execute(Commands.CMD_FIND);
                    
                    enterSearchText("foo");
                    pressEscape();
                });
                
                waitsForSearchBarClose();
                
                runs(function () {
                    expectSelection({start: {line: LINE_FIRST_REQUIRE, ch: 8}, end: {line: LINE_FIRST_REQUIRE, ch: 11}});
                    
                    // Wrap around to last result
                    twCommandManager.execute(Commands.CMD_FIND_PREVIOUS);
                    expectSelection({start: {line: 8, ch: 8}, end: {line: 8, ch: 11}});
                    
                    // Simple linear Find Previous
                    twCommandManager.execute(Commands.CMD_FIND_PREVIOUS);
                    expectSelection({start: {line: 6, ch: 17}, end: {line: 6, ch: 20}});
                    twCommandManager.execute(Commands.CMD_FIND_PREVIOUS);
                    expectSelection({start: {line: LINE_FIRST_REQUIRE, ch: 31}, end: {line: LINE_FIRST_REQUIRE, ch: 34}});
                    twCommandManager.execute(Commands.CMD_FIND_PREVIOUS);
                    expectSelection({start: {line: LINE_FIRST_REQUIRE, ch: 8}, end: {line: LINE_FIRST_REQUIRE, ch: 11}});
                });
            });
            
            it("should Find Next after search bar closed, relative to cursor position", function () {
                runs(function () {
                    myEditor.setCursorPos(0, 0);
                    
                    twCommandManager.execute(Commands.CMD_FIND);
                    
                    enterSearchText("foo");
                    pressEscape();
                    expectHighlightedMatches([]);
                });
                
                waitsForSearchBarClose();
                
                runs(function () {
                    expectSelection({start: {line: LINE_FIRST_REQUIRE, ch: 8}, end: {line: LINE_FIRST_REQUIRE, ch: 11}});
                    
                    twCommandManager.execute(Commands.CMD_FIND_NEXT);
                    expectSelection({start: {line: LINE_FIRST_REQUIRE, ch: 31}, end: {line: LINE_FIRST_REQUIRE, ch: 34}});
                    
                    // skip forward
                    myEditor.setCursorPos(7, 0);
                    
                    twCommandManager.execute(Commands.CMD_FIND_NEXT);
                    expectSelection({start: {line: 8, ch: 8}, end: {line: 8, ch: 11}});
                    
                    // skip backward
                    myEditor.setCursorPos(LINE_FIRST_REQUIRE, 14);
                    
                    twCommandManager.execute(Commands.CMD_FIND_NEXT);
                    expectSelection({start: {line: LINE_FIRST_REQUIRE, ch: 31}, end: {line: LINE_FIRST_REQUIRE, ch: 34}});
                });
            });
            
            it("should Find Next after search bar closed, remembering case sensitivity state", function () {
                runs(function () {
                    myEditor.setCursorPos(0, 0);
                    
                    twCommandManager.execute(Commands.CMD_FIND);
                    
                    toggleCaseSensitive(true);
                    enterSearchText("Foo");
                    pressEscape();
                    expectHighlightedMatches([]);
                });
                
                waitsForSearchBarClose();
                
                runs(function () {
                    expectFindNextSelections(capitalFooSelections);
                });
            });

            it("shouldn't Find Next after search bar reopened", function () {
                runs(function () {
                    myEditor.setCursorPos(0, 0);
                    
                    twCommandManager.execute(Commands.CMD_FIND);
                    
                    enterSearchText("foo");
                    pressEscape();
                });
                
                waitsForSearchBarClose();
                
                runs(function () {
                    // Open search bar a second time
                    myEditor.setCursorPos(0, 0);
                    twCommandManager.execute(Commands.CMD_FIND);
                    
                    expectSearchBarOpen();
                    expect(myEditor).toHaveCursorPosition(0, 0);
                    
                    twCommandManager.execute(Commands.CMD_FIND_NEXT);
                    expect(myEditor).toHaveCursorPosition(0, 0);
                });
            });
            
            it("should open search bar on Find Next with no previous search", function () {
                myEditor.setCursorPos(0, 0);
                
                twCommandManager.execute(Commands.CMD_FIND_NEXT);
                
                expectSearchBarOpen();
                expect(myEditor).toHaveCursorPosition(0, 0);
            });
            
            it("should select-all without affecting search state if Find invoked while search bar open", function () {  // #2478
                runs(function () {
                    myEditor.setCursorPos(0, 0);
                    
                    twCommandManager.execute(Commands.CMD_FIND);
                    
                    enterSearchText("foo");  // position cursor first
                    
                    // Search for something that doesn't exist; otherwise we can't tell whether search state is cleared or bar is reopened,
                    // since reopening the bar will just prepopulate it with selected text from first search's result
                    enterSearchText("foobar");
                    
                    expect(myEditor).toHaveCursorPosition(LINE_FIRST_REQUIRE, 11);  // cursor left at end of last good match ("foo")
                    
                    // Invoke Find a 2nd time - this time while search bar is open
                    twCommandManager.execute(Commands.CMD_FIND);
                });
                
                waitsForSearchBarReopen();
                
                runs(function () {
                    expectSearchBarOpen();
                    expect(getSearchField().val()).toEqual("foobar");
                    expect(getSearchField()[0].selectionStart).toBe(0);
                    expect(getSearchField()[0].selectionEnd).toBe(6);
                    expect(myEditor).toHaveCursorPosition(LINE_FIRST_REQUIRE, 11);
                });
            });
            
        });
        
        
        describe("Incremental search", function () {
            it("should re-search from original position when text changes", function () {
                myEditor.setCursorPos(0, 0);
                
                twCommandManager.execute(Commands.CMD_FIND);
                
                enterSearchText("baz");
                
                var expectedSelections = [
                    {start: {line: LINE_FIRST_REQUIRE + 2, ch: 8}, end: {line: LINE_FIRST_REQUIRE + 2, ch: 11}},
                    {start: {line: LINE_FIRST_REQUIRE + 2, ch: 31}, end: {line: LINE_FIRST_REQUIRE + 2, ch: 34}}
                ];
                expectSelection(expectedSelections[0]);
                expectMatchIndex(0, 2);
                expectHighlightedMatches(expectedSelections);
                
                enterSearchText("bar");
                
                expectSelection(barExpectedMatches[0]);  // selection one line earlier than previous selection
                expectMatchIndex(0, 2);
                expectHighlightedMatches(barExpectedMatches);
            });
            
            it("should re-search from original position when text changes, even after Find Next", function () {
                myEditor.setCursorPos(0, 0);
                
                twCommandManager.execute(Commands.CMD_FIND);
                
                enterSearchText("foo");
                expectSelection(fooExpectedMatches[0]);
                expectMatchIndex(0, 4);
                
                // get search highlight down below where the "bar" match will be
                twCommandManager.execute(Commands.CMD_FIND_NEXT);
                twCommandManager.execute(Commands.CMD_FIND_NEXT);
                expectSelection(fooExpectedMatches[2]);
                expectMatchIndex(2, 4);
                
                enterSearchText("bar");
                expectSelection(barExpectedMatches[0]);
                expectMatchIndex(0, 2);
            });
            
            it("should use empty initial query for single cursor selection", function () {
                myEditor.setSelection({line: LINE_FIRST_REQUIRE, ch: CH_REQUIRE_START});
                twCommandManager.execute(Commands.CMD_FIND);
                expect(getSearchField().val()).toEqual("");
            });
            
            it("should use empty initial query for multiple cursor selection", function () {
                myEditor.setSelections([{start: {line: LINE_FIRST_REQUIRE, ch: CH_REQUIRE_START}, end: {line: LINE_FIRST_REQUIRE, ch: CH_REQUIRE_START}, primary: true},
                                        {start: {line: 1, ch: 0}, end: {line: 1, ch: 0}}]);
                twCommandManager.execute(Commands.CMD_FIND);
                expect(getSearchField().val()).toEqual("");
            });
            
            it("should get single selection as initial query", function () {
                myEditor.setSelection({line: LINE_FIRST_REQUIRE, ch: CH_REQUIRE_START},
                                      {line: LINE_FIRST_REQUIRE, ch: CH_REQUIRE_PAREN});
                twCommandManager.execute(Commands.CMD_FIND);
                expect(getSearchField().val()).toEqual("require");
            });
            
            it("should get primary selection as initial query", function () {
                myEditor.setSelections([{start: {line: LINE_FIRST_REQUIRE, ch: CH_REQUIRE_START}, end: {line: LINE_FIRST_REQUIRE, ch: CH_REQUIRE_PAREN}, primary: true},
                                        {start: {line: 1, ch: 0}, end: {line: 1, ch: 1}}]);
                twCommandManager.execute(Commands.CMD_FIND);
                expect(getSearchField().val()).toEqual("require");
            });
            
            it("should extend original selection when appending to prepopulated text", function () {
                myEditor.setSelection({line: LINE_FIRST_REQUIRE, ch: CH_REQUIRE_START}, {line: LINE_FIRST_REQUIRE, ch: CH_REQUIRE_PAREN});
                
                twCommandManager.execute(Commands.CMD_FIND);
                expect(getSearchField().val()).toEqual("require");
                
                var requireExpectedMatches = [
                    {start: {line: 1, ch: 17}, end: {line: 1, ch: 24}},
                    {start: {line: LINE_FIRST_REQUIRE,     ch: CH_REQUIRE_START}, end: {line: LINE_FIRST_REQUIRE,     ch: CH_REQUIRE_PAREN}},
                    {start: {line: LINE_FIRST_REQUIRE + 1, ch: CH_REQUIRE_START}, end: {line: LINE_FIRST_REQUIRE + 1, ch: CH_REQUIRE_PAREN}},
                    {start: {line: LINE_FIRST_REQUIRE + 2, ch: CH_REQUIRE_START}, end: {line: LINE_FIRST_REQUIRE + 2, ch: CH_REQUIRE_PAREN}}
                ];
                expectHighlightedMatches(requireExpectedMatches);
                expectSelection(requireExpectedMatches[1]);  // cursor was below 1st match, so 2nd match is selected
                expectMatchIndex(1, 4);
                
                enterSearchText("require(");
                requireExpectedMatches.shift();  // first result no longer matches
                requireExpectedMatches[0].end.ch++;  // other results now include one more char
                requireExpectedMatches[1].end.ch++;
                requireExpectedMatches[2].end.ch++;
                expectHighlightedMatches(requireExpectedMatches, 3);  // in a new file, JS isn't color coded, so there's only one span each
                expectSelection(requireExpectedMatches[0]);
                expectMatchIndex(0, 3);
            });
            
            it("should collapse selection when appending to prepopulated text causes no result", function () {
                myEditor.setSelection({line: LINE_FIRST_REQUIRE, ch: CH_REQUIRE_START}, {line: LINE_FIRST_REQUIRE, ch: CH_REQUIRE_PAREN});
                
                twCommandManager.execute(Commands.CMD_FIND);
                expectSelection({start: {line: LINE_FIRST_REQUIRE, ch: CH_REQUIRE_START}, end: {line: LINE_FIRST_REQUIRE, ch: CH_REQUIRE_PAREN}});
                
                enterSearchText("requireX");
                expectHighlightedMatches([]);
                expect(myEditor).toHaveCursorPosition(LINE_FIRST_REQUIRE, CH_REQUIRE_PAREN);
            });
            
            it("should clear selection, return cursor to start after backspacing to empty query", function () {
                myEditor.setCursorPos(2, 0);
                
                twCommandManager.execute(Commands.CMD_FIND);
                
                enterSearchText("require");
                expectSelection({start: {line: LINE_FIRST_REQUIRE, ch: CH_REQUIRE_START}, end: {line: LINE_FIRST_REQUIRE, ch: CH_REQUIRE_PAREN}});
                
                enterSearchText("");
                expect(myEditor).toHaveCursorPosition(2, 0);
            });
            
            it("should incremental search & highlight from Replace mode too", function () {
                myEditor.setCursorPos(0, 0);
                
                twCommandManager.execute(Commands.CMD_REPLACE);
                
                enterSearchText("baz");
                var expectedSelections = [
                    {start: {line: LINE_FIRST_REQUIRE + 2, ch: 8}, end: {line: LINE_FIRST_REQUIRE + 2, ch: 11}},
                    {start: {line: LINE_FIRST_REQUIRE + 2, ch: 31}, end: {line: LINE_FIRST_REQUIRE + 2, ch: 34}}
                ];
                expectSelection(expectedSelections[0]);
                expectMatchIndex(0, 2);
                expectHighlightedMatches(expectedSelections);
                
                enterSearchText("baz\"");
                expectedSelections = [
                    {start: {line: LINE_FIRST_REQUIRE + 2, ch: 31}, end: {line: LINE_FIRST_REQUIRE + 2, ch: 35}}
                ];
                expectSelection(expectedSelections[0]);
                expectMatchIndex(0, 1);
                expectHighlightedMatches(expectedSelections);
            });
        });
        
        
        describe("Terminating search", function () {
            it("shouldn't change selection on Escape after typing text, no Find Nexts", function () {
                runs(function () {
                    myEditor.setCursorPos(LINE_FIRST_REQUIRE, 0);
                    
                    twCommandManager.execute(Commands.CMD_FIND);
                    expect(myEditor).toHaveCursorPosition(LINE_FIRST_REQUIRE, 0);
                    
                    enterSearchText("require");
                    expectSelection({start: {line: LINE_FIRST_REQUIRE, ch: CH_REQUIRE_START}, end: {line: LINE_FIRST_REQUIRE, ch: CH_REQUIRE_PAREN}});
                    
                    pressEscape();
                });
                
                waitsForSearchBarClose();
                
                runs(function () {
                    expectSelection({start: {line: LINE_FIRST_REQUIRE, ch: CH_REQUIRE_START}, end: {line: LINE_FIRST_REQUIRE, ch: CH_REQUIRE_PAREN}});
                });
            });
            
            it("shouldn't change selection on Escape after typing text & Find Next", function () {
                runs(function () {
                    myEditor.setCursorPos(LINE_FIRST_REQUIRE, 0);
                
                    twCommandManager.execute(Commands.CMD_FIND);
                    expect(myEditor).toHaveCursorPosition(LINE_FIRST_REQUIRE, 0);
                    
                    enterSearchText("require");
                    expectSelection({start: {line: LINE_FIRST_REQUIRE, ch: CH_REQUIRE_START}, end: {line: LINE_FIRST_REQUIRE, ch: CH_REQUIRE_PAREN}});
                    
                    twCommandManager.execute(Commands.CMD_FIND_NEXT);
                    expectSelection({start: {line: LINE_FIRST_REQUIRE + 1, ch: CH_REQUIRE_START}, end: {line: LINE_FIRST_REQUIRE + 1, ch: CH_REQUIRE_PAREN}});
                    
                    pressEscape();
                });
                
                waitsForSearchBarClose();
                
                runs(function () {
                    expectSelection({start: {line: LINE_FIRST_REQUIRE + 1, ch: CH_REQUIRE_START}, end: {line: LINE_FIRST_REQUIRE + 1, ch: CH_REQUIRE_PAREN}});
                });
            });
            
            it("should no-op on Find Next with blank search", function () {
                myEditor.setCursorPos(LINE_FIRST_REQUIRE, 0);
                
                twCommandManager.execute(Commands.CMD_FIND);
                expect(myEditor).toHaveCursorPosition(LINE_FIRST_REQUIRE, 0);
                
                twCommandManager.execute(Commands.CMD_FIND_NEXT);
                expect(myEditor).toHaveCursorPosition(LINE_FIRST_REQUIRE, 0); // no change
                
            });
        });
        
        
        describe("RegExp Search", function () {
            it("should find based on regexp", function () {
                var expectedSelections = [
                    {start: {line: LINE_FIRST_REQUIRE + 1, ch: 8}, end: {line: LINE_FIRST_REQUIRE + 1, ch: 11}},
                    {start: {line: LINE_FIRST_REQUIRE + 1, ch: 31}, end: {line: LINE_FIRST_REQUIRE + 1, ch: 34}},
                    {start: {line: LINE_FIRST_REQUIRE + 2, ch: 8}, end: {line: LINE_FIRST_REQUIRE + 2, ch: 11}},
                    {start: {line: LINE_FIRST_REQUIRE + 2, ch: 31}, end: {line: LINE_FIRST_REQUIRE + 2, ch: 34}}
                ];
                myEditor.setCursorPos(0, 0);
                
                twCommandManager.execute(Commands.CMD_FIND);
                
                toggleRegexp(true);
                toggleCaseSensitive(true);
                enterSearchText("Ba.");
                expectHighlightedMatches(expectedSelections);
                expectSelection(expectedSelections[0]);
                expectMatchIndex(0, 4);
                
                twCommandManager.execute(Commands.CMD_FIND_NEXT);
                expectSelection(expectedSelections[1]);
                expectMatchIndex(1, 4);
                twCommandManager.execute(Commands.CMD_FIND_NEXT);
                expectSelection(expectedSelections[2]);
                expectMatchIndex(2, 4);
                twCommandManager.execute(Commands.CMD_FIND_NEXT);
                expectSelection(expectedSelections[3]);
                expectMatchIndex(3, 4);
                
                // wraparound
                twCommandManager.execute(Commands.CMD_FIND_NEXT);
                expectSelection(expectedSelections[0]);
                expectMatchIndex(0, 4);
            });
            
             
            it("should Find Next after search bar closed, remembering last used regexp", function () {
                var expectedSelections = [
                    {start: {line: LINE_FIRST_REQUIRE + 1, ch: 8}, end: {line: LINE_FIRST_REQUIRE + 1, ch: 11}},
                    {start: {line: LINE_FIRST_REQUIRE + 1, ch: 31}, end: {line: LINE_FIRST_REQUIRE + 1, ch: 34}},
                    {start: {line: LINE_FIRST_REQUIRE + 2, ch: 8}, end: {line: LINE_FIRST_REQUIRE + 2, ch: 11}},
                    {start: {line: LINE_FIRST_REQUIRE + 2, ch: 31}, end: {line: LINE_FIRST_REQUIRE + 2, ch: 34}}
                ];

                runs(function () {
                    myEditor.setCursorPos(0, 0);
                    
                    twCommandManager.execute(Commands.CMD_FIND);
                    
                    toggleRegexp(true);
                    enterSearchText("Ba.");
                    pressEscape();
                    expectHighlightedMatches([]);
                });
                
                waitsForSearchBarClose();
                
                runs(function () {
                    expectFindNextSelections(expectedSelections);
                    
                    // explicitly clean up since we closed the search bar
                    twCommandManager.execute(Commands.CMD_FIND);
                    toggleRegexp(false);
                });
            });

            it("toggling regexp option should update results immediately", function () {
                myEditor.setCursorPos(0, 0);

                twCommandManager.execute(Commands.CMD_FIND);

                enterSearchText("t .");
                expectHighlightedMatches([]);
                expect(myEditor).toHaveCursorPosition(0, 0);
                
                toggleRegexp(true);
                var expectedSelections = [
                    {start: {line: 0, ch: 6}, end: {line: 0, ch: 9}},
                    {start: {line: 0, ch: 14}, end: {line: 0, ch: 17}}
                ];
                expectHighlightedMatches(expectedSelections);
                expectSelection(expectedSelections[0]);
                expectMatchIndex(0, 2);
            });
            
            it("should support case-sensitive regexp", function () {
                var expectedSelections = [
                    {start: {line: 8, ch: 8}, end: {line: 8, ch: 11}}
                ];
                myEditor.setCursorPos(0, 0);
                
                twCommandManager.execute(Commands.CMD_FIND);
                
                toggleRegexp(true);
                toggleCaseSensitive(true);
                enterSearchText("f.o");
                expectHighlightedMatches(expectedSelections);
                expectSelection(expectedSelections[0]);
                expectMatchIndex(0, 1);
            });
            
            it("should support case-insensitive regexp", function () {
                var expectedSelections = [
                    {start: {line: LINE_FIRST_REQUIRE, ch: 8}, end: {line: LINE_FIRST_REQUIRE, ch: 11}},
                    {start: {line: LINE_FIRST_REQUIRE, ch: 31}, end: {line: LINE_FIRST_REQUIRE, ch: 34}},
                    {start: {line: 6, ch: 17}, end: {line: 6, ch: 20}},
                    {start: {line: 8, ch: 8}, end: {line: 8, ch: 11}}
                ];
                myEditor.setCursorPos(0, 0);
                
                twCommandManager.execute(Commands.CMD_FIND);
                
                toggleRegexp(true);
                toggleCaseSensitive(false);
                enterSearchText("f.o");
                expectHighlightedMatches(expectedSelections);
                expectSelection(expectedSelections[0]);
                expectMatchIndex(0, 4);
            });

            it("shouldn't choke on invalid regexp", function () {
                myEditor.setCursorPos(0, 0);
                
                twCommandManager.execute(Commands.CMD_FIND);
                
                toggleRegexp(true);
                enterSearchText("+");
                expect(tw$(".modal-bar .error").length).toBe(1);
                expectHighlightedMatches([]);
                expect(myEditor).toHaveCursorPosition(0, 0); // no change
            });
            
            it("shouldn't choke on empty regexp", function () {
                myEditor.setCursorPos(0, 0);
                
                twCommandManager.execute(Commands.CMD_FIND);
                
                toggleRegexp(true);
                enterSearchText("");
                expectHighlightedMatches([]);
                expect(myEditor).toHaveCursorPosition(0, 0); // no change
            });

            it("shouldn't freeze on /.*/ regexp", function () {
                myEditor.setCursorPos(0, 0);

                twCommandManager.execute(Commands.CMD_FIND);

                toggleRegexp(true);
                enterSearchText(".*");
                expectSelection({start: {line: 0, ch: 0}, end: {line: 0, ch: 18}});
            });
            
            it("shouldn't freeze on /.*/ regexp", function () {
                myEditor.setCursorPos(0, 0);

                twCommandManager.execute(Commands.CMD_FIND);

                toggleRegexp(true);
                enterSearchText(".*");
                expectSelection({start: {line: 0, ch: 0}, end: {line: 0, ch: 18}});
            });
            
            it("shouldn't freeze on regexp with 0-length matches", function () {
                myEditor.setCursorPos(0, 0);

                twCommandManager.execute(Commands.CMD_FIND);

                // CodeMirror coerces all 0-length matches to 1 char
                toggleRegexp(true);
                enterSearchText("^");  // matches pos before start of every line, but 0-length match text
                expectSelection({start: {line: 0, ch: 0}, end: {line: 0, ch: 1}});
                
                enterSearchText("()"); // matches pos before every char, but 0-length match text
                expectSelection({start: {line: 0, ch: 0}, end: {line: 0, ch: 1}});
            });
        });

        
        describe("Search -> Replace", function () {
            it("should find and replace one string", function () {
                runs(function () {
                    twCommandManager.execute(Commands.CMD_REPLACE);
                    enterSearchText("foo");
                    
                    expectSelection(fooExpectedMatches[0]);
                    expectMatchIndex(0, 4);
                    expect(/foo/i.test(myEditor.getSelectedText())).toBe(true);
                    expect(tw$("#replace-yes").is(":enabled")).toBe(true);
                    
                    enterReplaceText("bar");
                    
                    tw$("#replace-yes").click();
                    expectSelection(fooExpectedMatches[1]);
                    expectMatchIndex(0, 3);
                    
                    myEditor.setSelection(fooExpectedMatches[0].start, fooExpectedMatches[0].end);
                    expect(/bar/i.test(myEditor.getSelectedText())).toBe(true);
                });
            });

            it("should find and skip then replace string", function () {
                runs(function () {
                    twCommandManager.execute(Commands.CMD_REPLACE);
                    enterSearchText("foo");
                    enterReplaceText("bar");
                    
                    expectSelection(fooExpectedMatches[0]);
                    expectMatchIndex(0, 4);
                    expect(/foo/i.test(myEditor.getSelectedText())).toBe(true);
                    
                    // Skip first
                    expect(tw$("#find-next").is(":enabled")).toBe(true);
                    tw$("#find-next").click();
                    
                    expectSelection(fooExpectedMatches[1]);
                    expectMatchIndex(1, 4);
                    expect(/foo/i.test(myEditor.getSelectedText())).toBe(true);

                    // Replace second
                    expect(tw$("#replace-yes").is(":enabled")).toBe(true);
                    tw$("#replace-yes").click();
                    
                    expectSelection(fooExpectedMatches[2]);
                    expectMatchIndex(1, 3);
                    
                    myEditor.setSelection(fooExpectedMatches[0].start, fooExpectedMatches[0].end);
                    expect(/foo/i.test(myEditor.getSelectedText())).toBe(true);
                    
                    myEditor.setSelection(fooExpectedMatches[1].start, fooExpectedMatches[1].end);
                    expect(/bar/i.test(myEditor.getSelectedText())).toBe(true);
                });
            });
            
            it("should use replace keyboard shortcut for single Replace while search bar open", function () {
                runs(function () {
                    twCommandManager.execute(Commands.CMD_REPLACE);
                    enterSearchText("foo");
                    expectSelection(fooExpectedMatches[0]);
                    expectMatchIndex(0, 4);
                    
                    enterReplaceText("bar");
                    
                    twCommandManager.execute(Commands.CMD_REPLACE);
                    expectSelection(fooExpectedMatches[1]);
                    expectMatchIndex(0, 3);
                    
                    myEditor.setSelection(fooExpectedMatches[0].start, fooExpectedMatches[0].end);
                    expect(/bar/i.test(myEditor.getSelectedText())).toBe(true);
                });
            });

            it("should find and replace a regexp with $n substitutions", function () {
                runs(function () {
                    twCommandManager.execute(Commands.CMD_REPLACE);
                    toggleRegexp(true);
                    enterSearchText("(modules)\\/(\\w+)");
                    enterReplaceText("$2:$1");
                    
                    var expectedMatch = {start: {line: LINE_FIRST_REQUIRE, ch: 23}, end: {line: LINE_FIRST_REQUIRE, ch: 34}};

                    expectSelection(expectedMatch);
                    expect(/foo/i.test(myEditor.getSelectedText())).toBe(true);

                    expect(tw$("#replace-yes").is(":enabled")).toBe(true);
                    tw$("#replace-yes").click();

                    myEditor.setSelection(expectedMatch.start, expectedMatch.end);
                    expect(/Foo:modules/i.test(myEditor.getSelectedText())).toBe(true);
                });
            });

            it("should find a regexp and replace it with $0n (leading zero)", function () {
                runs(function () {
                    twCommandManager.execute(Commands.CMD_REPLACE);
                    toggleRegexp(true);
                    enterSearchText("(modules)\\/(\\w+)");
                    enterReplaceText("$02:$01");
                    
                    var expectedMatch = {start: {line: LINE_FIRST_REQUIRE, ch: 23}, end: {line: LINE_FIRST_REQUIRE, ch: 34}};

                    expectSelection(expectedMatch);
                    expect(/foo/i.test(myEditor.getSelectedText())).toBe(true);

                    expect(tw$("#replace-yes").is(":enabled")).toBe(true);
                    tw$("#replace-yes").click();

                    myEditor.setSelection(expectedMatch.start, expectedMatch.end);
                    expect(/Foo:modules/i.test(myEditor.getSelectedText())).toBe(true);
                });
            });

            it("should find a regexp and replace it with $0 (literal)", function () {
                runs(function () {
                    twCommandManager.execute(Commands.CMD_REPLACE);
                    toggleRegexp(true);
                    enterSearchText("(modules)\\/(\\w+)");
                    enterReplaceText("$0_:$01");
                    
                    var expectedMatch = {start: {line: LINE_FIRST_REQUIRE, ch: 23}, end: {line: LINE_FIRST_REQUIRE, ch: 34}};

                    expectSelection(expectedMatch);
                    expect(/foo/i.test(myEditor.getSelectedText())).toBe(true);

                    expect(tw$("#replace-yes").is(":enabled")).toBe(true);
                    tw$("#replace-yes").click();

                    myEditor.setSelection(expectedMatch.start, expectedMatch.end);
                    expect(/\$0_:modules/i.test(myEditor.getSelectedText())).toBe(true);
                });
            });

            it("should find a regexp and replace it with $n (empty subexpression)", function () {
                runs(function () {
                    twCommandManager.execute(Commands.CMD_REPLACE);
                    toggleRegexp(true);
                    enterSearchText("(modules)(.*)\\/(\\w+)");
                    enterReplaceText("$3$2:$1");
                    
                    var expectedMatch = {start: {line: LINE_FIRST_REQUIRE, ch: 23}, end: {line: LINE_FIRST_REQUIRE, ch: 34}};

                    expectSelection(expectedMatch);
                    expect(/foo/i.test(myEditor.getSelectedText())).toBe(true);

                    expect(tw$("#replace-yes").is(":enabled")).toBe(true);
                    tw$("#replace-yes").click();

                    myEditor.setSelection(expectedMatch.start, expectedMatch.end);
                    expect(/Foo:modules/i.test(myEditor.getSelectedText())).toBe(true);
                });
            });

            it("should find a regexp and replace it with $nn (n has two digits)", function () {
                runs(function () {
                    twCommandManager.execute(Commands.CMD_REPLACE);
                    toggleRegexp(true);
                    enterSearchText("()()()()()()()()()()(modules)\\/()()()(\\w+)");
                    enterReplaceText("$15:$11");
                    
                    var expectedMatch = {start: {line: LINE_FIRST_REQUIRE, ch: 23}, end: {line: LINE_FIRST_REQUIRE, ch: 34}};

                    expectSelection(expectedMatch);
                    expect(/foo/i.test(myEditor.getSelectedText())).toBe(true);

                    expect(tw$("#replace-yes").is(":enabled")).toBe(true);
                    tw$("#replace-yes").click();

                    myEditor.setSelection(expectedMatch.start, expectedMatch.end);
                    expect(/Foo:modules/i.test(myEditor.getSelectedText())).toBe(true);
                });
            });

            it("should find a regexp and replace it with $$n (not a subexpression, escaped dollar)", function () {
                runs(function () {
                    twCommandManager.execute(Commands.CMD_REPLACE);
                    toggleRegexp(true);
                    enterSearchText("(modules)\\/(\\w+)");
                    enterReplaceText("$$2_$$10:$2");
                    
                    var expectedMatch = {start: {line: LINE_FIRST_REQUIRE, ch: 23}, end: {line: LINE_FIRST_REQUIRE, ch: 34}};

                    expectSelection(expectedMatch);
                    expect(/foo/i.test(myEditor.getSelectedText())).toBe(true);

                    expect(tw$("#replace-yes").is(":enabled")).toBe(true);
                    tw$("#replace-yes").click();

                    myEditor.setSelection(expectedMatch.start, expectedMatch.end);
                    expect(/\$2_\$10:Foo/i.test(myEditor.getSelectedText())).toBe(true);
                });
            });

            it("should find a regexp and replace it with $$$n (correct subexpression)", function () {
                runs(function () {
                    twCommandManager.execute(Commands.CMD_REPLACE);
                    toggleRegexp(true);
                    enterSearchText("(modules)\\/(\\w+)");
                    enterReplaceText("$2$$$1");
                    
                    var expectedMatch = {start: {line: LINE_FIRST_REQUIRE, ch: 23}, end: {line: LINE_FIRST_REQUIRE, ch: 34}};

                    expectSelection(expectedMatch);
                    expect(/foo/i.test(myEditor.getSelectedText())).toBe(true);

                    expect(tw$("#replace-yes").is(":enabled")).toBe(true);
                    tw$("#replace-yes").click();

                    myEditor.setSelection(expectedMatch.start, expectedMatch.end);
                    expect(/Foo\$modules/i.test(myEditor.getSelectedText())).toBe(true);
                });
            });

            it("should find a regexp and replace it with $& (whole match)", function () {
                runs(function () {
                    twCommandManager.execute(Commands.CMD_REPLACE);
                    toggleRegexp(true);
                    enterSearchText("(modules)\\/(\\w+)");
                    enterReplaceText("_$&-$2$$&");

                    var expectedMatch = {start: {line: LINE_FIRST_REQUIRE, ch: 23}, end: {line: LINE_FIRST_REQUIRE, ch: 34}};

                    expectSelection(expectedMatch);
                    expect(/foo/i.test(myEditor.getSelectedText())).toBe(true);

                    expect(tw$("#replace-yes").is(":enabled")).toBe(true);
                    tw$("#replace-yes").click();

                    myEditor.setSelection({line: LINE_FIRST_REQUIRE, ch: 23}, {line: LINE_FIRST_REQUIRE, ch: 41});
                    expect(/_modules\/Foo-Foo\$&/i.test(myEditor.getSelectedText())).toBe(true);
                });
            });
        });

        
        describe("Search -> Replace All in untitled document", function () {
            function expectTextAtPositions(text, posArray) {
                posArray.forEach(function (pos) {
                    expect(myEditor.document.getRange(pos, {line: pos.line, ch: pos.ch + text.length})).toEqual(text);
                });
            }
            function dontExpectTextAtPositions(text, posArray) {
                posArray.forEach(function (pos) {
                    expect(myEditor.document.getRange(pos, {line: pos.line, ch: pos.ch + text.length})).not.toEqual(text);
                });
            }
            
            beforeEach(function () {
                twFindInFiles._searchDone = false;
                twFindInFiles._replaceDone = false;
            });
            
            it("should find and replace all", function () {
                var searchText  = "require",
                    replaceText = "brackets.getModule";
                runs(function () {
                    twCommandManager.execute(Commands.CMD_REPLACE);
                    enterSearchText(searchText);
                    enterReplaceText(replaceText);

                    expectSelection({start: {line: 1, ch: 17}, end: {line: 1, ch: 17 + searchText.length}});
                    expect(myEditor.getSelectedText()).toBe(searchText);

                    expect(tw$("#replace-all").is(":enabled")).toBe(true);
                    tw$("#replace-all").click();
                });
                
                waitsFor(function () {
                    return twFindInFiles._searchDone;
                }, "search finished");

                runs(function () {
                    tw$(".replace-checked").click();
                });

                waitsFor(function () {
                    return twFindInFiles._replaceDone;
                }, "replace finished");

                runs(function () {
                    // Note: LINE_FIRST_REQUIRE and CH_REQUIRE_START refer to first call to "require",
                    //       but not first instance of "require" in text
                    expectTextAtPositions(replaceText, [
                        {line: 1, ch: 17},
                        {line: LINE_FIRST_REQUIRE, ch: CH_REQUIRE_START},
                        {line: LINE_FIRST_REQUIRE + 1, ch: CH_REQUIRE_START},
                        {line: LINE_FIRST_REQUIRE + 2, ch: CH_REQUIRE_START}
                    ]);
                });
            });
            
            it("should close panel if document modified", function () {
                var searchText  = "require",
                    replaceText = "brackets.getModule";
                runs(function () {
                    twCommandManager.execute(Commands.CMD_REPLACE);
                    enterSearchText(searchText);
                    enterReplaceText(replaceText);

                    expectSelection({start: {line: 1, ch: 17}, end: {line: 1, ch: 17 + searchText.length}});
                    expect(myEditor.getSelectedText()).toBe(searchText);

                    expect(tw$("#replace-all").is(":enabled")).toBe(true);
                    tw$("#replace-all").click();
                });
                
                waitsFor(function () {
                    return twFindInFiles._searchDone;
                }, "search finished");

                runs(function () {
                    expect(tw$("#find-in-files-results").is(":visible")).toBe(true);
                    myEditor.document.replaceRange("", {line: 0, ch: 0}, {line: 1, ch: 0});
                    expect(tw$("#find-in-files-results").is(":visible")).toBe(false);
                });
            });
            
            it("should not replace unchecked items", function () {
                var searchText  = "require",
                    replaceText = "brackets.getModule";
                runs(function () {
                    twCommandManager.execute(Commands.CMD_REPLACE);
                    enterSearchText(searchText);
                    enterReplaceText(replaceText);

                    expectSelection({start: {line: 1, ch: 17}, end: {line: 1, ch: 17 + searchText.length}});
                    expect(myEditor.getSelectedText()).toBe(searchText);

                    expect(tw$("#replace-all").is(":enabled")).toBe(true);
                    tw$("#replace-all").click();
                });
                
                waitsFor(function () {
                    return twFindInFiles._searchDone;
                }, "search finished");

                runs(function () {
                    // verify that all items are checked by default
                    var $checked = tw$(".check-one:checked");
                    expect($checked.length).toBe(4);
                    
                    // uncheck second and fourth
                    $checked.eq(1).click();
                    $checked.eq(3).click();
                    expect(tw$(".check-one:checked").length).toBe(2);
                    
                    tw$(".replace-checked").click();
                });
                
                waitsFor(function () {
                    return twFindInFiles._replaceDone;
                }, "replace finished");

                runs(function () {

                    myEditor.setSelection({line: 1, ch: 17}, {line: 1, ch: 17 + replaceText.length});
                    expect(myEditor.getSelectedText()).toBe(replaceText);

                    expectTextAtPositions(replaceText, [
                        {line: 1, ch: 17},
                        {line: LINE_FIRST_REQUIRE + 1, ch: CH_REQUIRE_START}
                    ]);
                    dontExpectTextAtPositions(replaceText, [
                        {line: LINE_FIRST_REQUIRE, ch: CH_REQUIRE_START},
                        {line: LINE_FIRST_REQUIRE + 2, ch: CH_REQUIRE_START}
                    ]);
                });
            });

            it("should find all regexps and replace them with $n", function () {
                var expectedMatch = {start: {line: LINE_FIRST_REQUIRE, ch: 23}, end: {line: LINE_FIRST_REQUIRE, ch: 34}};

                runs(function () {
                    twCommandManager.execute(Commands.CMD_REPLACE);
                    toggleRegexp(true);
                    enterSearchText("(modules)\\/(\\w+)");
                    enterReplaceText("$2:$1");
                    
                    expectSelection(expectedMatch);
                    expect(/foo/i.test(myEditor.getSelectedText())).toBe(true);

                    expect(tw$("#replace-all").is(":enabled")).toBe(true);
                    tw$("#replace-all").click();
                });
                
                waitsFor(function () {
                    return twFindInFiles._searchDone;
                }, "search finished");
                
                runs(function () {
                    tw$(".replace-checked").click();
                });

                waitsFor(function () {
                    return twFindInFiles._replaceDone;
                }, "replace finished");

                runs(function () {
                    myEditor.setSelection(expectedMatch.start, expectedMatch.end);
                    expect(/Foo:modules/i.test(myEditor.getSelectedText())).toBe(true);
                    
                    myEditor.setSelection({line: LINE_FIRST_REQUIRE + 1, ch: 23}, {line: LINE_FIRST_REQUIRE + 1, ch: 34});
                    expect(/Bar:modules/i.test(myEditor.getSelectedText())).toBe(true);
                    
                    myEditor.setSelection({line: LINE_FIRST_REQUIRE + 2, ch: 23}, {line: LINE_FIRST_REQUIRE + 2, ch: 34});
                    expect(/Baz:modules/i.test(myEditor.getSelectedText())).toBe(true);
                });
            });

            it("should find all regexps and replace them with $n (empty subexpression)", function () {
                var expectedMatch = {start: {line: LINE_FIRST_REQUIRE, ch: 23}, end: {line: LINE_FIRST_REQUIRE, ch: 34}};

                runs(function () {
                    twCommandManager.execute(Commands.CMD_REPLACE);
                    toggleRegexp(true);
                    enterSearchText("(modules)(.*)\\/(\\w+)");
                    enterReplaceText("$3$2:$1");
                    
                    expectSelection(expectedMatch);
                    expect(/foo/i.test(myEditor.getSelectedText())).toBe(true);

                    expect(tw$("#replace-all").is(":enabled")).toBe(true);
                    tw$("#replace-all").click();
                });
                
                waitsFor(function () {
                    return twFindInFiles._searchDone;
                }, "search finished");

                runs(function () {
                    tw$(".replace-checked").click();
                });
                
                waitsFor(function () {
                    return twFindInFiles._replaceDone;
                }, "replace finished");

                runs(function () {
                    myEditor.setSelection(expectedMatch.start, expectedMatch.end);
                    expect(/Foo:modules/i.test(myEditor.getSelectedText())).toBe(true);
                    
                    myEditor.setSelection({line: LINE_FIRST_REQUIRE + 1, ch: 23}, {line: LINE_FIRST_REQUIRE + 1, ch: 34});
                    expect(/Bar:modules/i.test(myEditor.getSelectedText())).toBe(true);
                    
                    myEditor.setSelection({line: LINE_FIRST_REQUIRE + 2, ch: 23}, {line: LINE_FIRST_REQUIRE + 2, ch: 34});
                    expect(/Baz:modules/i.test(myEditor.getSelectedText())).toBe(true);
                });
            });

            it("should find all regexps and replace them with $nn (n has two digits)", function () {
                var expectedMatch = {start: {line: LINE_FIRST_REQUIRE, ch: 23}, end: {line: LINE_FIRST_REQUIRE, ch: 34}};

                runs(function () {
                    twCommandManager.execute(Commands.CMD_REPLACE);
                    toggleRegexp(true);
                    enterSearchText("()()()()()()()()()()(modules)\\/()()()(\\w+)");
                    enterReplaceText("$15:$11");
                    
                    expectSelection(expectedMatch);
                    expect(/foo/i.test(myEditor.getSelectedText())).toBe(true);

                    expect(tw$("#replace-all").is(":enabled")).toBe(true);
                    tw$("#replace-all").click();
                });
                
                waitsFor(function () {
                    return twFindInFiles._searchDone;
                }, "search finished");

                runs(function () {
                    tw$(".replace-checked").click();
                });
                
                waitsFor(function () {
                    return twFindInFiles._replaceDone;
                }, "replace finished");

                runs(function () {
                    myEditor.setSelection(expectedMatch.start, expectedMatch.end);
                    expect(/Foo:modules/i.test(myEditor.getSelectedText())).toBe(true);
                    
                    myEditor.setSelection({line: LINE_FIRST_REQUIRE + 1, ch: 23}, {line: LINE_FIRST_REQUIRE + 1, ch: 34});
                    expect(/Bar:modules/i.test(myEditor.getSelectedText())).toBe(true);
                    
                    myEditor.setSelection({line: LINE_FIRST_REQUIRE + 2, ch: 23}, {line: LINE_FIRST_REQUIRE + 2, ch: 34});
                    expect(/Baz:modules/i.test(myEditor.getSelectedText())).toBe(true);
                });
            });

            it("should find all regexps and replace them with $$n (not a subexpression, escaped dollar)", function () {
                var expectedMatch = {start: {line: LINE_FIRST_REQUIRE, ch: 23}, end: {line: LINE_FIRST_REQUIRE, ch: 34}};

                runs(function () {
                    twCommandManager.execute(Commands.CMD_REPLACE);
                    toggleRegexp(true);
                    enterSearchText("(modules)\\/(\\w+)");
                    enterReplaceText("$$2_$$10:$2");
                    
                    expectSelection(expectedMatch);
                    expect(/foo/i.test(myEditor.getSelectedText())).toBe(true);

                    expect(tw$("#replace-all").is(":enabled")).toBe(true);
                    tw$("#replace-all").click();
                });
                
                waitsFor(function () {
                    return twFindInFiles._searchDone;
                }, "search finished");

                runs(function () {
                    tw$(".replace-checked").click();
                });
                
                waitsFor(function () {
                    return twFindInFiles._replaceDone;
                }, "replace finished");

                runs(function () {
                    myEditor.setSelection(expectedMatch.start, expectedMatch.end);
                    expect(/\$2_\$10:Foo/i.test(myEditor.getSelectedText())).toBe(true);
                    
                    myEditor.setSelection({line: LINE_FIRST_REQUIRE + 1, ch: 23}, {line: LINE_FIRST_REQUIRE + 1, ch: 34});
                    expect(/\$2_\$10:Bar/i.test(myEditor.getSelectedText())).toBe(true);
                    
                    myEditor.setSelection({line: LINE_FIRST_REQUIRE + 2, ch: 23}, {line: LINE_FIRST_REQUIRE + 2, ch: 34});
                    expect(/\$2_\$10:Baz/i.test(myEditor.getSelectedText())).toBe(true);
                });
            });

            it("should find all regexps and replace them with $$$n (correct subexpression)", function () {
                var expectedMatch = {start: {line: LINE_FIRST_REQUIRE, ch: 23}, end: {line: LINE_FIRST_REQUIRE, ch: 34}};

                runs(function () {
                    twCommandManager.execute(Commands.CMD_REPLACE);
                    toggleRegexp(true);
                    enterSearchText("(modules)\\/(\\w+)");
                    enterReplaceText("$2$$$1");
                    
                    expectSelection(expectedMatch);
                    expect(/foo/i.test(myEditor.getSelectedText())).toBe(true);

                    expect(tw$("#replace-all").is(":enabled")).toBe(true);
                    tw$("#replace-all").click();
                });
                
                waitsFor(function () {
                    return twFindInFiles._searchDone;
                }, "search finished");

                runs(function () {
                    tw$(".replace-checked").click();
                });

                waitsFor(function () {
                    return twFindInFiles._replaceDone;
                }, "replace finished");

                runs(function () {
                    myEditor.setSelection(expectedMatch.start, expectedMatch.end);
                    expect(/Foo\$modules/i.test(myEditor.getSelectedText())).toBe(true);
                    
                    myEditor.setSelection({line: LINE_FIRST_REQUIRE + 1, ch: 23}, {line: LINE_FIRST_REQUIRE + 1, ch: 34});
                    expect(/Bar\$modules/i.test(myEditor.getSelectedText())).toBe(true);
                    
                    myEditor.setSelection({line: LINE_FIRST_REQUIRE + 2, ch: 23}, {line: LINE_FIRST_REQUIRE + 2, ch: 34});
                    expect(/Baz\$modules/i.test(myEditor.getSelectedText())).toBe(true);
                });
            });

            it("should find all regexps and replace them with $& (whole match)", function () {
                var expectedMatch = {start: {line: LINE_FIRST_REQUIRE, ch: 23}, end: {line: LINE_FIRST_REQUIRE, ch: 34}};

                runs(function () {
                    twCommandManager.execute(Commands.CMD_REPLACE);
                    toggleRegexp(true);
                    enterSearchText("(modules)\\/(\\w+)");
                    enterReplaceText("_$&-$2$$&");

                    expectSelection(expectedMatch);
                    expect(/foo/i.test(myEditor.getSelectedText())).toBe(true);

                    expect(tw$("#replace-all").is(":enabled")).toBe(true);
                    tw$("#replace-all").click();
                });

                waitsFor(function () {
                    return twFindInFiles._searchDone;
                }, "search finished");

                runs(function () {
                    tw$(".replace-checked").click();
                });

                waitsFor(function () {
                    return twFindInFiles._replaceDone;
                }, "replace finished");

                runs(function () {
                    myEditor.setSelection({line: LINE_FIRST_REQUIRE, ch: 23}, {line: LINE_FIRST_REQUIRE, ch: 41});
                    expect(/_modules\/Foo-Foo\$&/i.test(myEditor.getSelectedText())).toBe(true);

                    myEditor.setSelection({line: LINE_FIRST_REQUIRE + 1, ch: 23}, {line: LINE_FIRST_REQUIRE + 1, ch: 41});
                    expect(/_modules\/Bar-Bar\$&/i.test(myEditor.getSelectedText())).toBe(true);

                    myEditor.setSelection({line: LINE_FIRST_REQUIRE + 2, ch: 23}, {line: LINE_FIRST_REQUIRE + 2, ch: 41});
                    expect(/_modules\/Baz-Baz\$&/i.test(myEditor.getSelectedText())).toBe(true);
                });
            });
        });
    });
});<|MERGE_RESOLUTION|>--- conflicted
+++ resolved
@@ -28,22 +28,12 @@
 define(function (require, exports, module) {
     'use strict';
     
-<<<<<<< HEAD
-    var Commands              = require("command/Commands"),
-        FindReplace           = require("search/FindReplace"),
-        KeyEvent              = require("utils/KeyEvent"),
-        SpecRunnerUtils       = require("spec/SpecRunnerUtils"),
-        StringUtils           = require("utils/StringUtils"),
-        Strings               = require("strings"),
-        _                     = require("thirdparty/lodash");
-=======
     var Commands        = require("command/Commands"),
         FindReplace     = require("search/FindReplace"),
         KeyEvent        = require("utils/KeyEvent"),
         SpecRunnerUtils = require("spec/SpecRunnerUtils"),
         StringUtils     = require("utils/StringUtils"),
-        Strings;
->>>>>>> 6affa790
+        Strings         = require("strings");
 
     var defaultContent = "/* Test comment */\n" +
                          "define(function (require, exports, module) {\n" +
