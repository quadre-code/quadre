/*
 * Copyright (c) 2012 Adobe Systems Incorporated. All rights reserved.
 *  
 * Permission is hereby granted, free of charge, to any person obtaining a
 * copy of this software and associated documentation files (the "Software"), 
 * to deal in the Software without restriction, including without limitation 
 * the rights to use, copy, modify, merge, publish, distribute, sublicense, 
 * and/or sell copies of the Software, and to permit persons to whom the 
 * Software is furnished to do so, subject to the following conditions:
 *  
 * The above copyright notice and this permission notice shall be included in
 * all copies or substantial portions of the Software.
 *  
 * THE SOFTWARE IS PROVIDED "AS IS", WITHOUT WARRANTY OF ANY KIND, EXPRESS OR
 * IMPLIED, INCLUDING BUT NOT LIMITED TO THE WARRANTIES OF MERCHANTABILITY, 
 * FITNESS FOR A PARTICULAR PURPOSE AND NONINFRINGEMENT. IN NO EVENT SHALL THE
 * AUTHORS OR COPYRIGHT HOLDERS BE LIABLE FOR ANY CLAIM, DAMAGES OR OTHER 
 * LIABILITY, WHETHER IN AN ACTION OF CONTRACT, TORT OR OTHERWISE, ARISING 
 * FROM, OUT OF OR IN CONNECTION WITH THE SOFTWARE OR THE USE OR OTHER 
 * DEALINGS IN THE SOFTWARE.
 * 
 */

/*jslint vars: true, plusplus: true, devel: true, nomen: true, indent: 4, maxerr: 50 */
/*global define, describe, $, it, expect, beforeFirst, afterLast, beforeEach, afterEach, waitsFor, waitsForDone, runs, jasmine */
/*unittests: FindReplace*/

define(function (require, exports, module) {
    'use strict';
    
    var Commands              = require("command/Commands"),
        FindReplace           = require("search/FindReplace"),
        KeyEvent              = require("utils/KeyEvent"),
        SpecRunnerUtils       = require("spec/SpecRunnerUtils"),
        StringUtils           = require("utils/StringUtils"),
<<<<<<< HEAD
        Strings;
    
=======
        Strings,
        _                     = require("thirdparty/lodash");

>>>>>>> 60ce7afb
    var defaultContent = "/* Test comment */\n" +
                         "define(function (require, exports, module) {\n" +
                         "    var Foo = require(\"modules/Foo\"),\n" +
                         "        Bar = require(\"modules/Bar\"),\n" +
                         "        Baz = require(\"modules/Baz\");\n" +
                         "    \n" +
                         "    function callFoo() {\n" +
                         "        \n" +
                         "        foo();\n" +
                         "        \n" +
                         "    }\n" +
                         "\n" +
                         "}";
        
    describe("FindReplace - Unit", function () {
        var editor, doc;
        
        beforeEach(function () {
            var mocks = SpecRunnerUtils.createMockEditor(defaultContent, "javascript");
            editor = mocks.editor;
            doc = mocks.doc;
        });
        
        afterEach(function () {
            SpecRunnerUtils.destroyMockEditor(doc);
            editor = null;
            doc = null;
        });
        
        describe("getWordAt", function () {
            it("should select a word bounded by whitespace from a pos in the middle of the word", function () {
                expect(FindReplace._getWordAt(editor, {line: 2, ch: 9}))
                    .toEqual({start: {line: 2, ch: 8}, end: {line: 2, ch: 11}, text: "Foo"});
            });
            it("should select a word bounded by whitespace from a pos at the beginning of the word", function () {
                expect(FindReplace._getWordAt(editor, {line: 2, ch: 8}))
                    .toEqual({start: {line: 2, ch: 8}, end: {line: 2, ch: 11}, text: "Foo"});
            });
            it("should select a word bounded by whitespace from a pos at the end of the word", function () {
                expect(FindReplace._getWordAt(editor, {line: 2, ch: 11}))
                    .toEqual({start: {line: 2, ch: 8}, end: {line: 2, ch: 11}, text: "Foo"});
            });
            
            it("should select a word bounded by nonword characters from a pos in the middle of the word", function () {
                expect(FindReplace._getWordAt(editor, {line: 2, ch: 26}))
                    .toEqual({start: {line: 2, ch: 23}, end: {line: 2, ch: 30}, text: "modules"});
            });
            it("should select a word bounded by nonword characters from a pos at the beginning of the word", function () {
                expect(FindReplace._getWordAt(editor, {line: 2, ch: 23}))
                    .toEqual({start: {line: 2, ch: 23}, end: {line: 2, ch: 30}, text: "modules"});
            });
            it("should select a word bounded by nonword characters from a pos at the end of the word", function () {
                expect(FindReplace._getWordAt(editor, {line: 2, ch: 23}))
                    .toEqual({start: {line: 2, ch: 23}, end: {line: 2, ch: 30}, text: "modules"});
            });
            
            it("should return an empty range in the middle of whitespace", function () {
                expect(FindReplace._getWordAt(editor, {line: 8, ch: 4}))
                    .toEqual({start: {line: 8, ch: 4}, end: {line: 8, ch: 4}, text: ""});
            });
            it("should return an empty range in the middle of non-word chars", function () {
                expect(FindReplace._getWordAt(editor, {line: 8, ch: 13}))
                    .toEqual({start: {line: 8, ch: 13}, end: {line: 8, ch: 13}, text: ""});
            });
        });
        
        describe("expandAndAddNextToSelection", function () {
            it("should do nothing if the cursor is in non-word/whitespace", function () {
                editor.setSelection({line: 8, ch: 4});
                FindReplace._expandWordAndAddNextToSelection(editor);
                expect(editor.getSelections()).toEqual([{start: {line: 8, ch: 4}, end: {line: 8, ch: 4}, primary: true, reversed: false}]);
            });
            
            it("should expand a single cursor to the containing word without adding a new selection", function () {
                editor.setSelection({line: 2, ch: 26});
                FindReplace._expandWordAndAddNextToSelection(editor);
                expect(editor.getSelections()).toEqual([{start: {line: 2, ch: 23}, end: {line: 2, ch: 30}, primary: true, reversed: false}]);
            });
            
            it("should add the next match for a single word selection as a new primary selection", function () {
                editor.setSelection({line: 2, ch: 23}, {line: 2, ch: 30});
                FindReplace._expandWordAndAddNextToSelection(editor);
                expect(editor.getSelections()).toEqual([{start: {line: 2, ch: 23}, end: {line: 2, ch: 30}, primary: false, reversed: false},
                                                        {start: {line: 3, ch: 23}, end: {line: 3, ch: 30}, primary: true, reversed: false}]);
            });
            
            it("should add the next match for an existing range that isn't actually a word", function () {
                editor.setSelection({line: 2, ch: 14}, {line: 2, ch: 22}); // "require("
                FindReplace._expandWordAndAddNextToSelection(editor);
                expect(editor.getSelections()).toEqual([{start: {line: 2, ch: 14}, end: {line: 2, ch: 22}, primary: false, reversed: false},
                                                        {start: {line: 3, ch: 14}, end: {line: 3, ch: 22}, primary: true, reversed: false}]);
            });
            
            it("should find the next match case-insensitively", function () {
                editor.setSelection({line: 6, ch: 17}, {line: 6, ch: 20}); // "Foo" in "callFoo" - should next find "foo" in "foo()"
                FindReplace._expandWordAndAddNextToSelection(editor);
                expect(editor.getSelections()).toEqual([{start: {line: 6, ch: 17}, end: {line: 6, ch: 20}, primary: false, reversed: false},
                                                        {start: {line: 8, ch: 8}, end: {line: 8, ch: 11}, primary: true, reversed: false}]);
                
            });
            
            it("should expand two cursors without adding a new selection", function () {
                editor.setSelections([{start: {line: 2, ch: 26}, end: {line: 2, ch: 26}},
                                      {start: {line: 3, ch: 16}, end: {line: 3, ch: 16}}]);
                FindReplace._expandWordAndAddNextToSelection(editor);
                expect(editor.getSelections()).toEqual([{start: {line: 2, ch: 23}, end: {line: 2, ch: 30}, primary: false, reversed: false},
                                                        {start: {line: 3, ch: 14}, end: {line: 3, ch: 21}, primary: true, reversed: false}]);
            });
            
            it("should, when one cursor and one range are selected, expand the cursor and add the next match for the range to the selection", function () {
                editor.setSelections([{start: {line: 2, ch: 26}, end: {line: 2, ch: 26}},
                                      {start: {line: 3, ch: 14}, end: {line: 3, ch: 21}}]); // "require"
                FindReplace._expandWordAndAddNextToSelection(editor);
                expect(editor.getSelections()).toEqual([{start: {line: 2, ch: 23}, end: {line: 2, ch: 30}, primary: false, reversed: false},
                                                        {start: {line: 3, ch: 14}, end: {line: 3, ch: 21}, primary: false, reversed: false},
                                                        {start: {line: 4, ch: 14}, end: {line: 4, ch: 21}, primary: true, reversed: false}]);
            });
            
            it("should wrap around the end of the document and add the next instance at the beginning of the document", function () {
                editor.setSelection({line: 4, ch: 14}, {line: 4, ch: 21}); // "require"
                FindReplace._expandWordAndAddNextToSelection(editor);
                expect(editor.getSelections()).toEqual([{start: {line: 1, ch: 17}, end: {line: 1, ch: 24}, primary: true, reversed: false},
                                                        {start: {line: 4, ch: 14}, end: {line: 4, ch: 21}, primary: false, reversed: false}]);
            });
            
            it("should skip over matches that are already in the selection", function () {
                // select all instances of "require" except the second one
                editor.setSelections([{start: {line: 1, ch: 17}, end: {line: 1, ch: 24}},
                                      {start: {line: 3, ch: 14}, end: {line: 3, ch: 21}},
                                      {start: {line: 4, ch: 14}, end: {line: 4, ch: 21}}]);
                FindReplace._expandWordAndAddNextToSelection(editor);
                expect(editor.getSelections()).toEqual([{start: {line: 1, ch: 17}, end: {line: 1, ch: 24}, primary: false, reversed: false},
                                                        {start: {line: 2, ch: 14}, end: {line: 2, ch: 21}, primary: true, reversed: false},
                                                        {start: {line: 3, ch: 14}, end: {line: 3, ch: 21}, primary: false, reversed: false},
                                                        {start: {line: 4, ch: 14}, end: {line: 4, ch: 21}, primary: false, reversed: false}]);
            });
            
            it("should do nothing if all instances are already selected", function () {
                editor.setSelections([{start: {line: 1, ch: 17}, end: {line: 1, ch: 24}},
                                      {start: {line: 2, ch: 14}, end: {line: 2, ch: 21}},
                                      {start: {line: 3, ch: 14}, end: {line: 3, ch: 21}},
                                      {start: {line: 4, ch: 14}, end: {line: 4, ch: 21}}]);
                FindReplace._expandWordAndAddNextToSelection(editor);
                expect(editor.getSelections()).toEqual([{start: {line: 1, ch: 17}, end: {line: 1, ch: 24}, primary: false, reversed: false},
                                                        {start: {line: 2, ch: 14}, end: {line: 2, ch: 21}, primary: false, reversed: false},
                                                        {start: {line: 3, ch: 14}, end: {line: 3, ch: 21}, primary: false, reversed: false},
                                                        {start: {line: 4, ch: 14}, end: {line: 4, ch: 21}, primary: true, reversed: false}]);
            });
        });
        
        describe("expandAndAddNextToSelection - with removeCurrent (for Skip Match)", function () {
            it("should remove a single range selection and select the next instance", function () {
                editor.setSelection({line: 2, ch: 23}, {line: 2, ch: 30});
                FindReplace._expandWordAndAddNextToSelection(editor, true);
                expect(editor.getSelections()).toEqual([{start: {line: 3, ch: 23}, end: {line: 3, ch: 30}, primary: true, reversed: false}]);
            });
            
            it("should expand a single cursor to a range, then change the selection to the next instance of that range", function () {
                editor.setSelection({line: 2, ch: 26}, {line: 2, ch: 26});
                FindReplace._expandWordAndAddNextToSelection(editor, true);
                expect(editor.getSelections()).toEqual([{start: {line: 3, ch: 23}, end: {line: 3, ch: 30}, primary: true, reversed: false}]);
            });
            
            it("should, when one cursor and one range are selected, expand the cursor and change the range selection to its next match", function () {
                editor.setSelections([{start: {line: 2, ch: 26}, end: {line: 2, ch: 26}},
                                      {start: {line: 3, ch: 14}, end: {line: 3, ch: 21}}]); // "require"
                FindReplace._expandWordAndAddNextToSelection(editor, true);
                expect(editor.getSelections()).toEqual([{start: {line: 2, ch: 23}, end: {line: 2, ch: 30}, primary: false, reversed: false},
                                                        {start: {line: 4, ch: 14}, end: {line: 4, ch: 21}, primary: true, reversed: false}]);
            });
            
            it("should wrap around the end of the document and switch to the next instance at the beginning of the document", function () {
                editor.setSelection({line: 4, ch: 14}, {line: 4, ch: 21}); // "require"
                FindReplace._expandWordAndAddNextToSelection(editor, true);
                expect(editor.getSelections()).toEqual([{start: {line: 1, ch: 17}, end: {line: 1, ch: 24}, primary: true, reversed: false}]);
            });
            
            it("should skip over matches that are already in the selection (but still remove the current one)", function () {
                // select all instances of "require" except the second one
                editor.setSelections([{start: {line: 1, ch: 17}, end: {line: 1, ch: 24}},
                                      {start: {line: 3, ch: 14}, end: {line: 3, ch: 21}},
                                      {start: {line: 4, ch: 14}, end: {line: 4, ch: 21}}]);
                FindReplace._expandWordAndAddNextToSelection(editor, true);
                expect(editor.getSelections()).toEqual([{start: {line: 1, ch: 17}, end: {line: 1, ch: 24}, primary: false, reversed: false},
                                                        {start: {line: 2, ch: 14}, end: {line: 2, ch: 21}, primary: true, reversed: false},
                                                        {start: {line: 3, ch: 14}, end: {line: 3, ch: 21}, primary: false, reversed: false}]);
            });

            it("should just remove the primary selection if all instances are already selected", function () {
                editor.setSelections([{start: {line: 1, ch: 17}, end: {line: 1, ch: 24}},
                                      {start: {line: 2, ch: 14}, end: {line: 2, ch: 21}},
                                      {start: {line: 3, ch: 14}, end: {line: 3, ch: 21}},
                                      {start: {line: 4, ch: 14}, end: {line: 4, ch: 21}}]);
                FindReplace._expandWordAndAddNextToSelection(editor, true);
                expect(editor.getSelections()).toEqual([{start: {line: 1, ch: 17}, end: {line: 1, ch: 24}, primary: false, reversed: false},
                                                        {start: {line: 2, ch: 14}, end: {line: 2, ch: 21}, primary: false, reversed: false},
                                                        {start: {line: 3, ch: 14}, end: {line: 3, ch: 21}, primary: true, reversed: false}]);
            });
        });
        
        describe("findAllAndSelect", function () {
            it("should find all instances of a selected range when first instance is selected, keeping it primary", function () {
                editor.setSelection({line: 1, ch: 17}, {line: 1, ch: 24});
                FindReplace._findAllAndSelect(editor);
                expect(editor.getSelections()).toEqual([{start: {line: 1, ch: 17}, end: {line: 1, ch: 24}, primary: true, reversed: false},
                                                        {start: {line: 2, ch: 14}, end: {line: 2, ch: 21}, primary: false, reversed: false},
                                                        {start: {line: 3, ch: 14}, end: {line: 3, ch: 21}, primary: false, reversed: false},
                                                        {start: {line: 4, ch: 14}, end: {line: 4, ch: 21}, primary: false, reversed: false}]);
            });

            it("should find all instances of a selected range when instance other than first is selected, keeping it primary", function () {
                editor.setSelection({line: 3, ch: 14}, {line: 3, ch: 21});
                FindReplace._findAllAndSelect(editor);
                expect(editor.getSelections()).toEqual([{start: {line: 1, ch: 17}, end: {line: 1, ch: 24}, primary: false, reversed: false},
                                                        {start: {line: 2, ch: 14}, end: {line: 2, ch: 21}, primary: false, reversed: false},
                                                        {start: {line: 3, ch: 14}, end: {line: 3, ch: 21}, primary: true, reversed: false},
                                                        {start: {line: 4, ch: 14}, end: {line: 4, ch: 21}, primary: false, reversed: false}]);
            });
            
            it("should throw away selections other than the primary selection", function () {
                editor.setSelections([{start: {line: 3, ch: 14}, end: {line: 3, ch: 21}, primary: true},
                                      {start: {line: 6, ch: 4}, end: {line: 6, ch: 6}}]);
                FindReplace._findAllAndSelect(editor);
                expect(editor.getSelections()).toEqual([{start: {line: 1, ch: 17}, end: {line: 1, ch: 24}, primary: false, reversed: false},
                                                        {start: {line: 2, ch: 14}, end: {line: 2, ch: 21}, primary: false, reversed: false},
                                                        {start: {line: 3, ch: 14}, end: {line: 3, ch: 21}, primary: true, reversed: false},
                                                        {start: {line: 4, ch: 14}, end: {line: 4, ch: 21}, primary: false, reversed: false}]);
            });
            
            it("should expand cursor to range, then find other instances", function () {
                editor.setSelection({line: 3, ch: 18}, {line: 3, ch: 18});
                FindReplace._findAllAndSelect(editor);
                expect(editor.getSelections()).toEqual([{start: {line: 1, ch: 17}, end: {line: 1, ch: 24}, primary: false, reversed: false},
                                                        {start: {line: 2, ch: 14}, end: {line: 2, ch: 21}, primary: false, reversed: false},
                                                        {start: {line: 3, ch: 14}, end: {line: 3, ch: 21}, primary: true, reversed: false},
                                                        {start: {line: 4, ch: 14}, end: {line: 4, ch: 21}, primary: false, reversed: false}]);
            });

            it("should find all case insensitively", function () {
                editor.setSelection({line: 8, ch: 10}, {line: 8, ch: 10}); // inside "foo", should also find "Foo"s
                FindReplace._findAllAndSelect(editor);
                expect(editor.getSelections()).toEqual([{start: {line: 2, ch: 8}, end: {line: 2, ch: 11}, primary: false, reversed: false},
                                                        {start: {line: 2, ch: 31}, end: {line: 2, ch: 34}, primary: false, reversed: false},
                                                        {start: {line: 6, ch: 17}, end: {line: 6, ch: 20}, primary: false, reversed: false},
                                                        {start: {line: 8, ch: 8}, end: {line: 8, ch: 11}, primary: true, reversed: false}]);
            });
            
            it("should not change the selection if the primary selection is a cursor inside a non-word", function () {
                editor.setSelections([{start: {line: 1, ch: 4}, end: {line: 1, ch: 10}},
                                      {start: {line: 8, ch: 0}, end: {line: 8, ch: 0}}]);
                FindReplace._findAllAndSelect(editor);
                expect(editor.getSelections()).toEqual([{start: {line: 1, ch: 4}, end: {line: 1, ch: 10}, primary: false, reversed: false},
                                                        {start: {line: 8, ch: 0}, end: {line: 8, ch: 0}, primary: true, reversed: false}]);
            });
        });
    });
    
    describe("FindReplace - Integration", function () {
        
        this.category = "integration";
        
        var LINE_FIRST_REQUIRE = 2;
        var CH_REQUIRE_START = 14;
        var CH_REQUIRE_PAREN = CH_REQUIRE_START + "require".length;
        
        var fooExpectedMatches = [
            {start: {line: LINE_FIRST_REQUIRE, ch: 8}, end: {line: LINE_FIRST_REQUIRE, ch: 11}},
            {start: {line: LINE_FIRST_REQUIRE, ch: 31}, end: {line: LINE_FIRST_REQUIRE, ch: 34}},
            {start: {line: 6, ch: 17}, end: {line: 6, ch: 20}},
            {start: {line: 8, ch: 8}, end: {line: 8, ch: 11}}
        ];
        var capitalFooSelections = [
            {start: {line: LINE_FIRST_REQUIRE, ch: 8}, end: {line: LINE_FIRST_REQUIRE, ch: 11}},
            {start: {line: LINE_FIRST_REQUIRE, ch: 31}, end: {line: LINE_FIRST_REQUIRE, ch: 34}},
            {start: {line: 6, ch: 17}, end: {line: 6, ch: 20}}
        ];
        var barExpectedMatches = [
            {start: {line: LINE_FIRST_REQUIRE + 1, ch: 8}, end: {line: LINE_FIRST_REQUIRE + 1, ch: 11}},
            {start: {line: LINE_FIRST_REQUIRE + 1, ch: 31}, end: {line: LINE_FIRST_REQUIRE + 1, ch: 34}}
        ];
        

        var testWindow, twCommandManager, twEditorManager, twFindInFiles, tw$;
        var myDocument, myEditor;
        
        // Helper functions for testing cursor position / selection range
        // TODO: duplicated from EditorCommandHandlers-test
        function expectSelection(sel) {
            if (!sel.reversed) {
                sel.reversed = false;
            }
            expect(myEditor.getSelection()).toEqual(sel);
        }
        function expectMatchIndex(index, count) {
            var matchInfo = StringUtils.format(Strings.FIND_MATCH_INDEX, index + 1, count);
            expect(myEditor._codeMirror._searchState.matchIndex).toEqual(index);
            expect(myEditor._codeMirror._searchState.resultSet.length).toEqual(count);
            expect($(testWindow.document).find("#find-counter").text()).toBe(matchInfo);
        }
        function expectHighlightedMatches(selections, expectedDOMHighlightCount) {
            var cm = myEditor._codeMirror;
            var searchState = cm._searchState;
            
            expect(searchState).toBeDefined();
            expect(searchState.marked).toBeDefined();
            expect(searchState.marked.length).toEqual(selections.length);
            
            // Verify that searchState's marked ranges match expected ranges
            if (selections) {
                selections.forEach(function (location, index) {
                    var textMarker = searchState.marked[index];
                    var markerLocation = textMarker.find();
                    expect(markerLocation.from).toEqual(location.start);
                    expect(markerLocation.to).toEqual(location.end);
                });
            }
            
            // Verify that editor UI doesn't have extra ranges left highlighted from earlier
            // (note: this only works for text that's short enough to not get virtualized)
            var lineDiv = tw$(".CodeMirror-lines .CodeMirror-code", myEditor.getRootElement());
            var actualHighlights = tw$(".CodeMirror-searching", lineDiv);
            if (expectedDOMHighlightCount === undefined) {
                expectedDOMHighlightCount = selections.length;
            }
            expect(actualHighlights.length).toEqual(expectedDOMHighlightCount);
        }
        function expectFindNextSelections(selections) {
            var i;
            for (i = 0; i < selections.length; i++) {
                expectSelection(selections[i]);
                twCommandManager.execute(Commands.CMD_FIND_NEXT);
            }

            // next find should wraparound
            expectSelection(selections[0]);
        }
        
        
        function getSearchBar() {
            return tw$(".modal-bar");
        }
        function getSearchField() {
            return tw$("#find-what");
        }
        function getReplaceField() {
            return tw$("#replace-with");
        }
        
        function expectSearchBarOpen() {
            expect(getSearchBar()[0]).toBeDefined();
        }
        function waitsForSearchBarClose() {
            waitsFor(function () {
                return getSearchBar().length === 0;
            }, 1000, "search bar closing");
        }
        function waitsForSearchBarReopen() {
            // If Find is invoked again while a previous Find bar is already up, we want to
            // wait for the old Find bar to disappear before continuing our test, so we know
            // which modal bar to look at.
            waitsFor(function () {
                return getSearchBar().length === 1;
            }, 1000, "search bar reopening");
        }
        
        function enterSearchText(str) {
            expectSearchBarOpen();
            var $input = getSearchField();
            $input.val(str);
            $input.trigger("input");
        }
        function enterReplaceText(str) {
            expectSearchBarOpen();
            var $input = getReplaceField();
            $input.val(str);
            $input.trigger("input");
        }
        
        function pressEscape() {
            expectSearchBarOpen();
            SpecRunnerUtils.simulateKeyEvent(KeyEvent.DOM_VK_ESCAPE, "keydown", getSearchField()[0]);
        }
        
        function toggleCaseSensitive(val) {
            if (tw$("#find-case-sensitive").is(".active") !== val) {
                tw$("#find-case-sensitive").click();
            }
        }
        function toggleRegexp(val) {
            if (tw$("#find-regexp").is(".active") !== val) {
                tw$("#find-regexp").click();
            }
        }
        
        
        beforeFirst(function () {
            SpecRunnerUtils.createTempDirectory();

            // Create a new window that will be shared by ALL tests in this spec.
            SpecRunnerUtils.createTestWindowAndRun(this, function (w) {
                testWindow = w;

                // Load module instances from brackets.test
                Strings          = testWindow.require("strings");
                twCommandManager = testWindow.brackets.test.CommandManager;
                twEditorManager  = testWindow.brackets.test.EditorManager;
                twFindInFiles    = testWindow.brackets.test.FindInFiles;
                tw$              = testWindow.$;

                SpecRunnerUtils.loadProjectInTestWindow(SpecRunnerUtils.getTempDirectory());
            });
        });
        
        afterLast(function () {
            testWindow       = null;
            twCommandManager = null;
            twEditorManager  = null;
            twFindInFiles    = null;
            tw$              = null;
            SpecRunnerUtils.closeTestWindow();
            
            SpecRunnerUtils.removeTempDirectory();
        });

        beforeEach(function () {
            runs(function () {
                waitsForDone(twCommandManager.execute(Commands.FILE_NEW_UNTITLED));
            });
            
            runs(function () {
                myEditor = twEditorManager.getCurrentFullEditor();
                myDocument = myEditor.document;
                myDocument.replaceRange(defaultContent, {line: 0, ch: 0});
                myEditor.centerOnCursor = jasmine.createSpy("centering");
            });
        });
        
        afterEach(function () {
            runs(function () {
                // Reset search options for next test, since these are persisted and the window is shared
                // Note: tests that explicitly close the search bar before finishing will need to reset any changed options themselves
                toggleCaseSensitive(false);
                toggleRegexp(false);
                
                waitsForDone(twCommandManager.execute(Commands.FILE_CLOSE, { _forceClose: true }));
            });
            
            waitsForSearchBarClose();
            
            runs(function () {
                myEditor = null;
                myDocument = null;
            });
        });
        
        describe("Search", function () {
            it("should have the correct match count even if DOM highlighting is turned off when over 2000 matches", function () {
                var text = "bbbbbbbbbb", i;
                // Create a text string that is 2430 (10 x 3^5) characters long
                for (i = 0; i < 5; i++) {
                    text += text + text;
                }
                myEditor._codeMirror.setValue(text);
                myEditor.setCursorPos(0, 0);

                twCommandManager.execute(Commands.CMD_FIND);

                enterSearchText("b");

                expectMatchIndex(0, 2430);
                expectHighlightedMatches([]);
            });
            
            it("should find all case-insensitive matches with lowercase text", function () {
                myEditor.setCursorPos(0, 0);

                twCommandManager.execute(Commands.CMD_FIND);

                enterSearchText("foo");
                expectHighlightedMatches(fooExpectedMatches);
                expectSelection(fooExpectedMatches[0]);
                expectMatchIndex(0, 4);
                expect(myEditor.centerOnCursor.calls.length).toEqual(1);

                twCommandManager.execute(Commands.CMD_FIND_NEXT);
                expectSelection(fooExpectedMatches[1]);
                expectMatchIndex(1, 4);
                expect(myEditor.centerOnCursor.calls.length).toEqual(2);
                twCommandManager.execute(Commands.CMD_FIND_NEXT);
                expectSelection(fooExpectedMatches[2]);
                expectMatchIndex(2, 4);
                twCommandManager.execute(Commands.CMD_FIND_NEXT);
                expectSelection(fooExpectedMatches[3]);
                expectMatchIndex(3, 4);
                expectHighlightedMatches(fooExpectedMatches);  // no change in highlights

                // wraparound
                twCommandManager.execute(Commands.CMD_FIND_NEXT);
                expectSelection(fooExpectedMatches[0]);
                expectMatchIndex(0, 4);
                expect(myEditor.centerOnCursor.calls.length).toEqual(5);
            });
            
            it("should find all case-insensitive matches with mixed-case text", function () {
                myEditor.setCursorPos(0, 0);

                twCommandManager.execute(Commands.CMD_FIND);

                enterSearchText("Foo");
                expectHighlightedMatches(fooExpectedMatches);
                expectSelection(fooExpectedMatches[0]);
                expectMatchIndex(0, 4);
                expect(myEditor.centerOnCursor.calls.length).toEqual(1);

                twCommandManager.execute(Commands.CMD_FIND_NEXT);
                expectSelection(fooExpectedMatches[1]);
                expectMatchIndex(1, 4);
                expect(myEditor.centerOnCursor.calls.length).toEqual(2);
                twCommandManager.execute(Commands.CMD_FIND_NEXT);
                expectSelection(fooExpectedMatches[2]);
                expectMatchIndex(2, 4);
                twCommandManager.execute(Commands.CMD_FIND_NEXT);
                expectSelection(fooExpectedMatches[3]);
                expectMatchIndex(3, 4);
                expectHighlightedMatches(fooExpectedMatches);  // no change in highlights

                // wraparound
                twCommandManager.execute(Commands.CMD_FIND_NEXT);
                expectSelection(fooExpectedMatches[0]);
                expectMatchIndex(0, 4);
                expect(myEditor.centerOnCursor.calls.length).toEqual(5);
            });
            
            it("should find all case-sensitive matches with mixed-case text", function () {
                myEditor.setCursorPos(0, 0);
                
                twCommandManager.execute(Commands.CMD_FIND);
                
                toggleCaseSensitive(true);
                enterSearchText("Foo");
                expectHighlightedMatches(capitalFooSelections);
                expectSelection(capitalFooSelections[0]);
                expectMatchIndex(0, 3);
                
                twCommandManager.execute(Commands.CMD_FIND_NEXT);
                expectSelection(capitalFooSelections[1]);
                expectMatchIndex(1, 3);
                twCommandManager.execute(Commands.CMD_FIND_NEXT);
                expectSelection(capitalFooSelections[2]);
                expectMatchIndex(2, 3);
                // note the lowercase "foo()" is NOT matched
                
                // wraparound
                twCommandManager.execute(Commands.CMD_FIND_NEXT);
                expectSelection(capitalFooSelections[0]);
                expectMatchIndex(0, 3);
            });
            
            it("should have a scroll track marker for every match", function () {
                twCommandManager.execute(Commands.CMD_FIND);

                enterSearchText("foo");
                expectHighlightedMatches(fooExpectedMatches);

                var marks = testWindow.brackets.test.ScrollTrackMarkers._getTickmarks();
                expect(marks.length).toEqual(fooExpectedMatches.length);

                marks.forEach(function (mark, index) {
                    expect(mark.line).toEqual(fooExpectedMatches[index].start.line);
                });
            });
            
            it("toggling case-sensitive option should update results immediately", function () {
                myEditor.setCursorPos(0, 0);

                twCommandManager.execute(Commands.CMD_FIND);

                enterSearchText("Foo");
                expectHighlightedMatches(fooExpectedMatches);
                expectSelection(fooExpectedMatches[0]);
                expectMatchIndex(0, 4);
                
                toggleCaseSensitive(true);
                expectHighlightedMatches(capitalFooSelections);
                expectSelection(capitalFooSelections[0]);
                expectMatchIndex(0, 3);

                twCommandManager.execute(Commands.CMD_FIND_NEXT);
                expectSelection(capitalFooSelections[1]);
                expectMatchIndex(1, 3);
            });
            
            
            it("should Find Next after search bar closed, including wraparound", function () {
                runs(function () {
                    myEditor.setCursorPos(0, 0);
                    
                    twCommandManager.execute(Commands.CMD_FIND);
                    
                    enterSearchText("foo");
                    pressEscape();
                    expectHighlightedMatches([]);
                });
                
                waitsForSearchBarClose();
                
                runs(function () {
                    expectSelection({start: {line: LINE_FIRST_REQUIRE, ch: 8}, end: {line: LINE_FIRST_REQUIRE, ch: 11}});
                    expect(myEditor.centerOnCursor.calls.length).toEqual(1);
                    
                    // Simple linear Find Next
                    twCommandManager.execute(Commands.CMD_FIND_NEXT);
                    expectSelection({start: {line: LINE_FIRST_REQUIRE, ch: 31}, end: {line: LINE_FIRST_REQUIRE, ch: 34}});
                    expect(myEditor.centerOnCursor.calls.length).toEqual(2);
                    twCommandManager.execute(Commands.CMD_FIND_NEXT);
                    expectSelection({start: {line: 6, ch: 17}, end: {line: 6, ch: 20}});
                    twCommandManager.execute(Commands.CMD_FIND_NEXT);
                    expectSelection({start: {line: 8, ch: 8}, end: {line: 8, ch: 11}});
                    
                    // Wrap around to first result
                    twCommandManager.execute(Commands.CMD_FIND_NEXT);
                    expectSelection({start: {line: LINE_FIRST_REQUIRE, ch: 8}, end: {line: LINE_FIRST_REQUIRE, ch: 11}});
                });
            });
            
            it("should Find Previous after search bar closed, including wraparound", function () {
                runs(function () {
                    myEditor.setCursorPos(0, 0);
                
                    twCommandManager.execute(Commands.CMD_FIND);
                    
                    enterSearchText("foo");
                    pressEscape();
                });
                
                waitsForSearchBarClose();
                
                runs(function () {
                    expectSelection({start: {line: LINE_FIRST_REQUIRE, ch: 8}, end: {line: LINE_FIRST_REQUIRE, ch: 11}});
                    
                    // Wrap around to last result
                    twCommandManager.execute(Commands.CMD_FIND_PREVIOUS);
                    expectSelection({start: {line: 8, ch: 8}, end: {line: 8, ch: 11}});
                    
                    // Simple linear Find Previous
                    twCommandManager.execute(Commands.CMD_FIND_PREVIOUS);
                    expectSelection({start: {line: 6, ch: 17}, end: {line: 6, ch: 20}});
                    twCommandManager.execute(Commands.CMD_FIND_PREVIOUS);
                    expectSelection({start: {line: LINE_FIRST_REQUIRE, ch: 31}, end: {line: LINE_FIRST_REQUIRE, ch: 34}});
                    twCommandManager.execute(Commands.CMD_FIND_PREVIOUS);
                    expectSelection({start: {line: LINE_FIRST_REQUIRE, ch: 8}, end: {line: LINE_FIRST_REQUIRE, ch: 11}});
                });
            });
            
            it("should Find Next after search bar closed, relative to cursor position", function () {
                runs(function () {
                    myEditor.setCursorPos(0, 0);
                    
                    twCommandManager.execute(Commands.CMD_FIND);
                    
                    enterSearchText("foo");
                    pressEscape();
                    expectHighlightedMatches([]);
                });
                
                waitsForSearchBarClose();
                
                runs(function () {
                    expectSelection({start: {line: LINE_FIRST_REQUIRE, ch: 8}, end: {line: LINE_FIRST_REQUIRE, ch: 11}});
                    
                    twCommandManager.execute(Commands.CMD_FIND_NEXT);
                    expectSelection({start: {line: LINE_FIRST_REQUIRE, ch: 31}, end: {line: LINE_FIRST_REQUIRE, ch: 34}});
                    
                    // skip forward
                    myEditor.setCursorPos(7, 0);
                    
                    twCommandManager.execute(Commands.CMD_FIND_NEXT);
                    expectSelection({start: {line: 8, ch: 8}, end: {line: 8, ch: 11}});
                    
                    // skip backward
                    myEditor.setCursorPos(LINE_FIRST_REQUIRE, 14);
                    
                    twCommandManager.execute(Commands.CMD_FIND_NEXT);
                    expectSelection({start: {line: LINE_FIRST_REQUIRE, ch: 31}, end: {line: LINE_FIRST_REQUIRE, ch: 34}});
                });
            });
            
            it("should Find Next after search bar closed, remembering case sensitivity state", function () {
                runs(function () {
                    myEditor.setCursorPos(0, 0);
                    
                    twCommandManager.execute(Commands.CMD_FIND);
                    
                    toggleCaseSensitive(true);
                    enterSearchText("Foo");
                    pressEscape();
                    expectHighlightedMatches([]);
                });
                
                waitsForSearchBarClose();
                
                runs(function () {
                    expectFindNextSelections(capitalFooSelections);
                });
            });

            it("shouldn't Find Next after search bar reopened", function () {
                runs(function () {
                    myEditor.setCursorPos(0, 0);
                    
                    twCommandManager.execute(Commands.CMD_FIND);
                    
                    enterSearchText("foo");
                    pressEscape();
                });
                
                waitsForSearchBarClose();
                
                runs(function () {
                    // Open search bar a second time
                    myEditor.setCursorPos(0, 0);
                    twCommandManager.execute(Commands.CMD_FIND);
                    
                    expectSearchBarOpen();
                    expect(myEditor).toHaveCursorPosition(0, 0);
                    
                    twCommandManager.execute(Commands.CMD_FIND_NEXT);
                    expect(myEditor).toHaveCursorPosition(0, 0);
                });
            });
            
            it("should open search bar on Find Next with no previous search", function () {
                myEditor.setCursorPos(0, 0);
                
                twCommandManager.execute(Commands.CMD_FIND_NEXT);
                
                expectSearchBarOpen();
                expect(myEditor).toHaveCursorPosition(0, 0);
            });
            
            it("should select-all without affecting search state if Find invoked while search bar open", function () {  // #2478
                runs(function () {
                    myEditor.setCursorPos(0, 0);
                    
                    twCommandManager.execute(Commands.CMD_FIND);
                    
                    enterSearchText("foo");  // position cursor first
                    
                    // Search for something that doesn't exist; otherwise we can't tell whether search state is cleared or bar is reopened,
                    // since reopening the bar will just prepopulate it with selected text from first search's result
                    enterSearchText("foobar");
                    
                    expect(myEditor).toHaveCursorPosition(LINE_FIRST_REQUIRE, 11);  // cursor left at end of last good match ("foo")
                    
                    // Invoke Find a 2nd time - this time while search bar is open
                    twCommandManager.execute(Commands.CMD_FIND);
                });
                
                waitsForSearchBarReopen();
                
                runs(function () {
                    expectSearchBarOpen();
                    expect(getSearchField().val()).toEqual("foobar");
                    expect(getSearchField()[0].selectionStart).toBe(0);
                    expect(getSearchField()[0].selectionEnd).toBe(6);
                    expect(myEditor).toHaveCursorPosition(LINE_FIRST_REQUIRE, 11);
                });
            });
            
        });
        
        
        describe("Incremental search", function () {
            it("should re-search from original position when text changes", function () {
                myEditor.setCursorPos(0, 0);
                
                twCommandManager.execute(Commands.CMD_FIND);
                
                enterSearchText("baz");
                
                var expectedSelections = [
                    {start: {line: LINE_FIRST_REQUIRE + 2, ch: 8}, end: {line: LINE_FIRST_REQUIRE + 2, ch: 11}},
                    {start: {line: LINE_FIRST_REQUIRE + 2, ch: 31}, end: {line: LINE_FIRST_REQUIRE + 2, ch: 34}}
                ];
                expectSelection(expectedSelections[0]);
                expectMatchIndex(0, 2);
                expectHighlightedMatches(expectedSelections);
                
                enterSearchText("bar");
                
                expectSelection(barExpectedMatches[0]);  // selection one line earlier than previous selection
                expectMatchIndex(0, 2);
                expectHighlightedMatches(barExpectedMatches);
            });
            
            it("should re-search from original position when text changes, even after Find Next", function () {
                myEditor.setCursorPos(0, 0);
                
                twCommandManager.execute(Commands.CMD_FIND);
                
                enterSearchText("foo");
                expectSelection(fooExpectedMatches[0]);
                expectMatchIndex(0, 4);
                
                // get search highlight down below where the "bar" match will be
                twCommandManager.execute(Commands.CMD_FIND_NEXT);
                twCommandManager.execute(Commands.CMD_FIND_NEXT);
                expectSelection(fooExpectedMatches[2]);
                expectMatchIndex(2, 4);
                
                enterSearchText("bar");
                expectSelection(barExpectedMatches[0]);
                expectMatchIndex(0, 2);
            });
            
            it("should use empty initial query for single cursor selection", function () {
                myEditor.setSelection({line: LINE_FIRST_REQUIRE, ch: CH_REQUIRE_START});
                twCommandManager.execute(Commands.CMD_FIND);
                expect(getSearchField().val()).toEqual("");
            });
            
            it("should use empty initial query for multiple cursor selection", function () {
                myEditor.setSelections([{start: {line: LINE_FIRST_REQUIRE, ch: CH_REQUIRE_START}, end: {line: LINE_FIRST_REQUIRE, ch: CH_REQUIRE_START}, primary: true},
                                        {start: {line: 1, ch: 0}, end: {line: 1, ch: 0}}]);
                twCommandManager.execute(Commands.CMD_FIND);
                expect(getSearchField().val()).toEqual("");
            });
            
            it("should get single selection as initial query", function () {
                myEditor.setSelection({line: LINE_FIRST_REQUIRE, ch: CH_REQUIRE_START},
                                      {line: LINE_FIRST_REQUIRE, ch: CH_REQUIRE_PAREN});
                twCommandManager.execute(Commands.CMD_FIND);
                expect(getSearchField().val()).toEqual("require");
            });
            
            it("should get primary selection as initial query", function () {
                myEditor.setSelections([{start: {line: LINE_FIRST_REQUIRE, ch: CH_REQUIRE_START}, end: {line: LINE_FIRST_REQUIRE, ch: CH_REQUIRE_PAREN}, primary: true},
                                        {start: {line: 1, ch: 0}, end: {line: 1, ch: 1}}]);
                twCommandManager.execute(Commands.CMD_FIND);
                expect(getSearchField().val()).toEqual("require");
            });
            
            it("should extend original selection when appending to prepopulated text", function () {
                myEditor.setSelection({line: LINE_FIRST_REQUIRE, ch: CH_REQUIRE_START}, {line: LINE_FIRST_REQUIRE, ch: CH_REQUIRE_PAREN});
                
                twCommandManager.execute(Commands.CMD_FIND);
                expect(getSearchField().val()).toEqual("require");
                
                var requireExpectedMatches = [
                    {start: {line: 1, ch: 17}, end: {line: 1, ch: 24}},
                    {start: {line: LINE_FIRST_REQUIRE,     ch: CH_REQUIRE_START}, end: {line: LINE_FIRST_REQUIRE,     ch: CH_REQUIRE_PAREN}},
                    {start: {line: LINE_FIRST_REQUIRE + 1, ch: CH_REQUIRE_START}, end: {line: LINE_FIRST_REQUIRE + 1, ch: CH_REQUIRE_PAREN}},
                    {start: {line: LINE_FIRST_REQUIRE + 2, ch: CH_REQUIRE_START}, end: {line: LINE_FIRST_REQUIRE + 2, ch: CH_REQUIRE_PAREN}}
                ];
                expectHighlightedMatches(requireExpectedMatches);
                expectSelection(requireExpectedMatches[1]);  // cursor was below 1st match, so 2nd match is selected
                expectMatchIndex(1, 4);
                
                enterSearchText("require(");
                requireExpectedMatches.shift();  // first result no longer matches
                requireExpectedMatches[0].end.ch++;  // other results now include one more char
                requireExpectedMatches[1].end.ch++;
                requireExpectedMatches[2].end.ch++;
                expectHighlightedMatches(requireExpectedMatches, 3);  // in a new file, JS isn't color coded, so there's only one span each
                expectSelection(requireExpectedMatches[0]);
                expectMatchIndex(0, 3);
            });
            
            it("should collapse selection when appending to prepopulated text causes no result", function () {
                myEditor.setSelection({line: LINE_FIRST_REQUIRE, ch: CH_REQUIRE_START}, {line: LINE_FIRST_REQUIRE, ch: CH_REQUIRE_PAREN});
                
                twCommandManager.execute(Commands.CMD_FIND);
                expectSelection({start: {line: LINE_FIRST_REQUIRE, ch: CH_REQUIRE_START}, end: {line: LINE_FIRST_REQUIRE, ch: CH_REQUIRE_PAREN}});
                
                enterSearchText("requireX");
                expectHighlightedMatches([]);
                expect(myEditor).toHaveCursorPosition(LINE_FIRST_REQUIRE, CH_REQUIRE_PAREN);
            });
            
            it("should clear selection, return cursor to start after backspacing to empty query", function () {
                myEditor.setCursorPos(2, 0);
                
                twCommandManager.execute(Commands.CMD_FIND);
                
                enterSearchText("require");
                expectSelection({start: {line: LINE_FIRST_REQUIRE, ch: CH_REQUIRE_START}, end: {line: LINE_FIRST_REQUIRE, ch: CH_REQUIRE_PAREN}});
                
                enterSearchText("");
                expect(myEditor).toHaveCursorPosition(2, 0);
            });
            
            it("should incremental search & highlight from Replace mode too", function () {
                myEditor.setCursorPos(0, 0);
                
                twCommandManager.execute(Commands.CMD_REPLACE);
                
                enterSearchText("baz");
                var expectedSelections = [
                    {start: {line: LINE_FIRST_REQUIRE + 2, ch: 8}, end: {line: LINE_FIRST_REQUIRE + 2, ch: 11}},
                    {start: {line: LINE_FIRST_REQUIRE + 2, ch: 31}, end: {line: LINE_FIRST_REQUIRE + 2, ch: 34}}
                ];
                expectSelection(expectedSelections[0]);
                expectMatchIndex(0, 2);
                expectHighlightedMatches(expectedSelections);
                
                enterSearchText("baz\"");
                expectedSelections = [
                    {start: {line: LINE_FIRST_REQUIRE + 2, ch: 31}, end: {line: LINE_FIRST_REQUIRE + 2, ch: 35}}
                ];
                expectSelection(expectedSelections[0]);
                expectMatchIndex(0, 1);
                expectHighlightedMatches(expectedSelections);
            });
        });
        
        
        describe("Terminating search", function () {
            it("shouldn't change selection on Escape after typing text, no Find Nexts", function () {
                runs(function () {
                    myEditor.setCursorPos(LINE_FIRST_REQUIRE, 0);
                    
                    twCommandManager.execute(Commands.CMD_FIND);
                    expect(myEditor).toHaveCursorPosition(LINE_FIRST_REQUIRE, 0);
                    
                    enterSearchText("require");
                    expectSelection({start: {line: LINE_FIRST_REQUIRE, ch: CH_REQUIRE_START}, end: {line: LINE_FIRST_REQUIRE, ch: CH_REQUIRE_PAREN}});
                    
                    pressEscape();
                });
                
                waitsForSearchBarClose();
                
                runs(function () {
                    expectSelection({start: {line: LINE_FIRST_REQUIRE, ch: CH_REQUIRE_START}, end: {line: LINE_FIRST_REQUIRE, ch: CH_REQUIRE_PAREN}});
                });
            });
            
            it("shouldn't change selection on Escape after typing text & Find Next", function () {
                runs(function () {
                    myEditor.setCursorPos(LINE_FIRST_REQUIRE, 0);
                
                    twCommandManager.execute(Commands.CMD_FIND);
                    expect(myEditor).toHaveCursorPosition(LINE_FIRST_REQUIRE, 0);
                    
                    enterSearchText("require");
                    expectSelection({start: {line: LINE_FIRST_REQUIRE, ch: CH_REQUIRE_START}, end: {line: LINE_FIRST_REQUIRE, ch: CH_REQUIRE_PAREN}});
                    
                    twCommandManager.execute(Commands.CMD_FIND_NEXT);
                    expectSelection({start: {line: LINE_FIRST_REQUIRE + 1, ch: CH_REQUIRE_START}, end: {line: LINE_FIRST_REQUIRE + 1, ch: CH_REQUIRE_PAREN}});
                    
                    pressEscape();
                });
                
                waitsForSearchBarClose();
                
                runs(function () {
                    expectSelection({start: {line: LINE_FIRST_REQUIRE + 1, ch: CH_REQUIRE_START}, end: {line: LINE_FIRST_REQUIRE + 1, ch: CH_REQUIRE_PAREN}});
                });
            });
            
            it("should no-op on Find Next with blank search", function () {
                myEditor.setCursorPos(LINE_FIRST_REQUIRE, 0);
                
                twCommandManager.execute(Commands.CMD_FIND);
                expect(myEditor).toHaveCursorPosition(LINE_FIRST_REQUIRE, 0);
                
                twCommandManager.execute(Commands.CMD_FIND_NEXT);
                expect(myEditor).toHaveCursorPosition(LINE_FIRST_REQUIRE, 0); // no change
                
            });
        });
        
        
        describe("RegExp Search", function () {
            it("should find based on regexp", function () {
                var expectedSelections = [
                    {start: {line: LINE_FIRST_REQUIRE + 1, ch: 8}, end: {line: LINE_FIRST_REQUIRE + 1, ch: 11}},
                    {start: {line: LINE_FIRST_REQUIRE + 1, ch: 31}, end: {line: LINE_FIRST_REQUIRE + 1, ch: 34}},
                    {start: {line: LINE_FIRST_REQUIRE + 2, ch: 8}, end: {line: LINE_FIRST_REQUIRE + 2, ch: 11}},
                    {start: {line: LINE_FIRST_REQUIRE + 2, ch: 31}, end: {line: LINE_FIRST_REQUIRE + 2, ch: 34}}
                ];
                myEditor.setCursorPos(0, 0);
                
                twCommandManager.execute(Commands.CMD_FIND);
                
                toggleRegexp(true);
                toggleCaseSensitive(true);
                enterSearchText("Ba.");
                expectHighlightedMatches(expectedSelections);
                expectSelection(expectedSelections[0]);
                expectMatchIndex(0, 4);
                
                twCommandManager.execute(Commands.CMD_FIND_NEXT);
                expectSelection(expectedSelections[1]);
                expectMatchIndex(1, 4);
                twCommandManager.execute(Commands.CMD_FIND_NEXT);
                expectSelection(expectedSelections[2]);
                expectMatchIndex(2, 4);
                twCommandManager.execute(Commands.CMD_FIND_NEXT);
                expectSelection(expectedSelections[3]);
                expectMatchIndex(3, 4);
                
                // wraparound
                twCommandManager.execute(Commands.CMD_FIND_NEXT);
                expectSelection(expectedSelections[0]);
                expectMatchIndex(0, 4);
            });
            
             
            it("should Find Next after search bar closed, remembering last used regexp", function () {
                var expectedSelections = [
                    {start: {line: LINE_FIRST_REQUIRE + 1, ch: 8}, end: {line: LINE_FIRST_REQUIRE + 1, ch: 11}},
                    {start: {line: LINE_FIRST_REQUIRE + 1, ch: 31}, end: {line: LINE_FIRST_REQUIRE + 1, ch: 34}},
                    {start: {line: LINE_FIRST_REQUIRE + 2, ch: 8}, end: {line: LINE_FIRST_REQUIRE + 2, ch: 11}},
                    {start: {line: LINE_FIRST_REQUIRE + 2, ch: 31}, end: {line: LINE_FIRST_REQUIRE + 2, ch: 34}}
                ];

                runs(function () {
                    myEditor.setCursorPos(0, 0);
                    
                    twCommandManager.execute(Commands.CMD_FIND);
                    
                    toggleRegexp(true);
                    enterSearchText("Ba.");
                    pressEscape();
                    expectHighlightedMatches([]);
                });
                
                waitsForSearchBarClose();
                
                runs(function () {
                    expectFindNextSelections(expectedSelections);
                    
                    // explicitly clean up since we closed the search bar
                    twCommandManager.execute(Commands.CMD_FIND);
                    toggleRegexp(false);
                });
            });

            it("toggling regexp option should update results immediately", function () {
                myEditor.setCursorPos(0, 0);

                twCommandManager.execute(Commands.CMD_FIND);

                enterSearchText("t .");
                expectHighlightedMatches([]);
                expect(myEditor).toHaveCursorPosition(0, 0);
                
                toggleRegexp(true);
                var expectedSelections = [
                    {start: {line: 0, ch: 6}, end: {line: 0, ch: 9}},
                    {start: {line: 0, ch: 14}, end: {line: 0, ch: 17}}
                ];
                expectHighlightedMatches(expectedSelections);
                expectSelection(expectedSelections[0]);
                expectMatchIndex(0, 2);
            });
            
            it("should support case-sensitive regexp", function () {
                var expectedSelections = [
                    {start: {line: 8, ch: 8}, end: {line: 8, ch: 11}}
                ];
                myEditor.setCursorPos(0, 0);
                
                twCommandManager.execute(Commands.CMD_FIND);
                
                toggleRegexp(true);
                toggleCaseSensitive(true);
                enterSearchText("f.o");
                expectHighlightedMatches(expectedSelections);
                expectSelection(expectedSelections[0]);
                expectMatchIndex(0, 1);
            });
            
            it("should support case-insensitive regexp", function () {
                var expectedSelections = [
                    {start: {line: LINE_FIRST_REQUIRE, ch: 8}, end: {line: LINE_FIRST_REQUIRE, ch: 11}},
                    {start: {line: LINE_FIRST_REQUIRE, ch: 31}, end: {line: LINE_FIRST_REQUIRE, ch: 34}},
                    {start: {line: 6, ch: 17}, end: {line: 6, ch: 20}},
                    {start: {line: 8, ch: 8}, end: {line: 8, ch: 11}}
                ];
                myEditor.setCursorPos(0, 0);
                
                twCommandManager.execute(Commands.CMD_FIND);
                
                toggleRegexp(true);
                toggleCaseSensitive(false);
                enterSearchText("f.o");
                expectHighlightedMatches(expectedSelections);
                expectSelection(expectedSelections[0]);
                expectMatchIndex(0, 4);
            });

            it("shouldn't choke on invalid regexp", function () {
                myEditor.setCursorPos(0, 0);
                
                twCommandManager.execute(Commands.CMD_FIND);
                
                toggleRegexp(true);
                enterSearchText("+");
                expect(tw$(".modal-bar .error").length).toBe(1);
                expectHighlightedMatches([]);
                expect(myEditor).toHaveCursorPosition(0, 0); // no change
            });
            
            it("shouldn't choke on empty regexp", function () {
                myEditor.setCursorPos(0, 0);
                
                twCommandManager.execute(Commands.CMD_FIND);
                
                toggleRegexp(true);
                enterSearchText("");
                expectHighlightedMatches([]);
                expect(myEditor).toHaveCursorPosition(0, 0); // no change
            });

            it("shouldn't freeze on /.*/ regexp", function () {
                myEditor.setCursorPos(0, 0);

                twCommandManager.execute(Commands.CMD_FIND);

                toggleRegexp(true);
                enterSearchText(".*");
                expectSelection({start: {line: 0, ch: 0}, end: {line: 0, ch: 18}});
            });
            
            it("shouldn't freeze on /.*/ regexp", function () {
                myEditor.setCursorPos(0, 0);

                twCommandManager.execute(Commands.CMD_FIND);

                toggleRegexp(true);
                enterSearchText(".*");
                expectSelection({start: {line: 0, ch: 0}, end: {line: 0, ch: 18}});
            });
            
            it("shouldn't freeze on regexp with 0-length matches", function () {
                myEditor.setCursorPos(0, 0);

                twCommandManager.execute(Commands.CMD_FIND);

                // CodeMirror coerces all 0-length matches to 1 char
                toggleRegexp(true);
                enterSearchText("^");  // matches pos before start of every line, but 0-length match text
                expectSelection({start: {line: 0, ch: 0}, end: {line: 0, ch: 1}});
                
                enterSearchText("()"); // matches pos before every char, but 0-length match text
                expectSelection({start: {line: 0, ch: 0}, end: {line: 0, ch: 1}});
            });
        });

        
        describe("Search -> Replace", function () {
            it("should find and replace one string", function () {
                runs(function () {
                    twCommandManager.execute(Commands.CMD_REPLACE);
                    enterSearchText("foo");
                    
                    expectSelection(fooExpectedMatches[0]);
                    expectMatchIndex(0, 4);
                    expect(/foo/i.test(myEditor.getSelectedText())).toBe(true);
                    expect(tw$("#replace-yes").is(":enabled")).toBe(true);
                    
                    enterReplaceText("bar");
                    
                    tw$("#replace-yes").click();
                    expectSelection(fooExpectedMatches[1]);
                    expectMatchIndex(0, 3);
                    
                    myEditor.setSelection(fooExpectedMatches[0].start, fooExpectedMatches[0].end);
                    expect(/bar/i.test(myEditor.getSelectedText())).toBe(true);
                });
            });

            it("should find and skip then replace string", function () {
                runs(function () {
                    twCommandManager.execute(Commands.CMD_REPLACE);
                    enterSearchText("foo");
                    enterReplaceText("bar");
                    
                    expectSelection(fooExpectedMatches[0]);
                    expectMatchIndex(0, 4);
                    expect(/foo/i.test(myEditor.getSelectedText())).toBe(true);
                    
                    // Skip first
                    expect(tw$("#find-next").is(":enabled")).toBe(true);
                    tw$("#find-next").click();
                    
                    expectSelection(fooExpectedMatches[1]);
                    expectMatchIndex(1, 4);
                    expect(/foo/i.test(myEditor.getSelectedText())).toBe(true);

                    // Replace second
                    expect(tw$("#replace-yes").is(":enabled")).toBe(true);
                    tw$("#replace-yes").click();
                    
                    expectSelection(fooExpectedMatches[2]);
                    expectMatchIndex(1, 3);
                    
                    myEditor.setSelection(fooExpectedMatches[0].start, fooExpectedMatches[0].end);
                    expect(/foo/i.test(myEditor.getSelectedText())).toBe(true);
                    
                    myEditor.setSelection(fooExpectedMatches[1].start, fooExpectedMatches[1].end);
                    expect(/bar/i.test(myEditor.getSelectedText())).toBe(true);
                });
            });
            
            it("should use replace keyboard shortcut for single Replace while search bar open", function () {
                runs(function () {
                    twCommandManager.execute(Commands.CMD_REPLACE);
                    enterSearchText("foo");
                    expectSelection(fooExpectedMatches[0]);
                    expectMatchIndex(0, 4);
                    
                    enterReplaceText("bar");
                    
                    twCommandManager.execute(Commands.CMD_REPLACE);
                    expectSelection(fooExpectedMatches[1]);
                    expectMatchIndex(0, 3);
                    
                    myEditor.setSelection(fooExpectedMatches[0].start, fooExpectedMatches[0].end);
                    expect(/bar/i.test(myEditor.getSelectedText())).toBe(true);
                });
            });

            it("should find and replace a regexp with $n substitutions", function () {
                runs(function () {
                    twCommandManager.execute(Commands.CMD_REPLACE);
                    toggleRegexp(true);
                    enterSearchText("(modules)\\/(\\w+)");
                    enterReplaceText("$2:$1");
                    
                    var expectedMatch = {start: {line: LINE_FIRST_REQUIRE, ch: 23}, end: {line: LINE_FIRST_REQUIRE, ch: 34}};

                    expectSelection(expectedMatch);
                    expect(/foo/i.test(myEditor.getSelectedText())).toBe(true);

                    expect(tw$("#replace-yes").is(":enabled")).toBe(true);
                    tw$("#replace-yes").click();

                    myEditor.setSelection(expectedMatch.start, expectedMatch.end);
                    expect(/Foo:modules/i.test(myEditor.getSelectedText())).toBe(true);
                });
            });

            it("should find a regexp and replace it with $0n (leading zero)", function () {
                runs(function () {
                    twCommandManager.execute(Commands.CMD_REPLACE);
                    toggleRegexp(true);
                    enterSearchText("(modules)\\/(\\w+)");
                    enterReplaceText("$02:$01");
                    
                    var expectedMatch = {start: {line: LINE_FIRST_REQUIRE, ch: 23}, end: {line: LINE_FIRST_REQUIRE, ch: 34}};

                    expectSelection(expectedMatch);
                    expect(/foo/i.test(myEditor.getSelectedText())).toBe(true);

                    expect(tw$("#replace-yes").is(":enabled")).toBe(true);
                    tw$("#replace-yes").click();

                    myEditor.setSelection(expectedMatch.start, expectedMatch.end);
                    expect(/Foo:modules/i.test(myEditor.getSelectedText())).toBe(true);
                });
            });

            it("should find a regexp and replace it with $0 (literal)", function () {
                runs(function () {
                    twCommandManager.execute(Commands.CMD_REPLACE);
                    toggleRegexp(true);
                    enterSearchText("(modules)\\/(\\w+)");
                    enterReplaceText("$0_:$01");
                    
                    var expectedMatch = {start: {line: LINE_FIRST_REQUIRE, ch: 23}, end: {line: LINE_FIRST_REQUIRE, ch: 34}};

                    expectSelection(expectedMatch);
                    expect(/foo/i.test(myEditor.getSelectedText())).toBe(true);

                    expect(tw$("#replace-yes").is(":enabled")).toBe(true);
                    tw$("#replace-yes").click();

                    myEditor.setSelection(expectedMatch.start, expectedMatch.end);
                    expect(/\$0_:modules/i.test(myEditor.getSelectedText())).toBe(true);
                });
            });

            it("should find a regexp and replace it with $n (empty subexpression)", function () {
                runs(function () {
                    twCommandManager.execute(Commands.CMD_REPLACE);
                    toggleRegexp(true);
                    enterSearchText("(modules)(.*)\\/(\\w+)");
                    enterReplaceText("$3$2:$1");
                    
                    var expectedMatch = {start: {line: LINE_FIRST_REQUIRE, ch: 23}, end: {line: LINE_FIRST_REQUIRE, ch: 34}};

                    expectSelection(expectedMatch);
                    expect(/foo/i.test(myEditor.getSelectedText())).toBe(true);

                    expect(tw$("#replace-yes").is(":enabled")).toBe(true);
                    tw$("#replace-yes").click();

                    myEditor.setSelection(expectedMatch.start, expectedMatch.end);
                    expect(/Foo:modules/i.test(myEditor.getSelectedText())).toBe(true);
                });
            });

            it("should find a regexp and replace it with $nn (n has two digits)", function () {
                runs(function () {
                    twCommandManager.execute(Commands.CMD_REPLACE);
                    toggleRegexp(true);
                    enterSearchText("()()()()()()()()()()(modules)\\/()()()(\\w+)");
                    enterReplaceText("$15:$11");
                    
                    var expectedMatch = {start: {line: LINE_FIRST_REQUIRE, ch: 23}, end: {line: LINE_FIRST_REQUIRE, ch: 34}};

                    expectSelection(expectedMatch);
                    expect(/foo/i.test(myEditor.getSelectedText())).toBe(true);

                    expect(tw$("#replace-yes").is(":enabled")).toBe(true);
                    tw$("#replace-yes").click();

                    myEditor.setSelection(expectedMatch.start, expectedMatch.end);
                    expect(/Foo:modules/i.test(myEditor.getSelectedText())).toBe(true);
                });
            });

            it("should find a regexp and replace it with $$n (not a subexpression, escaped dollar)", function () {
                runs(function () {
                    twCommandManager.execute(Commands.CMD_REPLACE);
                    toggleRegexp(true);
                    enterSearchText("(modules)\\/(\\w+)");
                    enterReplaceText("$$2_$$10:$2");
                    
                    var expectedMatch = {start: {line: LINE_FIRST_REQUIRE, ch: 23}, end: {line: LINE_FIRST_REQUIRE, ch: 34}};

                    expectSelection(expectedMatch);
                    expect(/foo/i.test(myEditor.getSelectedText())).toBe(true);

                    expect(tw$("#replace-yes").is(":enabled")).toBe(true);
                    tw$("#replace-yes").click();

                    myEditor.setSelection(expectedMatch.start, expectedMatch.end);
                    expect(/\$2_\$10:Foo/i.test(myEditor.getSelectedText())).toBe(true);
                });
            });

            it("should find a regexp and replace it with $$$n (correct subexpression)", function () {
                runs(function () {
                    twCommandManager.execute(Commands.CMD_REPLACE);
                    toggleRegexp(true);
                    enterSearchText("(modules)\\/(\\w+)");
                    enterReplaceText("$2$$$1");
                    
                    var expectedMatch = {start: {line: LINE_FIRST_REQUIRE, ch: 23}, end: {line: LINE_FIRST_REQUIRE, ch: 34}};

                    expectSelection(expectedMatch);
                    expect(/foo/i.test(myEditor.getSelectedText())).toBe(true);

                    expect(tw$("#replace-yes").is(":enabled")).toBe(true);
                    tw$("#replace-yes").click();

                    myEditor.setSelection(expectedMatch.start, expectedMatch.end);
                    expect(/Foo\$modules/i.test(myEditor.getSelectedText())).toBe(true);
                });
            });

            it("should find a regexp and replace it with $& (whole match)", function () {
                runs(function () {
                    twCommandManager.execute(Commands.CMD_REPLACE);
                    toggleRegexp(true);
                    enterSearchText("(modules)\\/(\\w+)");
                    enterReplaceText("_$&-$2$$&");

                    var expectedMatch = {start: {line: LINE_FIRST_REQUIRE, ch: 23}, end: {line: LINE_FIRST_REQUIRE, ch: 34}};

                    expectSelection(expectedMatch);
                    expect(/foo/i.test(myEditor.getSelectedText())).toBe(true);

                    expect(tw$("#replace-yes").is(":enabled")).toBe(true);
                    tw$("#replace-yes").click();

                    myEditor.setSelection({line: LINE_FIRST_REQUIRE, ch: 23}, {line: LINE_FIRST_REQUIRE, ch: 41});
                    expect(/_modules\/Foo-Foo\$&/i.test(myEditor.getSelectedText())).toBe(true);
                });
            });
        });

        
        describe("Search -> Replace All in untitled document", function () {
            function expectTextAtPositions(text, posArray) {
                posArray.forEach(function (pos) {
                    expect(myEditor.document.getRange(pos, {line: pos.line, ch: pos.ch + text.length})).toEqual(text);
                });
            }
            function dontExpectTextAtPositions(text, posArray) {
                posArray.forEach(function (pos) {
                    expect(myEditor.document.getRange(pos, {line: pos.line, ch: pos.ch + text.length})).not.toEqual(text);
                });
            }
            
            beforeEach(function () {
                twFindInFiles._searchDone = false;
                twFindInFiles._replaceDone = false;
            });
            
            it("should find and replace all", function () {
                var searchText  = "require",
                    replaceText = "brackets.getModule";
                runs(function () {
                    twCommandManager.execute(Commands.CMD_REPLACE);
                    enterSearchText(searchText);
                    enterReplaceText(replaceText);

                    expectSelection({start: {line: 1, ch: 17}, end: {line: 1, ch: 17 + searchText.length}});
                    expect(myEditor.getSelectedText()).toBe(searchText);

                    expect(tw$("#replace-all").is(":enabled")).toBe(true);
                    tw$("#replace-all").click();
                });
                
                waitsFor(function () {
                    return twFindInFiles._searchDone;
                }, "search finished");

                runs(function () {
                    tw$(".replace-checked").click();
                });

                waitsFor(function () {
                    return twFindInFiles._replaceDone;
                }, "replace finished");

                runs(function () {
                    // Note: LINE_FIRST_REQUIRE and CH_REQUIRE_START refer to first call to "require",
                    //       but not first instance of "require" in text
                    expectTextAtPositions(replaceText, [
                        {line: 1, ch: 17},
                        {line: LINE_FIRST_REQUIRE, ch: CH_REQUIRE_START},
                        {line: LINE_FIRST_REQUIRE + 1, ch: CH_REQUIRE_START},
                        {line: LINE_FIRST_REQUIRE + 2, ch: CH_REQUIRE_START}
                    ]);
                });
            });
            
            it("should close panel if document modified", function () {
                var searchText  = "require",
                    replaceText = "brackets.getModule";
                runs(function () {
                    twCommandManager.execute(Commands.CMD_REPLACE);
                    enterSearchText(searchText);
                    enterReplaceText(replaceText);

                    expectSelection({start: {line: 1, ch: 17}, end: {line: 1, ch: 17 + searchText.length}});
                    expect(myEditor.getSelectedText()).toBe(searchText);

                    expect(tw$("#replace-all").is(":enabled")).toBe(true);
                    tw$("#replace-all").click();
                });
                
                waitsFor(function () {
                    return twFindInFiles._searchDone;
                }, "search finished");

                runs(function () {
                    expect(tw$("#find-in-files-results").is(":visible")).toBe(true);
                    myEditor.document.replaceRange("", {line: 0, ch: 0}, {line: 1, ch: 0});
                    expect(tw$("#find-in-files-results").is(":visible")).toBe(false);
                });
            });
            
            it("should not replace unchecked items", function () {
                var searchText  = "require",
                    replaceText = "brackets.getModule";
                runs(function () {
                    twCommandManager.execute(Commands.CMD_REPLACE);
                    enterSearchText(searchText);
                    enterReplaceText(replaceText);

                    expectSelection({start: {line: 1, ch: 17}, end: {line: 1, ch: 17 + searchText.length}});
                    expect(myEditor.getSelectedText()).toBe(searchText);

                    expect(tw$("#replace-all").is(":enabled")).toBe(true);
                    tw$("#replace-all").click();
                });
                
                waitsFor(function () {
                    return twFindInFiles._searchDone;
                }, "search finished");

                runs(function () {
                    // verify that all items are checked by default
                    var $checked = tw$(".check-one:checked");
                    expect($checked.length).toBe(4);
                    
                    // uncheck second and fourth
                    $checked.eq(1).click();
                    $checked.eq(3).click();
                    expect(tw$(".check-one:checked").length).toBe(2);
                    
                    tw$(".replace-checked").click();
                });
                
                waitsFor(function () {
                    return twFindInFiles._replaceDone;
                }, "replace finished");

                runs(function () {

                    myEditor.setSelection({line: 1, ch: 17}, {line: 1, ch: 17 + replaceText.length});
                    expect(myEditor.getSelectedText()).toBe(replaceText);

                    expectTextAtPositions(replaceText, [
                        {line: 1, ch: 17},
                        {line: LINE_FIRST_REQUIRE + 1, ch: CH_REQUIRE_START}
                    ]);
                    dontExpectTextAtPositions(replaceText, [
                        {line: LINE_FIRST_REQUIRE, ch: CH_REQUIRE_START},
                        {line: LINE_FIRST_REQUIRE + 2, ch: CH_REQUIRE_START}
                    ]);
                });
            });

            it("should find all regexps and replace them with $n", function () {
                var expectedMatch = {start: {line: LINE_FIRST_REQUIRE, ch: 23}, end: {line: LINE_FIRST_REQUIRE, ch: 34}};

                runs(function () {
                    twCommandManager.execute(Commands.CMD_REPLACE);
                    toggleRegexp(true);
                    enterSearchText("(modules)\\/(\\w+)");
                    enterReplaceText("$2:$1");
                    
                    expectSelection(expectedMatch);
                    expect(/foo/i.test(myEditor.getSelectedText())).toBe(true);

                    expect(tw$("#replace-all").is(":enabled")).toBe(true);
                    tw$("#replace-all").click();
                });
                
                waitsFor(function () {
                    return twFindInFiles._searchDone;
                }, "search finished");
                
                runs(function () {
                    tw$(".replace-checked").click();
                });

                waitsFor(function () {
                    return twFindInFiles._replaceDone;
                }, "replace finished");

                runs(function () {
                    myEditor.setSelection(expectedMatch.start, expectedMatch.end);
                    expect(/Foo:modules/i.test(myEditor.getSelectedText())).toBe(true);
                    
                    myEditor.setSelection({line: LINE_FIRST_REQUIRE + 1, ch: 23}, {line: LINE_FIRST_REQUIRE + 1, ch: 34});
                    expect(/Bar:modules/i.test(myEditor.getSelectedText())).toBe(true);
                    
                    myEditor.setSelection({line: LINE_FIRST_REQUIRE + 2, ch: 23}, {line: LINE_FIRST_REQUIRE + 2, ch: 34});
                    expect(/Baz:modules/i.test(myEditor.getSelectedText())).toBe(true);
                });
            });

            it("should find all regexps and replace them with $n (empty subexpression)", function () {
                var expectedMatch = {start: {line: LINE_FIRST_REQUIRE, ch: 23}, end: {line: LINE_FIRST_REQUIRE, ch: 34}};

                runs(function () {
                    twCommandManager.execute(Commands.CMD_REPLACE);
                    toggleRegexp(true);
                    enterSearchText("(modules)(.*)\\/(\\w+)");
                    enterReplaceText("$3$2:$1");
                    
                    expectSelection(expectedMatch);
                    expect(/foo/i.test(myEditor.getSelectedText())).toBe(true);

                    expect(tw$("#replace-all").is(":enabled")).toBe(true);
                    tw$("#replace-all").click();
                });
                
                waitsFor(function () {
                    return twFindInFiles._searchDone;
                }, "search finished");

                runs(function () {
                    tw$(".replace-checked").click();
                });
                
                waitsFor(function () {
                    return twFindInFiles._replaceDone;
                }, "replace finished");

                runs(function () {
                    myEditor.setSelection(expectedMatch.start, expectedMatch.end);
                    expect(/Foo:modules/i.test(myEditor.getSelectedText())).toBe(true);
                    
                    myEditor.setSelection({line: LINE_FIRST_REQUIRE + 1, ch: 23}, {line: LINE_FIRST_REQUIRE + 1, ch: 34});
                    expect(/Bar:modules/i.test(myEditor.getSelectedText())).toBe(true);
                    
                    myEditor.setSelection({line: LINE_FIRST_REQUIRE + 2, ch: 23}, {line: LINE_FIRST_REQUIRE + 2, ch: 34});
                    expect(/Baz:modules/i.test(myEditor.getSelectedText())).toBe(true);
                });
            });

            it("should find all regexps and replace them with $nn (n has two digits)", function () {
                var expectedMatch = {start: {line: LINE_FIRST_REQUIRE, ch: 23}, end: {line: LINE_FIRST_REQUIRE, ch: 34}};

                runs(function () {
                    twCommandManager.execute(Commands.CMD_REPLACE);
                    toggleRegexp(true);
                    enterSearchText("()()()()()()()()()()(modules)\\/()()()(\\w+)");
                    enterReplaceText("$15:$11");
                    
                    expectSelection(expectedMatch);
                    expect(/foo/i.test(myEditor.getSelectedText())).toBe(true);

                    expect(tw$("#replace-all").is(":enabled")).toBe(true);
                    tw$("#replace-all").click();
                });
                
                waitsFor(function () {
                    return twFindInFiles._searchDone;
                }, "search finished");

                runs(function () {
                    tw$(".replace-checked").click();
                });
                
                waitsFor(function () {
                    return twFindInFiles._replaceDone;
                }, "replace finished");

                runs(function () {
                    myEditor.setSelection(expectedMatch.start, expectedMatch.end);
                    expect(/Foo:modules/i.test(myEditor.getSelectedText())).toBe(true);
                    
                    myEditor.setSelection({line: LINE_FIRST_REQUIRE + 1, ch: 23}, {line: LINE_FIRST_REQUIRE + 1, ch: 34});
                    expect(/Bar:modules/i.test(myEditor.getSelectedText())).toBe(true);
                    
                    myEditor.setSelection({line: LINE_FIRST_REQUIRE + 2, ch: 23}, {line: LINE_FIRST_REQUIRE + 2, ch: 34});
                    expect(/Baz:modules/i.test(myEditor.getSelectedText())).toBe(true);
                });
            });

            it("should find all regexps and replace them with $$n (not a subexpression, escaped dollar)", function () {
                var expectedMatch = {start: {line: LINE_FIRST_REQUIRE, ch: 23}, end: {line: LINE_FIRST_REQUIRE, ch: 34}};

                runs(function () {
                    twCommandManager.execute(Commands.CMD_REPLACE);
                    toggleRegexp(true);
                    enterSearchText("(modules)\\/(\\w+)");
                    enterReplaceText("$$2_$$10:$2");
                    
                    expectSelection(expectedMatch);
                    expect(/foo/i.test(myEditor.getSelectedText())).toBe(true);

                    expect(tw$("#replace-all").is(":enabled")).toBe(true);
                    tw$("#replace-all").click();
                });
                
                waitsFor(function () {
                    return twFindInFiles._searchDone;
                }, "search finished");

                runs(function () {
                    tw$(".replace-checked").click();
                });
                
                waitsFor(function () {
                    return twFindInFiles._replaceDone;
                }, "replace finished");

                runs(function () {
                    myEditor.setSelection(expectedMatch.start, expectedMatch.end);
                    expect(/\$2_\$10:Foo/i.test(myEditor.getSelectedText())).toBe(true);
                    
                    myEditor.setSelection({line: LINE_FIRST_REQUIRE + 1, ch: 23}, {line: LINE_FIRST_REQUIRE + 1, ch: 34});
                    expect(/\$2_\$10:Bar/i.test(myEditor.getSelectedText())).toBe(true);
                    
                    myEditor.setSelection({line: LINE_FIRST_REQUIRE + 2, ch: 23}, {line: LINE_FIRST_REQUIRE + 2, ch: 34});
                    expect(/\$2_\$10:Baz/i.test(myEditor.getSelectedText())).toBe(true);
                });
            });

            it("should find all regexps and replace them with $$$n (correct subexpression)", function () {
                var expectedMatch = {start: {line: LINE_FIRST_REQUIRE, ch: 23}, end: {line: LINE_FIRST_REQUIRE, ch: 34}};

                runs(function () {
                    twCommandManager.execute(Commands.CMD_REPLACE);
                    toggleRegexp(true);
                    enterSearchText("(modules)\\/(\\w+)");
                    enterReplaceText("$2$$$1");
                    
                    expectSelection(expectedMatch);
                    expect(/foo/i.test(myEditor.getSelectedText())).toBe(true);

                    expect(tw$("#replace-all").is(":enabled")).toBe(true);
                    tw$("#replace-all").click();
                });
                
                waitsFor(function () {
                    return twFindInFiles._searchDone;
                }, "search finished");

                runs(function () {
                    tw$(".replace-checked").click();
                });

                waitsFor(function () {
                    return twFindInFiles._replaceDone;
                }, "replace finished");

                runs(function () {
                    myEditor.setSelection(expectedMatch.start, expectedMatch.end);
                    expect(/Foo\$modules/i.test(myEditor.getSelectedText())).toBe(true);
                    
                    myEditor.setSelection({line: LINE_FIRST_REQUIRE + 1, ch: 23}, {line: LINE_FIRST_REQUIRE + 1, ch: 34});
                    expect(/Bar\$modules/i.test(myEditor.getSelectedText())).toBe(true);
                    
                    myEditor.setSelection({line: LINE_FIRST_REQUIRE + 2, ch: 23}, {line: LINE_FIRST_REQUIRE + 2, ch: 34});
                    expect(/Baz\$modules/i.test(myEditor.getSelectedText())).toBe(true);
                });
            });

            it("should find all regexps and replace them with $& (whole match)", function () {
                var expectedMatch = {start: {line: LINE_FIRST_REQUIRE, ch: 23}, end: {line: LINE_FIRST_REQUIRE, ch: 34}};

                runs(function () {
                    twCommandManager.execute(Commands.CMD_REPLACE);
                    toggleRegexp(true);
                    enterSearchText("(modules)\\/(\\w+)");
                    enterReplaceText("_$&-$2$$&");

                    expectSelection(expectedMatch);
                    expect(/foo/i.test(myEditor.getSelectedText())).toBe(true);

                    expect(tw$("#replace-all").is(":enabled")).toBe(true);
                    tw$("#replace-all").click();
                });

                waitsFor(function () {
                    return twFindInFiles._searchDone;
                }, "search finished");

                runs(function () {
                    tw$(".replace-checked").click();
                });

                waitsFor(function () {
                    return twFindInFiles._replaceDone;
                }, "replace finished");

                runs(function () {
                    myEditor.setSelection({line: LINE_FIRST_REQUIRE, ch: 23}, {line: LINE_FIRST_REQUIRE, ch: 41});
                    expect(/_modules\/Foo-Foo\$&/i.test(myEditor.getSelectedText())).toBe(true);

                    myEditor.setSelection({line: LINE_FIRST_REQUIRE + 1, ch: 23}, {line: LINE_FIRST_REQUIRE + 1, ch: 41});
                    expect(/_modules\/Bar-Bar\$&/i.test(myEditor.getSelectedText())).toBe(true);

                    myEditor.setSelection({line: LINE_FIRST_REQUIRE + 2, ch: 23}, {line: LINE_FIRST_REQUIRE + 2, ch: 41});
                    expect(/_modules\/Baz-Baz\$&/i.test(myEditor.getSelectedText())).toBe(true);
                });
            });
        });
    });
});<|MERGE_RESOLUTION|>--- conflicted
+++ resolved
@@ -33,14 +33,8 @@
         KeyEvent              = require("utils/KeyEvent"),
         SpecRunnerUtils       = require("spec/SpecRunnerUtils"),
         StringUtils           = require("utils/StringUtils"),
-<<<<<<< HEAD
         Strings;
-    
-=======
-        Strings,
-        _                     = require("thirdparty/lodash");
-
->>>>>>> 60ce7afb
+
     var defaultContent = "/* Test comment */\n" +
                          "define(function (require, exports, module) {\n" +
                          "    var Foo = require(\"modules/Foo\"),\n" +
