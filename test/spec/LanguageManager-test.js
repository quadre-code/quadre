--- conflicted
+++ resolved
@@ -32,12 +32,7 @@
     // Load dependent modules
     var CodeMirror          = require("thirdparty/CodeMirror2/lib/codemirror"),
         LanguageManager     = require("language/LanguageManager"),
-<<<<<<< HEAD
-=======
-        DocumentManager     = require("document/DocumentManager"),
         MainViewManager     = require("view/MainViewManager"),
-        PathUtils           = require("thirdparty/path-utils/path-utils.min"),
->>>>>>> 60ce7afb
         SpecRunnerUtils     = require("spec/SpecRunnerUtils"),
         PreferencesManager  = require("preferences/PreferencesManager");
     
