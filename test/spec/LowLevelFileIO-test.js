/*
 * Copyright (c) 2012 - present Adobe Systems Incorporated. All rights reserved.
 *
 * Permission is hereby granted, free of charge, to any person obtaining a
 * copy of this software and associated documentation files (the "Software"),
 * to deal in the Software without restriction, including without limitation
 * the rights to use, copy, modify, merge, publish, distribute, sublicense,
 * and/or sell copies of the Software, and to permit persons to whom the
 * Software is furnished to do so, subject to the following conditions:
 *
 * The above copyright notice and this permission notice shall be included in
 * all copies or substantial portions of the Software.
 *
 * THE SOFTWARE IS PROVIDED "AS IS", WITHOUT WARRANTY OF ANY KIND, EXPRESS OR
 * IMPLIED, INCLUDING BUT NOT LIMITED TO THE WARRANTIES OF MERCHANTABILITY,
 * FITNESS FOR A PARTICULAR PURPOSE AND NONINFRINGEMENT. IN NO EVENT SHALL THE
 * AUTHORS OR COPYRIGHT HOLDERS BE LIABLE FOR ANY CLAIM, DAMAGES OR OTHER
 * LIABILITY, WHETHER IN AN ACTION OF CONTRACT, TORT OR OTHERWISE, ARISING
 * FROM, OUT OF OR IN CONNECTION WITH THE SOFTWARE OR THE USE OR OTHER
 * DEALINGS IN THE SOFTWARE.
 *
 */

/*global describe, it, expect, beforeEach, afterEach, waitsFor, waitsForDone, runs */

define(function (require, exports, module) {
    "use strict";

    require("utils/Global");

    // Load dependent modules
    var SpecRunnerUtils     = require("spec/SpecRunnerUtils");
<<<<<<< HEAD
    
    // valid encoding names: https://github.com/iojs/io.js/blob/3d3083b91f02ca14acddde97612cec98e97ffe38/lib/buffer.js#L225-L243
    var UTF8 = "utf8",
        UTF16 = "utf16le";
    
=======

    var UTF8 = "utf8",
        UTF16 = "utf16";

>>>>>>> 5141df27
    // These are tests for the low-level file io routines in brackets-app. Make sure
    // you have the latest brackets-app before running.

    describe("LowLevelFileIO", function () {

        var baseDir = SpecRunnerUtils.getTempDirectory();

        function readdirSpy() {
            var callback = function (err, content) {
                callback.error = err;
                callback.content = content;
                callback.wasCalled = true;
            };

            callback.wasCalled = false;

            return callback;
        }

        function statSpy() {
            var callback = function (err, stat) {
                callback.error = err;
                callback.stat = stat;
                callback.wasCalled = true;
            };

            callback.wasCalled = false;

            return callback;
        }

        function readFileSpy() {
            var callback = function (err, content) {
                callback.error = err;
                callback.content = content;
                callback.wasCalled = true;
            };

            callback.wasCalled = false;

            return callback;
        }

        function errSpy() {
            var callback = function (err) {
                callback.error = err;
                callback.wasCalled = true;
            };

            callback.wasCalled = false;

            return callback;
        }

        beforeEach(function () {
            SpecRunnerUtils.createTempDirectory();

            runs(function () {
                // create the test folder and init the test files
                var testFiles = SpecRunnerUtils.getTestPath("/spec/LowLevelFileIO-test-files");
                waitsForDone(SpecRunnerUtils.copy(testFiles, baseDir), "copy temp files");
            });
            runs(function () {
                // Pre-test setup - set permissions on special directories
                waitsForDone(SpecRunnerUtils.chmod(baseDir + "/cant_read_here", "222"), "set permission");
                waitsForDone(SpecRunnerUtils.chmod(baseDir + "/cant_write_here", "444"), "set permission");
            });
        });

        afterEach(function () {
            SpecRunnerUtils.removeTempDirectory();
        });

        it("should have a brackets.fs namespace", function () {
            expect(brackets.fs).toBeTruthy();
        });

        describe("readdir", function () {

            it("should read a directory from disk", function () {
                var cb = readdirSpy();

                runs(function () {
                    brackets.fs.readdir(baseDir, cb);
                });

                waitsFor(function () { return cb.wasCalled; }, "readdir to finish", 1000);

                runs(function () {
                    expect(cb.error).toBeFalsy();

                    // Look for known files
                    expect(cb.content.indexOf("file_one.txt")).not.toBe(-1);
                    expect(cb.content.indexOf("file_two.txt")).not.toBe(-1);
                    expect(cb.content.indexOf("file_three.txt")).not.toBe(-1);

                    // Make sure '.' and '..' are omitted
                    expect(cb.content.indexOf(".")).toBe(-1);
                    expect(cb.content.indexOf("..")).toBe(-1);
                });
            });

            it("should return an error if the directory doesn't exist", function () {
                var cb = readdirSpy();

                runs(function () {
                    brackets.fs.readdir("/This/directory/doesnt/exist", cb);
                });

                waitsFor(function () { return cb.wasCalled; }, "readdir to finish", 1000);

                runs(function () {
                    expect(cb.error.code).toBe("ENOENT");
                });
            });

            it("should return an error if the directory can't be read (Mac only)", function () {
                if (brackets.platform === "mac") {
                    var cb = readdirSpy();

                    runs(function () {
                        brackets.fs.readdir(baseDir + "/cant_read_here", cb);
                    });

                    waitsFor(function () { return cb.wasCalled; }, "readdir to finish", 1000);

                    runs(function () {
                        expect(cb.error.code).toBe("EACCES");
                    });
                }

            });

            it("should return an error if invalid parameters are passed", function () {
                var cb = readdirSpy();
<<<<<<< HEAD
                var error;
                try {
                    brackets.fs.readdir(42, cb);
                } catch (e) {
                    error = e;
                }
                expect(error.name).toBe("TypeError");
                expect(error.message).toContain("path must be a string");
=======

                runs(function () {
                    brackets.fs.readdir(42, cb);
                });

                waitsFor(function () { return cb.wasCalled; }, "readdir to finish", 1000);

                runs(function () {
                    expect(cb.error).toBe(brackets.fs.ERR_INVALID_PARAMS);
                });
>>>>>>> 5141df27
            });
        }); // describe("readdir")

        describe("stat", function () {

            it("should return correct information for a directory", function () {
                var cb = statSpy();

                runs(function () {
                    brackets.fs.stat(baseDir, cb);
                });

                waitsFor(function () { return cb.wasCalled; }, 1000);

                runs(function () {
                    expect(cb.error).toBeFalsy();
                    expect(cb.stat.isDirectory()).toBe(true);
                    expect(cb.stat.isFile()).toBe(false);
                });
            });

            it("should return correct information for a file", function () {
                var cb = statSpy();

                runs(function () {
                    brackets.fs.stat(baseDir + "/file_one.txt", cb);
                });

                waitsFor(function () { return cb.wasCalled; }, "stat to finish", 1000);

                runs(function () {
                    expect(cb.error).toBeFalsy();
                    expect(cb.stat.isDirectory()).toBe(false);
                    expect(cb.stat.isFile()).toBe(true);
                });
            });

            it("should return an error if the file/directory doesn't exist", function () {
                var cb = statSpy();

                runs(function () {
                    brackets.fs.stat("/This/directory/doesnt/exist", cb);
                });

                waitsFor(function () { return cb.wasCalled; }, "stat to finish", 1000);

                runs(function () {
                    expect(cb.error.code).toBe("ENOENT");
                });
            });

            it("should return an error if incorrect parameters are passed", function () {
<<<<<<< HEAD
                var cb = readdirSpy();
                var error;
                try {
                    brackets.fs.stat(42, cb);
                } catch (e) {
                    error = e;
                }
                expect(error.name).toBe("TypeError");
                expect(error.message).toContain("path must be a string");
=======
                var cb = statSpy();

                runs(function () {
                    brackets.fs.stat(42, cb);
                });

                waitsFor(function () { return cb.wasCalled; }, "stat to finish", 1000);

                runs(function () {
                    expect(cb.error).toBe(brackets.fs.ERR_INVALID_PARAMS);
                });
>>>>>>> 5141df27
            });

        }); // describe("stat")

        describe("readFile", function () {

            it("should read a text file", function () {
                var cb = readFileSpy();

                runs(function () {
                    brackets.fs.readTextFile(baseDir + "/file_one.txt", UTF8, cb);
                });

                waitsFor(function () { return cb.wasCalled; }, "readFile to finish", 1000);

                runs(function () {
                    expect(cb.error).toBeFalsy();
                    expect(cb.content).toBe("Hello world");
                });
            });

            it("should return an error if trying to read a non-existent file", function () {
                var cb = readFileSpy();

                runs(function () {
                    brackets.fs.readTextFile("/This/file/doesnt/exist.txt", UTF8, cb);
                });

                waitsFor(function () { return cb.wasCalled; }, "readFile to finish", 1000);

                runs(function () {
                    expect(cb.error.code).toBe("ENOENT");
                });
            });
<<<<<<< HEAD
        
            it("should return an error if trying to use an unsuppported encoding", function () {
                var cb = readFileSpy();
                var error;
                try {
                    brackets.fs.readTextFile(baseDir + "/file_one.txt", UTF16, cb);
                } catch (e) {
                    error = e;
                }
                expect(error.name).toBe("TypeError");
                expect(error.message).toContain("encoding is not supported");
=======

            it("should return an error if trying to use an unsppported encoding", function () {
                var cb = readFileSpy();

                runs(function () {
                    brackets.fs.readFile(baseDir + "/file_one.txt", UTF16, cb);
                });

                waitsFor(function () { return cb.wasCalled; }, "readFile to finish",  1000);

                runs(function () {
                    expect(cb.error).toBe(brackets.fs.ERR_UNSUPPORTED_ENCODING);
                });
>>>>>>> 5141df27
            });

            it("should return an error if called with invalid parameters", function () {
                var cb = readFileSpy();
<<<<<<< HEAD
                var error;
                try {
                    brackets.fs.readTextFile(42, [], cb);
                } catch (e) {
                    error = e;
                }
                expect(error.name).toBe("TypeError");
                expect(error.message).toContain("must be a string");
=======

                runs(function () {
                    brackets.fs.readFile(42, [], cb);
                });

                waitsFor(function () { return cb.wasCalled; }, "readFile to finish",  1000);

                runs(function () {
                    expect(cb.error).toBe(brackets.fs.ERR_INVALID_PARAMS);
                });
>>>>>>> 5141df27
            });

            it("should return an error if trying to read a directory", function () {
                var cb = readFileSpy();

                runs(function () {
                    brackets.fs.readTextFile(baseDir, UTF8, cb);
                });

                waitsFor(function () { return cb.wasCalled; }, 1000);

                runs(function () {
                    expect(cb.error.code).toBe("EISDIR");
                });
            });

            it("should return an error trying to read a binary file", function () {
                var cb = readFileSpy();

                runs(function () {
                    brackets.fs.readTextFile(baseDir + "/tree.jpg", UTF8, cb);
                });

                waitsFor(function () { return cb.wasCalled; }, "readFile to finish",  1000);

                runs(function () {
                    expect(cb.error.name).toBe("Error");
                    expect(cb.error.message).toContain("ECHARSET: file is a binary file");
                    expect(cb.error.code).toBe("ECHARSET");
                });
            });

            it("should be able to quickly determine if a large file is UTF-8", function () {
                var cb = readFileSpy();

                runs(function () {
                    brackets.fs.readTextFile(baseDir + "/ru_utf8.html", UTF8, cb);
                });

                waitsFor(function () { return cb.wasCalled; }, "readFile to finish", 1000);

                runs(function () {
                    expect(cb.error).toBe(null);
                });
            });

            it("should be able to quickly read a small UTF-8 file", function () {
                var cb = readFileSpy();

                runs(function () {
                    brackets.fs.readTextFile(baseDir + "/es_small_utf8.html", UTF8, cb);
                });

                waitsFor(function () { return cb.wasCalled; }, "readFile to finish", 1000);

                runs(function () {
                    expect(cb.error).toBe(null);
                });
            });

            it("should be able to read a zero-length file", function () {
                var cb = readFileSpy();

<<<<<<< HEAD
                runs(function () {
                    brackets.fs.readTextFile(baseDir + "/emptyfile.txt", UTF8, cb);
                });

                waitsFor(function () { return cb.wasCalled; }, "readFile to finish", 1000);

                runs(function () {
                    expect(cb.error).toBe(null);
                });
            });
=======
// FIXME: This test causes problems cleaning up the temp directory and, thus, tests to fail
//            it("should be able to read a zero-length file", function () {
//                var cb = readFileSpy();
//
//                runs(function () {
//                    brackets.fs.readFile(baseDir + "/emptyfile.txt", UTF8, cb);
//                });
//
//                waitsFor(function () { return cb.wasCalled; }, "readFile to finish", 1000);
//
//                runs(function () {
//                    expect(cb.error).toBe(brackets.fs.NO_ERROR);
//                });
//            });
>>>>>>> 5141df27

            it("should not be able to read a UTF-8 file with malformed continuation bytes", function () {
                var cb = readFileSpy();

                runs(function () {
                    brackets.fs.readTextFile(baseDir + "/ru_bad_utf8.html", UTF8, cb);
                });

                waitsFor(function () { return cb.wasCalled; }, 1000);

                runs(function () {
                    expect(cb.error.code).toBe("ECHARSET");
                });
            });

            it("should be able to read a UTF-8 file with a BOM", function () {
                var cb = readFileSpy();

                runs(function () {
                    brackets.fs.readTextFile(baseDir + "/ru_utf8_wBOM.html", UTF8, cb);
                });

                waitsFor(function () { return cb.wasCalled; }, "readFile to finish", 1000);

                runs(function () {
                    expect(cb.error).toBe(null);
                    expect(cb.content[0]).toBe("<");  // should not have BOM
                });
            });

            it("should return an error trying to read a UTF16 file", function () {
                var cb = readFileSpy();

                runs(function () {
                    brackets.fs.readTextFile(baseDir + "/ru_utf16.html", UTF8, cb);
                });

                waitsFor(function () { return cb.wasCalled; }, "readFile to finish",  1000);

                runs(function () {
                    expect(cb.error.code).toBe("ECHARSET");
                });
            });
<<<<<<< HEAD
            
            it("should return an error trying to read a UTF16 file w/o BOM ", function () {
                var cb = readFileSpy();

                runs(function () {
                    brackets.fs.readTextFile(baseDir + "/ru_utf16_noBOM.html", UTF8, cb);
                });

                waitsFor(function () { return cb.wasCalled; }, "readFile to finish", 1000);

                runs(function () {
                    expect(cb.error.code).toBe("ECHARSET");
                });
            });

// FIXME: How to detect UTF32 ?
//            it("should return an error trying to read a UTF32 file", function () {
=======

// FIXME: This test does not work on Linux or Mac
//            it("should return an error trying to read a UTF16 file w/o BOM ", function () {
>>>>>>> 5141df27
//                var cb = readFileSpy();
//
//                runs(function () {
//                    brackets.fs.readTextFile(baseDir + "/ru_utf32.html", UTF8, cb);
//                });
//
//                waitsFor(function () { return cb.wasCalled; }, "readFile to finish", 1000);
//
//                runs(function () {
//                    expect(cb.error).toBe(brackets.fs.ERR_UNSUPPORTED_ENCODING);
//                });
//            });
<<<<<<< HEAD
=======

            it("should return an error trying to read a UTF32 file", function () {
                var cb = readFileSpy();

                runs(function () {
                    brackets.fs.readFile(baseDir + "/ru_utf32.html", UTF8, cb);
                });

                waitsFor(function () { return cb.wasCalled; }, "readFile to finish", 1000);

                runs(function () {
                    expect(cb.error).toBe(brackets.fs.ERR_UNSUPPORTED_ENCODING);
                });
            });
>>>>>>> 5141df27
// FIXME: This test does not work on Linux or Mac
//            it("should return an error trying to read a UTF32 file w/o BOM ", function () {
//                var cb = readFileSpy();
//
//                runs(function () {
//                    brackets.fs.readTextFile(baseDir + "/ru_utf32_noBOM.html", UTF8, cb);
//                });
//
//                waitsFor(function () { return cb.wasCalled; }, "readFile to finish", 1000);
//
//                runs(function () {
//                    expect(cb.error).toBe(brackets.fs.ERR_UNSUPPORTED_ENCODING);
//                });
//            });


        }); // describe("readFile")

        describe("writeFile", function () {

            var contents = "This content was generated from LowLevelFileIO-test.js";

            it("should write the entire contents of a file", function () {
                var cb = errSpy(),
                    readFileCB = readFileSpy();

                runs(function () {
                    brackets.fs.writeFile(baseDir + "/write_test.txt", contents, UTF8, cb);
                });

                waitsFor(function () { return cb.wasCalled; }, "writeFile to finish", 1000);

                runs(function () {
                    expect(cb.error).toBeFalsy();
                });

                // Read contents to verify
                runs(function () {
                    brackets.fs.readTextFile(baseDir + "/write_test.txt", UTF8, readFileCB);
                });

                waitsFor(function () { return readFileCB.wasCalled; }, 1000);

                runs(function () {
                    expect(readFileCB.error).toBeFalsy();
                    expect(readFileCB.content).toBe(contents);
                });
            });

            it("should return an error if the file can't be written (Mac only)", function () {
                if (brackets.platform === "mac") {
                    var cb = errSpy();

                    runs(function () {
                        brackets.fs.writeFile(baseDir + "/cant_write_here/write_test.txt", contents, UTF8, cb);
                    });

                    waitsFor(function () { return cb.wasCalled; }, "writeFile to finish", 1000);

                    runs(function () {
                        expect(cb.error.code).toBe("EACCES");
                    });
                }

            });

            it("should return an error if called with invalid parameters", function () {
                var cb = errSpy();
<<<<<<< HEAD
                var error;
                try {
                    brackets.fs.writeFile(42, contents, 2, cb);
                } catch (e) {
                    error = e;
                }
                expect(error.name).toBe("TypeError");
                expect(error.message).toBe("Bad arguments");
=======

                runs(function () {
                    brackets.fs.writeFile(42, contents, 2, cb);
                });

                waitsFor(function () { return cb.wasCalled; }, "writeFile to finish", 1000);

                runs(function () {
                    expect(cb.error).toBe(brackets.fs.ERR_INVALID_PARAMS);
                });
>>>>>>> 5141df27
            });

            it("should return an error if trying to write a directory", function () {
                var cb = errSpy();

                runs(function () {
                    brackets.fs.writeFile(baseDir, contents, UTF8, cb);
                });

                waitsFor(function () { return cb.wasCalled; }, "writeFile to finish", 1000);

                runs(function () {
                    // Ideally we would get ERR_CANT_WRITE, but as long as we get some sort of error it's fine.
                    expect(cb.error).toBeTruthy();
                });
            });
        }); // describe("writeFile")

        describe("unlink", function () {

            var contents = "This content was generated from LowLevelFileIO-test.js";

            it("should remove a file", function () {
                var filename    = baseDir + "/remove_me.txt",
                    writeFileCB = errSpy(),
                    readFileCB  = readFileSpy(),
                    unlinkCB    = errSpy(),
                    statCB      = statSpy();

                runs(function () {
                    brackets.fs.writeFile(filename, contents, UTF8, writeFileCB);
                });

                waitsFor(function () { return writeFileCB.wasCalled; }, "writeFile to finish", 1000);

                runs(function () {
                    expect(writeFileCB.error).toBeFalsy();
                });


                // Read contents to verify
                runs(function () {
                    brackets.fs.readTextFile(filename, UTF8, readFileCB);
                });

                waitsFor(function () { return readFileCB.wasCalled; },  "readFile to finish", 1000);

                runs(function () {
                    expect(readFileCB.error).toBeFalsy();
                    expect(readFileCB.content).toBe(contents);
                });

                // Remove the file
                runs(function () {
                    brackets.fs.remove(filename, unlinkCB);
                });

                waitsFor(function () { return unlinkCB.wasCalled; },  "unlink to finish", 1000);

                runs(function () {
                    expect(unlinkCB.error).toBeFalsy();
                });

                // Verify it is gone
                runs(function () {
                    brackets.fs.stat(filename, statCB);
                });

                waitsFor(function () { return statCB.wasCalled; },  "stat to finish", 1000);

                runs(function () {
                    expect(statCB.error.code).toBe("ENOENT");
                });
            });

            it("should return an error if the file doesn't exist", function () {
                var cb = errSpy();

                runs(function () {
                    brackets.fs.remove("/This/file/doesnt/exist.txt", cb);
                });

                waitsFor(function () { return cb.wasCalled; },  "unlink to finish",  1000);

                runs(function () {
                    expect(cb.error.code).toBe("ENOENT");
                });
            });

            it("should return an error if called with invalid parameters", function () {
                var cb = errSpy();
<<<<<<< HEAD
                var error;
                try {
                    brackets.fs.remove(42, cb);
                } catch (e) {
                    error = e;
                }
                expect(error.name).toContain("Error");
                expect(error.message).toContain("be a string");
=======

                runs(function () {
                    brackets.fs.unlink(42, cb);
                });

                waitsFor(function () { return cb.wasCalled; }, "unlink to finish", 1000);

                runs(function () {
                    expect(cb.error).toBe(brackets.fs.ERR_INVALID_PARAMS);
                });
>>>>>>> 5141df27
            });

            it("should remove a directory", function () {
                var delDirName  = baseDir + "/unlink_dir",
                    cb          = errSpy(),
                    statCB      = statSpy(),
                    unlinkCB    = errSpy();

                runs(function () {
                    brackets.fs.mkdir(delDirName, parseInt("777", 0), cb);
                });
<<<<<<< HEAD
                
                waitsFor(function () { return cb.wasCalled; }, "mkdir to finish");
                
=======

                waitsFor(function () { return cb.wasCalled; }, "makeDir to finish");

>>>>>>> 5141df27
                runs(function () {
                    expect(cb.error).toBe(null);
                });

                // Verify directory was created
                runs(function () {
                    brackets.fs.stat(delDirName, statCB);
                });

                waitsFor(function () { return statCB.wasCalled; }, "stat to finish");

                runs(function () {
                    expect(statCB.error).toBe(null);
                    expect(statCB.stat.isDirectory()).toBe(true);
                });

                // Delete the directory
                runs(function () {
                    brackets.fs.remove(delDirName, unlinkCB);
                });

                waitsFor(function () { return unlinkCB.wasCalled; });

                runs(function () {
                    expect(cb.error).toBe(null);
                });

                // Verify it is gone
                runs(function () {
                    statCB = statSpy();
                    brackets.fs.stat(delDirName, statCB);
                });

                waitsFor(function () { return statCB.wasCalled; }, 1000, "stat to finish");

                runs(function () {
                    expect(statCB.error.code).toBe("ENOENT");
                });
            });
        }); // describe("unlink")
<<<<<<< HEAD
        
        describe("mkdir", function () {
            
=======

        describe("makedir", function () {

>>>>>>> 5141df27
            it("should make a new directory", function () {
                var newDirName  = baseDir + "/brackets_unittests_new_dir",
                    cb          = errSpy(),
                    statCB      = statSpy(),
                    trashCB     = errSpy();

                runs(function () {
                    brackets.fs.mkdir(newDirName, parseInt("777", 0), cb);
                });
<<<<<<< HEAD
                
                waitsFor(function () { return cb.wasCalled; }, "mkdir to finish");
                
=======

                waitsFor(function () { return cb.wasCalled; }, "makedir to finish");

>>>>>>> 5141df27
                runs(function () {
                    expect(cb.error).toBe(null);
                });

                // Verify directory was created
                runs(function () {
                    brackets.fs.stat(newDirName, statCB);
                });

                waitsFor(function () { return statCB.wasCalled; }, "stat to finish");

                runs(function () {
                    expect(statCB.error).toBe(null);
                    expect(statCB.stat.isDirectory()).toBe(true);
                });

                // Delete the directory
                runs(function () {
                    brackets.fs.remove(newDirName, trashCB);
                });

                waitsFor(function () { return trashCB.wasCalled; }, "moveToTrash to finish");

                runs(function () {
                    expect(trashCB.error).toBe(null);
                });
            });
        });

        describe("rename", function () {
            var complete;

            it("should rename a file", function () {
                var oldName     = baseDir + "/file_one.txt",
                    newName     = baseDir + "/file_one_renamed.txt",
                    renameCB    = errSpy(),
                    statCB      = statSpy();

                complete = false;

                runs(function () {
                    brackets.fs.rename(oldName, newName, renameCB);
                });

                waitsFor(function () { return renameCB.wasCalled; }, "rename to finish", 1000);

                runs(function () {
                    expect(renameCB.error).toBe(null);
                });

                // Verify new file is found and old one is missing
                runs(function () {
                    brackets.fs.stat(oldName, statCB);
                });

                waitsFor(function () { return statCB.wasCalled; }, "stat to finish", 1000);

                runs(function () {
                    expect(statCB.error.code).toBe("ENOENT");
                });

                runs(function () {
                    statCB = statSpy();
                    brackets.fs.stat(newName, statCB);
                });

                waitsFor(function () { return statCB.wasCalled; }, "stat to finish", 1000);

                runs(function () {
                    expect(statCB.error).toBe(null);
                });

                // Rename the file back to the old name
                runs(function () {
                    renameCB = errSpy();
                    brackets.fs.rename(newName, oldName, renameCB);
                });

                waitsFor(function () { return renameCB.wasCalled; }, "rename to finish", 1000);

                runs(function () {
                    expect(renameCB.error).toBe(null);
                });

            });
            it("should rename a folder", function () {
                var oldName     = baseDir + "/rename_me",
                    newName     = baseDir + "/renamed_folder",
                    renameCB    = errSpy(),
                    statCB      = statSpy();

                complete = false;

                runs(function () {
                    brackets.fs.rename(oldName, newName, renameCB);
                });

                waitsFor(function () { return renameCB.wasCalled; }, "rename to finish", 1000);

                runs(function () {
                    expect(renameCB.error).toBe(null);
                });

                // Verify new folder is found and old one is missing
                runs(function () {
                    brackets.fs.stat(oldName, statCB);
                });

                waitsFor(function () { return statCB.wasCalled; }, "stat to finish", 1000);

                runs(function () {
                    expect(statCB.error.code).toBe("ENOENT");
                });

                runs(function () {
                    statCB = statSpy();
                    brackets.fs.stat(newName, statCB);
                });

                waitsFor(function () { return statCB.wasCalled; }, "stat to finish", 1000);

                runs(function () {
                    expect(statCB.error).toBe(null);
                });

                // Rename the folder back to the old name
                runs(function () {
                    renameCB = errSpy();
                    brackets.fs.rename(newName, oldName, renameCB);
                });

                waitsFor(function () { return renameCB.wasCalled; }, "rename to finish", 1000);

                runs(function () {
                    expect(renameCB.error).toBe(null);
                });
            });
            it("should return an error if the new name already exists", function () {
                var oldName = baseDir + "/file_one.txt",
                    newName = baseDir + "/file_two.txt",
                    cb      = errSpy();

                complete = false;

                runs(function () {
                    brackets.fs.rename(oldName, newName, cb);
                });

                waitsFor(function () { return cb.wasCalled; }, "rename to finish", 1000);

                runs(function () {
                    expect(cb.error.code).toBe("EEXIST");
                });
            });
            it("should return an error if the parent folder is read only (Mac only)", function () {
                if (brackets.platform === "mac") {
                    var oldName = baseDir + "/cant_write_here/readme.txt",
                        newName = baseDir + "/cant_write_here/readme_renamed.txt",
                        cb      = errSpy();

                    complete = false;

                    runs(function () {
                        brackets.fs.rename(oldName, newName, cb);
                    });

                    waitsFor(function () { return cb.wasCalled; }, "rename to finish", 1000);

                    runs(function () {
                        expect(cb.error.code).toBe("EACCES");
                    });
                }
            });
            // TODO: More testing of error cases?
        });

        describe("copyFile", function () {
            var complete;

            it("should copy a file", function () {
                var fileName     = baseDir + "/file_one.txt",
                    copyName     = baseDir + "/file_one_copy.txt",
                    copyCB       = errSpy(),
                    unlinkCB     = errSpy(),
                    statCB       = statSpy();

                complete = false;

                // Verify new file does not exist
                runs(function () {
                    brackets.fs.stat(copyName, statCB);
                });

                waitsFor(function () { return statCB.wasCalled; }, "stat to finish", 1000);

                runs(function () {
                    expect(statCB.error.code).toBe("ENOENT");
                });

                // make the copy
                runs(function () {
                    brackets.fs.copy(fileName, copyName, copyCB);
                });

                waitsFor(function () { return copyCB.wasCalled; }, "copyFile to finish", 1000);

                runs(function () {
                    expect(copyCB.error).toBe(null);
                });

                // Verify new file is found
                runs(function () {
                    statCB = statSpy();
                    brackets.fs.stat(copyName, statCB);
                });

                waitsFor(function () { return statCB.wasCalled; }, "stat to finish", 1000);

                runs(function () {
                    expect(statCB.error).toBe(null);
                });

                // Verify the origin file still exists
                runs(function () {
                    statCB = statSpy();
                    brackets.fs.stat(fileName, statCB);
                });

                waitsFor(function () { return statCB.wasCalled; }, "stat to finish", 1000);

                runs(function () {
                    expect(statCB.error).toBe(null);
                });

                // Delete the copy
                runs(function () {
                    brackets.fs.remove(copyName, unlinkCB);
                });

                waitsFor(function () { return unlinkCB.wasCalled; }, "unlink to finish", 1000);

                runs(function () {
                    expect(unlinkCB.error).toBe(null);
                });

            });
        });

        describe("specialDirectories", function () {
            it("should have an application support directory", function () {
                runs(function () {
                    expect(brackets.app.getApplicationSupportDirectory().length).toNotBe(0);
                });
            });
            it("should have a home directory", function () {
                runs(function () {
                    expect(brackets.app.getUserHomeDirectory().length).toNotBe(0);
                });
            });
        });

        describe("moveToTrash", function () {
            it("should move a file to the trash", function () {
                var newFileName = baseDir + "/brackets_unittests_delete_me.txt",
                    writeFileCB = errSpy(),
                    trashCB     = errSpy();

                // Create a file
                runs(function () {
                    brackets.fs.writeFile(newFileName, "", UTF8, writeFileCB);
                });

                waitsFor(function () { return writeFileCB.wasCalled; }, "writeFile to finish");

                runs(function () {
                    expect(writeFileCB.error).toBe(null);
                });

                // Move it to the trash
                runs(function () {
                    brackets.fs.moveToTrash(newFileName, trashCB);
                });

                waitsFor(function () { return trashCB.wasCalled; }, "moveToTrash to finish");

                runs(function () {
                    expect(trashCB.error).toBe(null);
                });

                // Make sure it's gone
                runs(function () {
                    trashCB = errSpy();
                    brackets.fs.moveToTrash(newFileName, trashCB);
                });

                waitsFor(function () { return trashCB.wasCalled; }, "moveToTrash to finish");

                runs(function () {
                    expect(trashCB.error.code).toBe("ENOENT");
                });
            });

            it("should move a folder to the trash", function () {
                var newDirName  = baseDir + "/brackets_unittests_dir_to_delete",
                    mkdirCB   = errSpy(),
                    trashCB     = errSpy();

                // Create a file
                runs(function () {
                    brackets.fs.mkdir(newDirName, parseInt("777", 8), mkdirCB);
                });
<<<<<<< HEAD
                
                waitsFor(function () { return mkdirCB.wasCalled; }, "mkdir to finish");
                
=======

                waitsFor(function () { return makedirCB.wasCalled; }, "makedir to finish");

>>>>>>> 5141df27
                runs(function () {
                    expect(mkdirCB.error).toBe(null);
                });

                // Move it to the trash
                runs(function () {
                    brackets.fs.moveToTrash(newDirName, trashCB);
                });

                waitsFor(function () { return trashCB.wasCalled; }, "moveToTrash to finish");

                runs(function () {
                    expect(trashCB.error).toBe(null);
                });

                // Make sure it's gone
                runs(function () {
                    trashCB = errSpy();
                    brackets.fs.moveToTrash(newDirName, trashCB);
                });

                waitsFor(function () { return trashCB.wasCalled; }, "moveToTrash to finish");

                runs(function () {
                    expect(trashCB.error.code).toBe("ENOENT");
                });
            });

            it("should return an error if the item doesn't exsit", function () {
                var cb = errSpy();

                // Move it to the trash
                runs(function () {
                    brackets.fs.moveToTrash(baseDir + "/doesnt_exist", cb);
                });

                waitsFor(function () { return cb.wasCalled; }, "moveToTrash to finish");

                runs(function () {
                    expect(cb.error.code).toBe("ENOENT");
                });
            });
        }); // moveToTrash
    });
});<|MERGE_RESOLUTION|>--- conflicted
+++ resolved
@@ -30,18 +30,11 @@
 
     // Load dependent modules
     var SpecRunnerUtils     = require("spec/SpecRunnerUtils");
-<<<<<<< HEAD
     
     // valid encoding names: https://github.com/iojs/io.js/blob/3d3083b91f02ca14acddde97612cec98e97ffe38/lib/buffer.js#L225-L243
     var UTF8 = "utf8",
         UTF16 = "utf16le";
     
-=======
-
-    var UTF8 = "utf8",
-        UTF16 = "utf16";
-
->>>>>>> 5141df27
     // These are tests for the low-level file io routines in brackets-app. Make sure
     // you have the latest brackets-app before running.
 
@@ -177,7 +170,6 @@
 
             it("should return an error if invalid parameters are passed", function () {
                 var cb = readdirSpy();
-<<<<<<< HEAD
                 var error;
                 try {
                     brackets.fs.readdir(42, cb);
@@ -186,18 +178,6 @@
                 }
                 expect(error.name).toBe("TypeError");
                 expect(error.message).toContain("path must be a string");
-=======
-
-                runs(function () {
-                    brackets.fs.readdir(42, cb);
-                });
-
-                waitsFor(function () { return cb.wasCalled; }, "readdir to finish", 1000);
-
-                runs(function () {
-                    expect(cb.error).toBe(brackets.fs.ERR_INVALID_PARAMS);
-                });
->>>>>>> 5141df27
             });
         }); // describe("readdir")
 
@@ -250,7 +230,6 @@
             });
 
             it("should return an error if incorrect parameters are passed", function () {
-<<<<<<< HEAD
                 var cb = readdirSpy();
                 var error;
                 try {
@@ -260,19 +239,6 @@
                 }
                 expect(error.name).toBe("TypeError");
                 expect(error.message).toContain("path must be a string");
-=======
-                var cb = statSpy();
-
-                runs(function () {
-                    brackets.fs.stat(42, cb);
-                });
-
-                waitsFor(function () { return cb.wasCalled; }, "stat to finish", 1000);
-
-                runs(function () {
-                    expect(cb.error).toBe(brackets.fs.ERR_INVALID_PARAMS);
-                });
->>>>>>> 5141df27
             });
 
         }); // describe("stat")
@@ -307,7 +273,6 @@
                     expect(cb.error.code).toBe("ENOENT");
                 });
             });
-<<<<<<< HEAD
         
             it("should return an error if trying to use an unsuppported encoding", function () {
                 var cb = readFileSpy();
@@ -319,26 +284,10 @@
                 }
                 expect(error.name).toBe("TypeError");
                 expect(error.message).toContain("encoding is not supported");
-=======
-
-            it("should return an error if trying to use an unsppported encoding", function () {
-                var cb = readFileSpy();
-
-                runs(function () {
-                    brackets.fs.readFile(baseDir + "/file_one.txt", UTF16, cb);
-                });
-
-                waitsFor(function () { return cb.wasCalled; }, "readFile to finish",  1000);
-
-                runs(function () {
-                    expect(cb.error).toBe(brackets.fs.ERR_UNSUPPORTED_ENCODING);
-                });
->>>>>>> 5141df27
             });
 
             it("should return an error if called with invalid parameters", function () {
                 var cb = readFileSpy();
-<<<<<<< HEAD
                 var error;
                 try {
                     brackets.fs.readTextFile(42, [], cb);
@@ -347,18 +296,6 @@
                 }
                 expect(error.name).toBe("TypeError");
                 expect(error.message).toContain("must be a string");
-=======
-
-                runs(function () {
-                    brackets.fs.readFile(42, [], cb);
-                });
-
-                waitsFor(function () { return cb.wasCalled; }, "readFile to finish",  1000);
-
-                runs(function () {
-                    expect(cb.error).toBe(brackets.fs.ERR_INVALID_PARAMS);
-                });
->>>>>>> 5141df27
             });
 
             it("should return an error if trying to read a directory", function () {
@@ -422,7 +359,6 @@
             it("should be able to read a zero-length file", function () {
                 var cb = readFileSpy();
 
-<<<<<<< HEAD
                 runs(function () {
                     brackets.fs.readTextFile(baseDir + "/emptyfile.txt", UTF8, cb);
                 });
@@ -433,22 +369,6 @@
                     expect(cb.error).toBe(null);
                 });
             });
-=======
-// FIXME: This test causes problems cleaning up the temp directory and, thus, tests to fail
-//            it("should be able to read a zero-length file", function () {
-//                var cb = readFileSpy();
-//
-//                runs(function () {
-//                    brackets.fs.readFile(baseDir + "/emptyfile.txt", UTF8, cb);
-//                });
-//
-//                waitsFor(function () { return cb.wasCalled; }, "readFile to finish", 1000);
-//
-//                runs(function () {
-//                    expect(cb.error).toBe(brackets.fs.NO_ERROR);
-//                });
-//            });
->>>>>>> 5141df27
 
             it("should not be able to read a UTF-8 file with malformed continuation bytes", function () {
                 var cb = readFileSpy();
@@ -492,7 +412,6 @@
                     expect(cb.error.code).toBe("ECHARSET");
                 });
             });
-<<<<<<< HEAD
             
             it("should return an error trying to read a UTF16 file w/o BOM ", function () {
                 var cb = readFileSpy();
@@ -510,11 +429,6 @@
 
 // FIXME: How to detect UTF32 ?
 //            it("should return an error trying to read a UTF32 file", function () {
-=======
-
-// FIXME: This test does not work on Linux or Mac
-//            it("should return an error trying to read a UTF16 file w/o BOM ", function () {
->>>>>>> 5141df27
 //                var cb = readFileSpy();
 //
 //                runs(function () {
@@ -527,23 +441,6 @@
 //                    expect(cb.error).toBe(brackets.fs.ERR_UNSUPPORTED_ENCODING);
 //                });
 //            });
-<<<<<<< HEAD
-=======
-
-            it("should return an error trying to read a UTF32 file", function () {
-                var cb = readFileSpy();
-
-                runs(function () {
-                    brackets.fs.readFile(baseDir + "/ru_utf32.html", UTF8, cb);
-                });
-
-                waitsFor(function () { return cb.wasCalled; }, "readFile to finish", 1000);
-
-                runs(function () {
-                    expect(cb.error).toBe(brackets.fs.ERR_UNSUPPORTED_ENCODING);
-                });
-            });
->>>>>>> 5141df27
 // FIXME: This test does not work on Linux or Mac
 //            it("should return an error trying to read a UTF32 file w/o BOM ", function () {
 //                var cb = readFileSpy();
@@ -612,7 +509,6 @@
 
             it("should return an error if called with invalid parameters", function () {
                 var cb = errSpy();
-<<<<<<< HEAD
                 var error;
                 try {
                     brackets.fs.writeFile(42, contents, 2, cb);
@@ -621,18 +517,6 @@
                 }
                 expect(error.name).toBe("TypeError");
                 expect(error.message).toBe("Bad arguments");
-=======
-
-                runs(function () {
-                    brackets.fs.writeFile(42, contents, 2, cb);
-                });
-
-                waitsFor(function () { return cb.wasCalled; }, "writeFile to finish", 1000);
-
-                runs(function () {
-                    expect(cb.error).toBe(brackets.fs.ERR_INVALID_PARAMS);
-                });
->>>>>>> 5141df27
             });
 
             it("should return an error if trying to write a directory", function () {
@@ -724,7 +608,6 @@
 
             it("should return an error if called with invalid parameters", function () {
                 var cb = errSpy();
-<<<<<<< HEAD
                 var error;
                 try {
                     brackets.fs.remove(42, cb);
@@ -733,18 +616,6 @@
                 }
                 expect(error.name).toContain("Error");
                 expect(error.message).toContain("be a string");
-=======
-
-                runs(function () {
-                    brackets.fs.unlink(42, cb);
-                });
-
-                waitsFor(function () { return cb.wasCalled; }, "unlink to finish", 1000);
-
-                runs(function () {
-                    expect(cb.error).toBe(brackets.fs.ERR_INVALID_PARAMS);
-                });
->>>>>>> 5141df27
             });
 
             it("should remove a directory", function () {
@@ -756,15 +627,9 @@
                 runs(function () {
                     brackets.fs.mkdir(delDirName, parseInt("777", 0), cb);
                 });
-<<<<<<< HEAD
                 
                 waitsFor(function () { return cb.wasCalled; }, "mkdir to finish");
                 
-=======
-
-                waitsFor(function () { return cb.wasCalled; }, "makeDir to finish");
-
->>>>>>> 5141df27
                 runs(function () {
                     expect(cb.error).toBe(null);
                 });
@@ -805,15 +670,9 @@
                 });
             });
         }); // describe("unlink")
-<<<<<<< HEAD
         
         describe("mkdir", function () {
             
-=======
-
-        describe("makedir", function () {
-
->>>>>>> 5141df27
             it("should make a new directory", function () {
                 var newDirName  = baseDir + "/brackets_unittests_new_dir",
                     cb          = errSpy(),
@@ -823,15 +682,9 @@
                 runs(function () {
                     brackets.fs.mkdir(newDirName, parseInt("777", 0), cb);
                 });
-<<<<<<< HEAD
                 
                 waitsFor(function () { return cb.wasCalled; }, "mkdir to finish");
                 
-=======
-
-                waitsFor(function () { return cb.wasCalled; }, "makedir to finish");
-
->>>>>>> 5141df27
                 runs(function () {
                     expect(cb.error).toBe(null);
                 });
@@ -1143,15 +996,9 @@
                 runs(function () {
                     brackets.fs.mkdir(newDirName, parseInt("777", 8), mkdirCB);
                 });
-<<<<<<< HEAD
                 
                 waitsFor(function () { return mkdirCB.wasCalled; }, "mkdir to finish");
                 
-=======
-
-                waitsFor(function () { return makedirCB.wasCalled; }, "makedir to finish");
-
->>>>>>> 5141df27
                 runs(function () {
                     expect(mkdirCB.error).toBe(null);
                 });
