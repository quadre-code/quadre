/*
 * Copyright (c) 2012 Adobe Systems Incorporated. All rights reserved.
 *  
 * Permission is hereby granted, free of charge, to any person obtaining a
 * copy of this software and associated documentation files (the "Software"), 
 * to deal in the Software without restriction, including without limitation 
 * the rights to use, copy, modify, merge, publish, distribute, sublicense, 
 * and/or sell copies of the Software, and to permit persons to whom the 
 * Software is furnished to do so, subject to the following conditions:
 *  
 * The above copyright notice and this permission notice shall be included in
 * all copies or substantial portions of the Software.
 *  
 * THE SOFTWARE IS PROVIDED "AS IS", WITHOUT WARRANTY OF ANY KIND, EXPRESS OR
 * IMPLIED, INCLUDING BUT NOT LIMITED TO THE WARRANTIES OF MERCHANTABILITY, 
 * FITNESS FOR A PARTICULAR PURPOSE AND NONINFRINGEMENT. IN NO EVENT SHALL THE
 * AUTHORS OR COPYRIGHT HOLDERS BE LIABLE FOR ANY CLAIM, DAMAGES OR OTHER 
 * LIABILITY, WHETHER IN AN ACTION OF CONTRACT, TORT OR OTHERWISE, ARISING 
 * FROM, OUT OF OR IN CONNECTION WITH THE SOFTWARE OR THE USE OR OTHER 
 * DEALINGS IN THE SOFTWARE.
 * 
 */


/*jslint vars: true, plusplus: true, devel: true, browser: true, nomen: true, indent: 4, maxerr: 50 */
/*global define, describe, it, expect, beforeEach, afterEach, waits, waitsFor, waitsForDone, waitsForFail, runs, $, brackets */

define(function (require, exports, module) {
    'use strict';
    
    var Commands,           // loaded from brackets.test
        EditorManager,      // loaded from brackets.test
        FileSyncManager,    // loaded from brackets.test
        DocumentManager,    // loaded from brackets.test
        FileViewController, // loaded from brackets.test
        Dialogs          = require("widgets/Dialogs"),
        NativeFileSystem = require("file/NativeFileSystem").NativeFileSystem,
        KeyEvent         = require("utils/KeyEvent"),
        FileUtils        = require("file/FileUtils"),
        SpecRunnerUtils  = require("spec/SpecRunnerUtils");

    describe("InlineEditorProviders", function () {
        
        this.category = "integration";

        var testPath = SpecRunnerUtils.getTestPath("/spec/InlineEditorProviders-test-files"),
            tempPath = SpecRunnerUtils.getTempDirectory(),
            testWindow,
            initInlineTest;
        
        function toRange(startLine, endLine) {
            return {startLine: startLine, endLine: endLine};
        }
        
        function rewriteProject(spec) {
            var result = new $.Deferred(),
                infos = {},
                options = {
                    parseOffsets    : true,
                    infos           : infos,
                    removePrefix    : true
                };
            
            SpecRunnerUtils.copyPath(testPath, tempPath, options).done(function () {
                spec.infos = infos;
                result.resolve();
            }).fail(function () {
                result.reject();
            });
            
            return result.promise();
        }
        
        /**
         * Performs setup for an inline editor test. Parses offsets (saved to Spec.infos) for all files in
         * the test project (testPath) and saves files back to disk without offset markup.
         * When finished, open an editor for the specified project relative file path
         * then attempts opens an inline editor at the given offset. Installs an after()
         * function restore all file content back to original state with offset markup.
         * 
         * @param {!string} openFile Project relative file path to open in a main editor.
         * @param {!number} openOffset The offset index location within openFile to open an inline editor.
         * @param {?boolean} expectInline Use false to verify that an inline editor should not be opened. Omit otherwise.
         */
        var _initInlineTest = function (openFile, openOffset, expectInline, workingSet) {
            var allFiles,
                hostOpened = false,
                err = false,
                inlineOpened = null,
                spec = this,
                rewriteDone = false,
                rewriteErr = false;
            
            workingSet = workingSet || [];
            
            expectInline = (expectInline !== undefined) ? expectInline : true;
            
            // load project to set CSSUtils scope
            runs(function () {
                waitsForDone(rewriteProject(spec), "rewriteProject timeout", 1000);
            });
            
            SpecRunnerUtils.loadProjectInTestWindow(tempPath);
            
            runs(function () {
                workingSet.push(openFile);
                waitsForDone(SpecRunnerUtils.openProjectFiles(workingSet), "FILE_OPEN timeout", 1000);
            });
            
            runs(function () {
                // open inline editor at specified offset index
                var inlineEditorResult = SpecRunnerUtils.toggleQuickEditAtOffset(
                    EditorManager.getCurrentFullEditor(),
                    spec.infos[openFile].offsets[openOffset]
                );
                
<<<<<<< HEAD
                if (expectInline) {
                    waitsForDone(inlineEditorResult, "inline editor opened", 1000);
                } else {
                    waitsForFail(inlineEditorResult, "inline editor not opened", 1000);
                }
=======
                inlineEditorResult.done(function (isOpened) {
                    inlineOpened = isOpened;
                    
                    var inlineWidgets = editor.getInlineWidgets();
                    expect(inlineWidgets.length).toBe(1);
                    
                    // By the time we're called, the content of the widget should be in the DOM and have a nontrivial height.
                    expect($.contains(testWindow.document.documentElement, inlineWidgets[0].htmlContent)).toBeTrue();
                    expect(inlineWidgets[0].$htmlContent.height()).toBeGreaterThan(50);
                }).fail(function () {
                    inlineOpened = false;
                }).always(function () {
                    editor = null;
                });
>>>>>>> 1d16b05e
            });
        };
        
        
        // Utilities for testing Editor state
        function expectText(editor) {
            return expect(editor._codeMirror.getValue());
        }
        
        function expectTextToBeEqual(editor1, editor2) {
            expect(editor1._codeMirror.getValue()).toBe(editor2._codeMirror.getValue());
        }
        


        /*
         * Note that the bulk of selector matching tests are in CSSutils-test.js.
         * These tests are primarily focused on the InlineEditorProvider module.
         */
        describe("htmlToCSSProvider", function () {
            
            function isLineHidden(cm, lineNum) {
                var markers = cm.findMarksAt({line: lineNum, pos: 0}),
                    i;
                for (i = 0; i < markers.length; i++) {
                    if (markers[i].collapsed) {
                        return true;
                    }
                }
                return false;
            }
            
            beforeEach(function () {
                initInlineTest = _initInlineTest.bind(this);
                SpecRunnerUtils.createTestWindowAndRun(this, function (w) {
                    testWindow          = w;
                    Commands            = testWindow.brackets.test.Commands;
                    EditorManager       = testWindow.brackets.test.EditorManager;
                    FileSyncManager     = testWindow.brackets.test.FileSyncManager;
                    DocumentManager     = testWindow.brackets.test.DocumentManager;
                    FileViewController  = testWindow.brackets.test.FileViewController;
                });
                
                this.addMatchers({
                        
                    toHaveInlineEditorRange: function (range) {
                        var i = 0,
                            editor = this.actual,
                            hidden,
                            lineCount = editor.lineCount(),
                            shouldHide = [],
                            shouldShow = [],
                            startLine = range.startLine,
                            endLine = range.endLine,
                            visibleRangeCheck;
                        
                        for (i = 0; i < lineCount; i++) {
                            hidden = isLineHidden(editor._codeMirror, i);
                            
                            if (i < startLine) {
                                if (!hidden) {
                                    shouldHide.push(i); // lines above start line should be hidden
                                }
                            } else if ((i >= startLine) && (i <= endLine)) {
                                if (hidden) {
                                    shouldShow.push(i); // lines in the range should be visible
                                }
                            } else if (i > endLine) {
                                if (!hidden) {
                                    shouldHide.push(i); // lines below end line should be hidden
                                }
                            }
                        }
                        
                        visibleRangeCheck = (editor._visibleRange.startLine === startLine) &&
                            (editor._visibleRange.endLine === endLine);
                        
                        this.message = function () {
                            var msg = "";
                            
                            if (shouldHide.length > 0) {
                                msg += "Expected inline editor to hide [" + shouldHide.toString() + "].\n";
                            }
                            
                            if (shouldShow.length > 0) {
                                msg += "Expected inline editor to show [" + shouldShow.toString() + "].\n";
                            }
                            
                            if (!visibleRangeCheck) {
                                msg += "Editor._visibleRange [" +
                                    editor._visibleRange.startLine + "," +
                                    editor._visibleRange.endLine + "] should be [" +
                                    startLine + "," + endLine + "].";
                            }
                            
                            return msg;
                        };
                        
                        return (shouldHide.length === 0) &&
                            (shouldShow.length === 0) &&
                            visibleRangeCheck;
                    }
                });
            });
    
            afterEach(function () {
                //debug visual confirmation of inline editor
                //waits(1000);
                
                // revert files to original content with offset markup
                initInlineTest      = null;
                testWindow          = null;
                Commands            = null;
                EditorManager       = null;
                FileSyncManager     = null;
                DocumentManager     = null;
                FileViewController  = null;
                SpecRunnerUtils.closeTestWindow();
            });


            it("should open a type selector on opening tag", function () {
                initInlineTest("test1.html", 0);
                
                runs(function () {
                    var inlineWidget = EditorManager.getCurrentFullEditor().getInlineWidgets()[0];
                    var inlinePos = inlineWidget.editors[0].getCursorPos();
                    
                    // verify cursor position in inline editor
                    expect(inlinePos).toEqual(this.infos["test1.css"].offsets[0]);

                    inlineWidget = null;
                });
            });
            
            it("should open a type selector on closing tag", function () {
                initInlineTest("test1.html", 9);
                
                runs(function () {
                    var inlineWidget = EditorManager.getCurrentFullEditor().getInlineWidgets()[0];
                    var inlinePos = inlineWidget.editors[0].getCursorPos();
                    
                    // verify cursor position in inline editor
                    expect(inlinePos).toEqual(this.infos["test1.css"].offsets[0]);

                    inlineWidget = null;
                });
            });

            it("should open a class selector", function () {
                initInlineTest("test1.html", 1);
                
                runs(function () {
                    var inlineWidget = EditorManager.getCurrentFullEditor().getInlineWidgets()[0];
                    var inlinePos = inlineWidget.editors[0].getCursorPos();
                    
                    // verify cursor position in inline editor
                    expect(inlinePos).toEqual(this.infos["test1.css"].offsets[1]);

                    inlineWidget = null;
                });
            });

            it("should also open a class selector", function () {
                initInlineTest("test1.html", 7);
                
                runs(function () {
                    var inlineWidget = EditorManager.getCurrentFullEditor().getInlineWidgets()[0];
                    var inlinePos = inlineWidget.editors[0].getCursorPos();
                    
                    // verify cursor position in inline editor
                    expect(inlinePos).toEqual(this.infos["test1.css"].offsets[1]);

                    inlineWidget = null;
                });
            });

            it("should open an embedded class selector", function () {
                initInlineTest("test1.html", 10);
                
                runs(function () {
                    var inlineWidget = EditorManager.getCurrentFullEditor().getInlineWidgets()[0];
                    var inlinePos = inlineWidget.editors[0].getCursorPos();
                    
                    // verify cursor position in inline editor
                    expect(inlinePos).toEqual(this.infos["test1.html"].offsets[11]);

                    inlineWidget = null;
                });
            });

            it("should open an id selector", function () {
                initInlineTest("test1.html", 2);
                
                runs(function () {
                    var inlineWidget = EditorManager.getCurrentFullEditor().getInlineWidgets()[0];
                    var inlinePos = inlineWidget.editors[0].getCursorPos();
                    
                    // verify cursor position in inline editor
                    expect(inlinePos).toEqual(this.infos["test1.css"].offsets[2]);

                    inlineWidget = null;
                });
            });

            it("should close, then remove the inline widget and restore focus", function () {
                initInlineTest("test1.html", 0);
                
                var hostEditor, inlineWidget, inlinePos, savedPos;
                
                runs(function () {
                    hostEditor =  EditorManager.getCurrentFullEditor();
                    savedPos = hostEditor.getCursorPos();
                    inlineWidget = hostEditor.getInlineWidgets()[0];
                    inlinePos = inlineWidget.editors[0].getCursorPos();
                    
                    // verify cursor position & focus in inline editor
                    expect(inlinePos).toEqual(this.infos["test1.css"].offsets[0]);
                    expect(inlineWidget.hasFocus()).toEqual(true);
                    expect(hostEditor.hasFocus()).toEqual(false);
                    
                    // close the editor
                    waitsForDone(EditorManager.closeInlineWidget(hostEditor, inlineWidget), "closing inline widget");
                    
                });
                
                runs(function () {
                    // verify no inline widgets in list
                    expect(hostEditor.getInlineWidgets().length).toBe(0);
                    
                    // verify that the inline widget's content has been removed from the DOM
                    expect($.contains(testWindow.document.documentElement, inlineWidget.htmlContent)).toBe(false);
                    
                    // verify full editor cursor & focus restored
                    expect(savedPos).toEqual(hostEditor.getCursorPos());
                    expect(hostEditor.hasFocus()).toEqual(true);

                    hostEditor = inlineWidget = null;
                });
            });

            it("should close inline widget on Esc Key", function () {
                initInlineTest("test1.html", 0);

                runs(function () {
                    var hostEditor = EditorManager.getCurrentFullEditor(),
                        inlineWidget = hostEditor.getInlineWidgets()[0],
                        inlinePos = inlineWidget.editors[0].getCursorPos();

                    // verify inline widget
                    expect(hostEditor.getInlineWidgets().length).toBe(1);

                    // close the editor by simulating Esc key
                    var key = KeyEvent.DOM_VK_ESCAPE,
                        doc = testWindow.document,
                        element = doc.getElementsByClassName("inline-widget")[0];
                    SpecRunnerUtils.simulateKeyEvent(key, "keydown", element);

                    // verify no inline widgets
                    expect(hostEditor.getInlineWidgets().length).toBe(0);

                    doc = hostEditor = inlineWidget = null;
                });
            });

            it("should not open an inline editor when positioned on textContent", function () {
                initInlineTest("test1.html", 3, false);
                
                runs(function () {
                    // verify no inline open
                    expect(EditorManager.getCurrentFullEditor().getInlineWidgets().length).toBe(0);
                });
            });

            it("should not open an inline editor when positioned on a tag in a comment", function () {
                initInlineTest("test1.html", 4, false);
                
                runs(function () {
                    // verify no inline open
                    expect(EditorManager.getCurrentFullEditor().getInlineWidgets().length).toBe(0);
                });
            });
            
            it("should increase size based on content", function () {
                initInlineTest("test1.html", 1);
                
                var inlineEditor, widgetHeight;
                
                runs(function () {
                    inlineEditor = EditorManager.getCurrentFullEditor().getInlineWidgets()[0].editors[0];
                    widgetHeight = inlineEditor.totalHeight();
                    
                    // verify original line count
                    expect(inlineEditor.lineCount()).toBe(12);
                    
                    // change inline editor content
                    var newLines = ".bar {\ncolor: #f00;\n}\n.cat {\ncolor: #f00;\n}";
                    
                    // insert new lines at current cursor position
                    // can't mutate document directly at this point
                    inlineEditor._codeMirror.replaceRange(
                        newLines,
                        inlineEditor.getCursorPos()
                    );
                    
                    // verify widget resizes when contents is changed
                    expect(inlineEditor.lineCount()).toBe(17);
                    expect(inlineEditor.totalHeight()).toBeGreaterThan(widgetHeight);
                    
                    inlineEditor = null;
                });
            });
            
            it("should decrease size based on content", function () {
                initInlineTest("test1.html", 1);
                
                var inlineEditor, widgetHeight;
                
                runs(function () {
                    inlineEditor = EditorManager.getCurrentFullEditor().getInlineWidgets()[0].editors[0];
                    widgetHeight = inlineEditor.totalHeight();
                    
                    // verify original line count
                    expect(inlineEditor.lineCount()).toBe(12);
                    
                    // replace the entire .foo rule with an empty string
                    // set text on the editor, can't mutate document directly at this point
                    inlineEditor._codeMirror.replaceRange(
                        "",
                        inlineEditor.getCursorPos(),
                        this.infos["test1.css"].offsets[3]
                    );
                    
                    // verify widget resizes when contents is changed
                    expect(inlineEditor.lineCount()).toBe(10);
                    expect(inlineEditor.totalHeight()).toBeLessThan(widgetHeight);

                    inlineEditor = null;
                });
            });
            
            it("should save changes in the inline editor", function () {
                initInlineTest("test1.html", 1);
                
                var saved = false,
                    err = false,
                    hostEditor,
                    inlineEditor,
                    newText = "\n/* jasmine was here */",
                    savedText;
                
                runs(function () {
                    hostEditor = EditorManager.getCurrentFullEditor();
                    inlineEditor = hostEditor.getInlineWidgets()[0].editors[0];
                    
                    // insert text at the inline editor's cursor position
                    // can't mutate document directly at this point
                    inlineEditor._codeMirror.replaceRange(newText, inlineEditor.getCursorPos());
                    
                    // we're going to compare this to disk later, so pass true to get non-normalized line endings
                    newText = inlineEditor.document.getText(true);
                    
                    // verify isDirty flag
                    expect(inlineEditor.document.isDirty).toBeTruthy();
                    expect(hostEditor.document.isDirty).toBeFalsy();
                    
                    // verify focus is in inline editor
                    expect(inlineEditor.hasFocus()).toBeTruthy();
                    
                    // execute file save command
                    testWindow.executeCommand(Commands.FILE_SAVE).done(function () {
                        saved = true;
                    }).fail(function () {
                        err = true;
                    });
                });
                
                waitsFor(function () { return saved && !err; }, "save timeout", 1000);
                
                runs(function () {
                    // verify focus is still in inline editor
                    expect(inlineEditor.hasFocus()).toBeTruthy();
                    
                    // read saved file contents
                    FileUtils.readAsText(inlineEditor.document.file).done(function (text) {
                        savedText = text;
                    }).fail(function () {
                        err = true;
                    });
                });
                
                waitsFor(function () { return savedText !== undefined; }, "readAsText timeout", 1000);
                
                runs(function () {
                    expect(savedText).toEqual(newText);
                    
                    // verify isDirty flag
                    expect(inlineEditor.document.isDirty).toBeFalsy();
                    expect(hostEditor.document.isDirty).toBeFalsy();

                    inlineEditor = hostEditor = null;
                });
            });
            
            it("should not save changes in the host editor", function () {
                initInlineTest("test1.html", 1);
                
                var saved = false,
                    err = false,
                    hostEditor,
                    inlineEditor,
                    newInlineText = "/* jasmine was inline */\n",
                    newHostText = "/* jasmine was here */\n",
                    savedInlineText,
                    savedHostText;
                
                runs(function () {
                    hostEditor = EditorManager.getCurrentFullEditor();
                    inlineEditor = hostEditor.getInlineWidgets()[0].editors[0];
                    
                    // insert text at the host editor's cursor position
                    hostEditor._codeMirror.replaceRange(newHostText, hostEditor.getCursorPos());
                    
                    // insert text at the inline editor's cursor position
                    // can't mutate document directly at this point
                    inlineEditor._codeMirror.replaceRange(newInlineText, inlineEditor.getCursorPos());
                    
                    // we're going to compare this to disk later, so pass true to get non-normalized line endings
                    newInlineText = inlineEditor.document.getText(true);
                    
                    // verify isDirty flag
                    expect(inlineEditor.document.isDirty).toBeTruthy();
                    expect(hostEditor.document.isDirty).toBeTruthy();
                    
                    // verify focus is in inline editor
                    expect(inlineEditor.hasFocus()).toBeTruthy();
                    
                    // execute file save command
                    testWindow.executeCommand(Commands.FILE_SAVE).done(function () {
                        saved = true;
                    }).fail(function () {
                        err = true;
                    });
                });
                
                waitsFor(function () { return saved && !err; }, "save timeout", 1000);
                
                runs(function () {
                    // read saved inline file contents
                    FileUtils.readAsText(inlineEditor.document.file).done(function (text) {
                        savedInlineText = text;
                    }).fail(function () {
                        err = true;
                    });
                    
                    // read saved host editor file contents
                    FileUtils.readAsText(hostEditor.document.file).done(function (text) {
                        savedHostText = text;
                    }).fail(function () {
                        err = true;
                    });
                });
                
                waitsFor(function () { return savedInlineText !== undefined && savedHostText !== undefined; }, "readAsText timeout", 1000);
                
                runs(function () {
                    expect(savedInlineText).toEqual(newInlineText);
                    expect(savedHostText).toEqual(this.infos["test1.html"].text); // i.e, should be unchanged
                    
                    // verify isDirty flag
                    expect(inlineEditor.document.isDirty).toBeFalsy();
                    expect(hostEditor.document.isDirty).toBeTruthy();

                    inlineEditor = hostEditor = null;
                });
            });
            
            
            describe("Inline Editor syncing from disk", function () {
                
                it("should close inline editor when file deleted on disk", function () {
                    // Create an expendable CSS file
                    var fileToWrite,
                        savedTempCSSFile = false;

                    runs(function () {
                        SpecRunnerUtils.createTextFile(tempPath + "/tempCSS.css", "#anotherDiv {}")
                            .done(function (entry) {
                                fileToWrite = entry;
                                savedTempCSSFile = true;
                            });
                    });
                    waitsFor(function () { return savedTempCSSFile; }, "writeText timeout", 1000);
                    
                    // Open inline editor for that file
                    runs(function () {
                        initInlineTest("test1.html", 6, true);
                    });
                    // initInlineTest() inserts a waitsFor() automatically, so must end runs() block here
                    
                    runs(function () {
                        var hostEditor = EditorManager.getCurrentFullEditor();
                        expect(hostEditor.getInlineWidgets().length).toBe(1);
                    });
                    
                    // Delete the file
                    runs(function () {
                        waitsForDone(SpecRunnerUtils.deletePath(fileToWrite.fullPath));
                    });
                    
                    // Ping FileSyncManager to recognize the deletion
                    runs(function () {
                        FileSyncManager.syncOpenDocuments();
                    });
                    
                    // Verify inline is now closed
                    waitsFor(function () {
                        var hostEditor = EditorManager.getCurrentFullEditor();
                        return (hostEditor.getInlineWidgets().length === 0);
                    }, 1000);
                    
                    // Cleanup: initInlineTest() saves contents of all files in the project and rewrites
                    // them back to disk at the end (to restore any stripped offset markers). But in this
                    // case we really want the temp file to stay gone.
                    runs(function () {
                        delete this.infos["tempCSS.css"];
                    });
                });
                
                // FUTURE: Eventually we'll instead want it to stay open and revert to the content on disk.
                // Editor's syncing code can't yet handle blowing away the whole Document like that, though.
                it("should close inline when file is closed without saving changes", function () {
                    initInlineTest("test1.html", 1);
                    
                    var newText = "\n/* jasmine was here */",
                        hostEditor,
                        inlineEditor,
                        promise;
                    
                    runs(function () {
                        hostEditor = EditorManager.getCurrentFullEditor();
                        inlineEditor = hostEditor.getInlineWidgets()[0].editors[0];
                        
                        // verify inline is open
                        expect(hostEditor.getInlineWidgets().length).toBe(1);
                        
                        // insert text at the inline editor's cursor position
                        inlineEditor._codeMirror.replaceRange(newText, inlineEditor.getCursorPos());
                        
                        // verify isDirty flag
                        expect(inlineEditor.document.isDirty).toBe(true);
                        
                        // close the main editor / working set entry for the inline's file
                        promise = testWindow.executeCommand(Commands.FILE_CLOSE, {file: inlineEditor.document.file});
                        
                        // synchronously click the don't save button,
                        // asynchronously wait for the dialog to close and the Dialog's
                        // promise to resolve. 
                        SpecRunnerUtils.clickDialogButton(Dialogs.DIALOG_BTN_DONTSAVE);
                    });

                    // Wait on the command's promise also since the command performs
                    // asynchronous tasks after the Dialog is resolved. If the command
                    // could complete synchronously, this wait would be unnecessary.
                    runs(function () {
                        waitsForDone(promise);
                    });
                    
                    runs(function () {
                        // verify inline is closed
                        expect(hostEditor.getInlineWidgets().length).toBe(0);

                        inlineEditor = hostEditor = null;
                    });
                });
            });
            
            
            describe("Bi-directional Editor Synchronizing", function () {
                // For these tests we *deliberately* use Editor._codeMirror instead of Document to make edits,
                // in order to test Editor->Document syncing (instead of Document->Editor).
                
                it("should not add an inline document to the working set without being edited", function () {
                    initInlineTest("test1.html", 0);
                    
                    runs(function () {
                        var i = DocumentManager.findInWorkingSet(this.infos["test1.css"].fileEntry.fullPath);
                        expect(i).toEqual(-1);
                    });
                });
            
                it("should add dirty documents to the working set", function () {
                    initInlineTest("test1.html", 1);
                    
                    var inlineEditor, widgetHeight;
                    
                    runs(function () {
                        inlineEditor = EditorManager.getCurrentFullEditor().getInlineWidgets()[0].editors[0];
                        widgetHeight = inlineEditor.totalHeight();
                        
                        // change inline editor content
                        var newLines = ".bar {\ncolor: #f00;\n}\n.cat {\ncolor: #f00;\n}";
                        
                        // insert new lines at current cursor position
                        inlineEditor._codeMirror.replaceRange(
                            newLines,
                            inlineEditor.getCursorPos()
                        );
                        
                        var i = DocumentManager.findInWorkingSet(this.infos["test1.css"].fileEntry.fullPath);
                        expect(i).toEqual(1);

                        inlineEditor = null;
                    });
                });
            
                it("should sync edits between full and inline editors", function () {
                    var fullEditor,
                        inlineEditor,
                        newInlineText = "/* jasmine was inline */\n";
                    
                    initInlineTest("test1.html", 1, true, ["test1.css"]);
                    
                    runs(function () {
                        var cssPath = this.infos["test1.css"].fileEntry.fullPath;
                        var cssDoc = DocumentManager.getOpenDocumentForPath(cssPath);
                        
                        // edit the inline editor
                        inlineEditor = EditorManager.getCurrentFullEditor().getInlineWidgets()[0].editors[0];
                        inlineEditor._codeMirror.replaceRange(
                            newInlineText,
                            inlineEditor.getCursorPos()
                        );
                        
                        // activate the full editor
                        DocumentManager.setCurrentDocument(cssDoc);
                        fullEditor = EditorManager.getCurrentFullEditor();
                        
                        // sanity check
                        expect(fullEditor).not.toBe(inlineEditor);
                        expect(fullEditor._codeMirror).not.toBe(inlineEditor._codeMirror);
                        
                        // compare inline editor to full editor
                        expectTextToBeEqual(inlineEditor, fullEditor);
                        
                        // make sure the text was inserted
                        expect(fullEditor._codeMirror.getValue().indexOf(newInlineText)).toBeGreaterThan(0);
                        
                        // edit in the full editor and compare
                        fullEditor._codeMirror.replaceRange(
                            newInlineText,
                            inlineEditor.getCursorPos()
                        );
                        expectTextToBeEqual(inlineEditor, fullEditor);

                        inlineEditor = fullEditor = null;
                    });
                });
            });
            
            
            describe("Inline Editor range updating", function () {
                
                var fullEditor,
                    hostEditor,
                    inlineEditor,
                    newInlineText = "/* insert in full editor */\n",
                    before,
                    start,
                    middle,
                    middleOfMiddle,
                    end,
                    endOfEnd,
                    after,
                    wayafter;
                    
                beforeEach(function () {
                    initInlineTest("test1.html", 1, true, ["test1.css"]);
                    
                    runs(function () {
                        var cssPath = this.infos["test1.css"].fileEntry.fullPath;
                        var cssDoc = DocumentManager.getOpenDocumentForPath(cssPath);
                        hostEditor = EditorManager.getCurrentFullEditor();
                        inlineEditor = hostEditor.getInlineWidgets()[0].editors[0];
                        
                        // activate the full editor
                        DocumentManager.setCurrentDocument(cssDoc);
                        fullEditor = EditorManager.getCurrentFullEditor();
                        
                        // alias offsets to nice names
                        before = this.infos["test1.css"].offsets[4];
                        start = this.infos["test1.css"].offsets[1];
                        middle = this.infos["test1.css"].offsets[5];
                        middleOfMiddle = {line: middle.line, ch: 3};
                        end = this.infos["test1.css"].offsets[6];
                        endOfEnd = this.infos["test1.css"].offsets[3];
                        after = this.infos["test1.css"].offsets[7];
                        wayafter = this.infos["test1.css"].offsets[2];
                    });
                });

                afterEach(function () {
                    fullEditor   = null;
                    hostEditor   = null;
                    inlineEditor = null;
                });
                
                it("should insert new line at start of range, and stay open on undo", function () {
                    // insert new line at start of inline range--the new line should be included in 
                    // the inline
                    fullEditor._codeMirror.replaceRange(
                        newInlineText,
                        start
                    );
                    expect(inlineEditor).toHaveInlineEditorRange(toRange(start.line, end.line + 1));
                    
                    // undo is equivalent to deleting the first line in the range: shouldn't close the editor
                    fullEditor._codeMirror.undo();
                    expect(hostEditor.getInlineWidgets().length).toBe(1);
                    expect(inlineEditor).toHaveInlineEditorRange(toRange(start.line, end.line));
                });
                
                it("should insert new line within first line of range, and stay open on undo", function () {
                    // insert new line in middle of first line of inline range--the new line should
                    // be included
                    fullEditor._codeMirror.replaceRange(
                        newInlineText,
                        {line: start.line, ch: start.ch + 1}
                    );
                    expect(inlineEditor).toHaveInlineEditorRange(toRange(start.line, end.line + 1));
                
                    // Even though the edit didn't start at the beginning of the line, the undo touches
                    // the whole line; but deleting the first line still shouldn't close the editor
                    fullEditor._codeMirror.undo();
                    expect(hostEditor.getInlineWidgets().length).toBe(1);
                    expect(inlineEditor).toHaveInlineEditorRange(toRange(start.line, end.line));
                });
                
                it("should not close inline when undoing changes to first line in range that did not include newlines", function () {
                    // undo is NOT deleting the entire first line in these cases, so the inline should be able to stay open
                    
                    // insert new text at start of inline range, without newlines--the new text should be included in 
                    // the inline
                    fullEditor._codeMirror.replaceRange(
                        ".bar, ",
                        start
                    );
                    expect(inlineEditor).toHaveInlineEditorRange(toRange(start.line, end.line));
                    fullEditor._codeMirror.undo();
                    expect(hostEditor.getInlineWidgets().length).toBe(1);
                    expect(inlineEditor).toHaveInlineEditorRange(toRange(start.line, end.line));
                    
                    // replace text at start of inline range with text without newlines
                    fullEditor._codeMirror.replaceRange(
                        ".bar",
                        {line: start.line, ch: 0},
                        {line: start.line, ch: 4}
                    );
                    expect(inlineEditor).toHaveInlineEditorRange(toRange(start.line, end.line));
                    fullEditor._codeMirror.undo();
                    expect(hostEditor.getInlineWidgets().length).toBe(1);
                    expect(inlineEditor).toHaveInlineEditorRange(toRange(start.line, end.line));
                    
                    // insert new text in middle of first line in range, without newlines
                    fullEditor._codeMirror.replaceRange(
                        "ABCD",
                        {line: start.line, ch: 3}
                    );
                    expect(inlineEditor).toHaveInlineEditorRange(toRange(start.line, end.line));
                    fullEditor._codeMirror.undo();
                    expect(hostEditor.getInlineWidgets().length).toBe(1);
                    expect(inlineEditor).toHaveInlineEditorRange(toRange(start.line, end.line));
                });
                
                it("should sync deletions (and their undos) on last line in range, with or without newlines", function () {
                    // undo is NOT deleting the entire last line in these cases, so the inline should be able to stay open
                    
                    // insert new line in middle of last line of inline range--the new line should
                    // be included
                    fullEditor._codeMirror.replaceRange(
                        newInlineText,
                        {line: end.line, ch: end.ch + 1}
                    );
                    expect(inlineEditor).toHaveInlineEditorRange(toRange(start.line, end.line + 1));
                    fullEditor._codeMirror.undo();
                    expect(hostEditor.getInlineWidgets().length).toBe(1);
                    expect(inlineEditor).toHaveInlineEditorRange(toRange(start.line, end.line));
                    
                    // insert new line at end of last line of inline range--the new line should
                    // be included
                    fullEditor._codeMirror.replaceRange(
                        newInlineText,
                        endOfEnd
                    );
                    expect(inlineEditor).toHaveInlineEditorRange(toRange(start.line, end.line + 1));
                    fullEditor._codeMirror.undo();
                    expect(hostEditor.getInlineWidgets().length).toBe(1);
                    expect(inlineEditor).toHaveInlineEditorRange(toRange(start.line, end.line));
                    
                    // replace all text on last line (without replacing trailing newline)
                    fullEditor._codeMirror.replaceRange(
                        "ABCD",
                        end,
                        endOfEnd
                    );
                    expect(inlineEditor).toHaveInlineEditorRange(toRange(start.line, end.line));
                    fullEditor._codeMirror.undo();
                    expect(hostEditor.getInlineWidgets().length).toBe(1);
                    expect(inlineEditor).toHaveInlineEditorRange(toRange(start.line, end.line));
                });

                it("should sync insertions (and their undos) in most cases without closing", function () {
                    // insert line above inline range
                    fullEditor._codeMirror.replaceRange(
                        newInlineText,
                        before
                    );
                    expect(inlineEditor).toHaveInlineEditorRange(toRange(start.line + 1, end.line + 1));
                    fullEditor._codeMirror.undo();
                    expect(inlineEditor).toHaveInlineEditorRange(toRange(start.line, end.line));
                    
                    // insert line within inline range
                    fullEditor._codeMirror.replaceRange(
                        newInlineText,
                        middle
                    );
                    expect(inlineEditor).toHaveInlineEditorRange(toRange(start.line, end.line + 1));
                    fullEditor._codeMirror.undo();
                    expect(inlineEditor).toHaveInlineEditorRange(toRange(start.line, end.line));
                    
                    // insert line at end of inline range
                    fullEditor._codeMirror.replaceRange(
                        newInlineText,
                        end
                    );
                    expect(inlineEditor).toHaveInlineEditorRange(toRange(start.line, end.line + 1));
                    fullEditor._codeMirror.undo();
                    expect(inlineEditor).toHaveInlineEditorRange(toRange(start.line, end.line));
                    
                    // insert line below inline range
                    fullEditor._codeMirror.replaceRange(
                        newInlineText,
                        after
                    );
                    expect(inlineEditor).toHaveInlineEditorRange(toRange(start.line, end.line));
                    fullEditor._codeMirror.undo();
                    expect(inlineEditor).toHaveInlineEditorRange(toRange(start.line, end.line));
                });
            
                it("should sync deletions from the full editor and update the visual range of the inline editor", function () {
                    // delete line within inline range
                    fullEditor._codeMirror.replaceRange("", middle, end);
                    expect(inlineEditor).toHaveInlineEditorRange(toRange(start.line, end.line - 1));
                    fullEditor._codeMirror.undo();
                    expect(inlineEditor).toHaveInlineEditorRange(toRange(start.line, end.line));
                    
                    // delete line below inline range
                    fullEditor._codeMirror.replaceRange("", after, wayafter);
                    expect(inlineEditor).toHaveInlineEditorRange(toRange(start.line, end.line));
                    fullEditor._codeMirror.undo();
                    expect(inlineEditor).toHaveInlineEditorRange(toRange(start.line, end.line));
                });
                it("should close inline when newline at beginning of range is deleted", function () {
                    // delete all of line just above the range
                    fullEditor._codeMirror.replaceRange("", before, start);
                    expect(hostEditor.getInlineWidgets().length).toBe(0);
                });
                it("should stay open when first line entirely deleted", function () {
                    // delete all of first line in range
                    fullEditor._codeMirror.replaceRange("", start, middle);
                    expect(hostEditor.getInlineWidgets().length).toBe(1);
                    expect(inlineEditor).toHaveInlineEditorRange(toRange(start.line, end.line - 1));
                });
                it("should stay open when first line and following text deleted", function () {
                    // delete all of first line in range, plus some of the next line
                    fullEditor._codeMirror.replaceRange("", start, middleOfMiddle);
                    expect(hostEditor.getInlineWidgets().length).toBe(1);
                    expect(inlineEditor).toHaveInlineEditorRange(toRange(start.line, end.line - 1));
                });
                it("should stay open when first two lines deleted", function () {
                    // delete all of first two lines in range
                    fullEditor._codeMirror.replaceRange("", start, end);
                    expect(hostEditor.getInlineWidgets().length).toBe(1);
                    expect(inlineEditor).toHaveInlineEditorRange(toRange(start.line, end.line - 2));
                });
                it("should close inline when last line entirely deleted", function () {
                    // delete all of last line in range
                    fullEditor._codeMirror.replaceRange("", end, after);
                    expect(hostEditor.getInlineWidgets().length).toBe(0);
                });
                it("should close inline when last line and preceding text deleted", function () {
                    // delete all of last line in range, plus some of previous line
                    fullEditor._codeMirror.replaceRange("", middleOfMiddle, after);
                    expect(hostEditor.getInlineWidgets().length).toBe(0);
                });
                it("should close inline when last line and more preceding text deleted", function () {
                    // delete all of last line in range, plus some of previous two lines
                    fullEditor._codeMirror.replaceRange("", {line: start.line, ch: 3}, after);
                    expect(hostEditor.getInlineWidgets().length).toBe(0);
                });
                it("should close inline when deletion spans top of range", function () {
                    // delete a block starting before the inline and ending within it
                    fullEditor._codeMirror.replaceRange("", {line: before.line - 1, ch: 0}, middleOfMiddle);
                    expect(hostEditor.getInlineWidgets().length).toBe(0);
                });
                it("should close inline when deletion spans top of range (barely)", function () {
                    // delete a block starting before the inline and ending within it
                    fullEditor._codeMirror.replaceRange("", before, {line: start.line, ch: 1});
                    expect(hostEditor.getInlineWidgets().length).toBe(0);
                });
                it("should close inline when deletion spans bottom of range", function () {
                    // delete a block starting within the inline and ending after it
                    fullEditor._codeMirror.replaceRange("", middleOfMiddle, wayafter);
                    expect(hostEditor.getInlineWidgets().length).toBe(0);
                });
                
            
                it("should sync insertions with multiple change objects in one event", function () {
                    // Insert two new lines: one at start of inline range, the other at the (newly
                    // updated) end of range. The edits are batched into just one event (so the
                    // event's changeList will have length 2); both new lines should be included in
                    // the inline
                    fullEditor._codeMirror.operation(function () {
                        fullEditor._codeMirror.replaceRange(
                            newInlineText,
                            start
                        );
                        // because the edit shifted everything down a line, 'after' is now pointing
                        // at what 'end' used to point at (the "}" line)
                        fullEditor._codeMirror.replaceRange(
                            newInlineText,
                            after
                        );
                    });
                    expect(inlineEditor).toHaveInlineEditorRange(toRange(start.line, end.line + 2));
                    
                    // TODO: can't do our usual undo + re-check range test at the end, becuase of
                    // marijnh/CodeMirror2 bug #487
                });
                
                
                it("should sync multiple edits between full and inline editors", function () {
                    var i,
                        editor,
                        text,
                        newInlineText = "/* jasmine was inline */\n",
                        newFullText = "/* full editor edit */\n";
                    
                    // alternate editors while inserting new text
                    for (i = 0; i < 10; i++) {
                        editor = (i % 2 === 0) ? fullEditor : inlineEditor;
                        text = (i % 2 === 0) ? newFullText : newInlineText;
                        editor._codeMirror.replaceRange(
                            text,
                            editor.getCursorPos()
                        );
                        expectTextToBeEqual(inlineEditor, fullEditor);
                    }
                });
            
                it("should close inline if the contents of the full editor are all deleted", function () {
                    var newInlineText = "/* jasmine was inline */\n";
                    
                    // verify inline is open
                    expect(hostEditor.getInlineWidgets().length).toBe(1);
                    
                    // delete all text via full editor
                    fullEditor._codeMirror.setValue("");
                    
                    // verify inline is closed
                    expect(hostEditor.getInlineWidgets().length).toBe(0);
                });
                
                it("should sync after undoing and redoing an edit", function () {
                    var originalText,
                        editedText,
                        newInlineText = "/* jasmine was inline */\n";
                    
                    originalText = inlineEditor._codeMirror.getValue();
                    
                    // edit the inline editor in the middle of the text so it doesn't
                    // run into one of the collapsing cases
                    inlineEditor._codeMirror.replaceRange(
                        newInlineText,
                        middle
                    );
                    editedText = inlineEditor._codeMirror.getValue();
                    
                    // compare inline editor to full editor
                    expectTextToBeEqual(inlineEditor, fullEditor);
                    
                    // undo the inline editor
                    inlineEditor._codeMirror.undo();
                    expectTextToBeEqual(inlineEditor, fullEditor);
                    expectText(inlineEditor).toBe(originalText);
                    
                    // redo the inline editor
                    inlineEditor._codeMirror.redo();
                    expectTextToBeEqual(inlineEditor, fullEditor);
                    expectText(inlineEditor).toBe(editedText);
                    
                    // undo the full editor
                    fullEditor._codeMirror.undo();
                    expectTextToBeEqual(inlineEditor, fullEditor);
                    expectText(fullEditor).toBe(originalText);
                    
                    // redo the full editor
                    fullEditor._codeMirror.redo();
                    expectTextToBeEqual(inlineEditor, fullEditor);
                    expectText(fullEditor).toBe(editedText);
                });
                
            });
            
            describe("Multiple inline editor interaction", function () {
                var hostEditor, inlineEditor;
                beforeEach(function () {
                    initInlineTest("test1.html", 1, true, ["test1.css"]);
                    
                    runs(function () {
                        hostEditor = EditorManager.getCurrentFullEditor();
                        inlineEditor = hostEditor.getInlineWidgets()[0].editors[0];
                    });
                });
            
                afterEach(function () {
                    hostEditor   = null;
                    inlineEditor = null;
                });

                it("should keep range consistent after undo/redo (bug #1031)", function () {
                    var secondInlineOpen = false, secondInlineEditor;
                    
                    // open inline editor at specified offset index
                    runs(function () {
                        hostEditor.focus();
                        SpecRunnerUtils.toggleQuickEditAtOffset(
                            hostEditor,
                            this.infos["test1.html"].offsets[8]
                        ).done(function (isOpen) {
                            secondInlineOpen = isOpen;
                        });
                    });
                    
                    waitsFor(function () { return secondInlineOpen; }, "second inline open timeout", 1000);
                    
                    // Not sure why we have to wait in between these for the bug to occur, but we do.
                    runs(function () {
                        secondInlineEditor = hostEditor.getInlineWidgets()[1].editors[0];
                        secondInlineEditor._codeMirror.replaceRange("\n\n\n\n\n", { line: 0, ch: 0 });
                    });
                    waits(500);
                    runs(function () {
                        secondInlineEditor._codeMirror.undo();
                    });
                    waits(500);
                    runs(function () {
                        inlineEditor._codeMirror.undo();
                        expect(inlineEditor).toHaveInlineEditorRange(toRange(10, 12));

                        secondInlineEditor = null;
                    });
                });
            });
            
            
            describe("Inline Editor range equal to file range", function () {
                var fullEditor,
                    hostEditor,
                    inlineEditor;
                    
                beforeEach(function () {
                    initInlineTest("test1.html", 5, true, ["testOneRuleFile.css"]);
                    
                    runs(function () {
                        var cssPath = this.infos["testOneRuleFile.css"].fileEntry.fullPath;
                        var cssDoc = DocumentManager.getOpenDocumentForPath(cssPath);
                        hostEditor = EditorManager.getCurrentFullEditor();
                        inlineEditor = hostEditor.getInlineWidgets()[0].editors[0];
                        
                        // activate the full editor
                        DocumentManager.setCurrentDocument(cssDoc);
                        fullEditor = EditorManager.getCurrentFullEditor();
                    });
                });
                
                afterEach(function () {
                    fullEditor   = null;
                    hostEditor   = null;
                    inlineEditor = null;
                });
                
                it("should delete line at bottom and not close on undo", function () {
                    expect(inlineEditor).toHaveInlineEditorRange(toRange(0, 2));
                    
                    // delete all of last line in range
                    fullEditor._codeMirror.replaceRange("", {line: 1, ch: 16}, {line: 2, ch: 1});
                    expect(hostEditor.getInlineWidgets().length).toBe(1);
                    expect(inlineEditor).toHaveInlineEditorRange(toRange(0, 1));
                    fullEditor._codeMirror.undo();
                    expect(hostEditor.getInlineWidgets().length).toBe(1);
                    expect(inlineEditor).toHaveInlineEditorRange(toRange(0, 2));
                });
                it("should insert new line at bottom and not close on undo", function () {
                    expect(inlineEditor).toHaveInlineEditorRange(toRange(0, 2));
                    
                    // delete all of last line in range
                    fullEditor._codeMirror.replaceRange("\n/* New last line */", {line: 2, ch: 1});
                    expect(hostEditor.getInlineWidgets().length).toBe(1);
                    expect(inlineEditor).toHaveInlineEditorRange(toRange(0, 3));
                    fullEditor._codeMirror.undo();
                    expect(hostEditor.getInlineWidgets().length).toBe(1);
                    expect(inlineEditor).toHaveInlineEditorRange(toRange(0, 2));
                });
            });
        
            it("should delete the temp directory", function () {
                // Delete the temp directory once we've run all of the tests
                runs(function () {
                    waitsForDone(SpecRunnerUtils.deletePath(tempPath));
                });
            });
        });
    });
});<|MERGE_RESOLUTION|>--- conflicted
+++ resolved
@@ -84,9 +84,9 @@
          */
         var _initInlineTest = function (openFile, openOffset, expectInline, workingSet) {
             var allFiles,
+                editor,
                 hostOpened = false,
                 err = false,
-                inlineOpened = null,
                 spec = this,
                 rewriteDone = false,
                 rewriteErr = false;
@@ -108,34 +108,32 @@
             });
             
             runs(function () {
+                editor = EditorManager.getCurrentFullEditor();
+
                 // open inline editor at specified offset index
                 var inlineEditorResult = SpecRunnerUtils.toggleQuickEditAtOffset(
-                    EditorManager.getCurrentFullEditor(),
+                    editor,
                     spec.infos[openFile].offsets[openOffset]
                 );
                 
-<<<<<<< HEAD
                 if (expectInline) {
                     waitsForDone(inlineEditorResult, "inline editor opened", 1000);
                 } else {
                     waitsForFail(inlineEditorResult, "inline editor not opened", 1000);
                 }
-=======
-                inlineEditorResult.done(function (isOpened) {
-                    inlineOpened = isOpened;
-                    
+            });
+
+            runs(function () {
+                if (expectInline) {
                     var inlineWidgets = editor.getInlineWidgets();
                     expect(inlineWidgets.length).toBe(1);
                     
                     // By the time we're called, the content of the widget should be in the DOM and have a nontrivial height.
-                    expect($.contains(testWindow.document.documentElement, inlineWidgets[0].htmlContent)).toBeTrue();
+                    expect($.contains(testWindow.document.documentElement, inlineWidgets[0].htmlContent)).toBe(true);
                     expect(inlineWidgets[0].$htmlContent.height()).toBeGreaterThan(50);
-                }).fail(function () {
-                    inlineOpened = false;
-                }).always(function () {
-                    editor = null;
-                });
->>>>>>> 1d16b05e
+                }
+
+                editor = null;
             });
         };
         
