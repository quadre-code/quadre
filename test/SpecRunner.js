/*jslint vars: true, plusplus: true, devel: true, browser: true, nomen: true, indent: 4, maxerr: 50 */
/*global require: false, define: false, $: false */

// Set the baseUrl to brackets/src
require.config({
    baseUrl: "../src"
});

define(function (require, exports, module) {
    'use strict';
    
    // Utility dependency
    var SpecRunnerUtils = require("spec/SpecRunnerUtils.js");

    // Unique key for unit testing
    localStorage.setItem("preferencesKey", SpecRunnerUtils.TEST_PREFERENCES_KEY);

    // Load test specs
    require("spec/LowLevelFileIO-test.js");
    require("spec/FileCommandHandlers-test.js");
    require("spec/NativeFileSystem-test.js");
    require("spec/PreferencesManager-test.js");
    require("spec/Editor-test.js");
    require("spec/ProjectManager-test.js");
    require("spec/WorkingSetView-test.js");
    require("spec/KeyMap-test.js");
<<<<<<< HEAD
    require("spec/CodeHintUtils-test.js");
=======
    require("spec/CSSManager-test.js");
>>>>>>> 43b2fe09

    // Clean up preferencesKey
    $(window).unload(function () {
        localStorage.removeItem("preferencesKey");
    });
});<|MERGE_RESOLUTION|>--- conflicted
+++ resolved
@@ -15,7 +15,7 @@
     // Unique key for unit testing
     localStorage.setItem("preferencesKey", SpecRunnerUtils.TEST_PREFERENCES_KEY);
 
-    // Load test specs
+     // Load test specs
     require("spec/LowLevelFileIO-test.js");
     require("spec/FileCommandHandlers-test.js");
     require("spec/NativeFileSystem-test.js");
@@ -24,11 +24,8 @@
     require("spec/ProjectManager-test.js");
     require("spec/WorkingSetView-test.js");
     require("spec/KeyMap-test.js");
-<<<<<<< HEAD
     require("spec/CodeHintUtils-test.js");
-=======
     require("spec/CSSManager-test.js");
->>>>>>> 43b2fe09
 
     // Clean up preferencesKey
     $(window).unload(function () {
