--- conflicted
+++ resolved
@@ -38,10 +38,7 @@
 
 # Files that can be automatically downloaded that we don't want to ship with our builds
 /src/extensibility/node/node_modules/request/tests/
-<<<<<<< HEAD
 
 # Build packages
 /Bracketron-win32/
-/Bracketron.app/
-=======
->>>>>>> 389d9e63
+/Bracketron.app/