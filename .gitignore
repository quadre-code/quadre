--- conflicted
+++ resolved
@@ -49,10 +49,6 @@
 
 # Files that can be automatically downloaded that we don't want to ship with our builds
 /src/extensibility/node/node_modules/request/tests/
-<<<<<<< HEAD
-/src/config.json
-=======
 
 # Files build by scripts
-/src/thirdparty/semver.browser.js
->>>>>>> f0a66d9d
+/src/thirdparty/semver.browser.js