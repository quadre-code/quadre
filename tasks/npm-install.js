--- conflicted
+++ resolved
@@ -102,7 +102,6 @@
         });
     }
 
-<<<<<<< HEAD
     grunt.registerTask("npm-install-dist", "Install node_modules to the dist folder so it gets bundled with release", function () {
         /*
         try {
@@ -129,24 +128,7 @@
             'optionalDependencies'
         ]);
 
-        const packageJSONSrc = grunt.file.readJSON("src/package.json");
-        for (var key in packageJSONSrc.dependencies) {
-            if (!appJson.dependencies[key]) {
-                throw new Error(key + ' is missing from package.json dependencies!');
-            }
-        }
         common.writeJSON(grunt, "dist/package.json", appJson);
-=======
-    grunt.registerTask("npm-install", "Install node_modules to the dist folder so it gets bundled with release", function () {
-        var npmShrinkwrapJSON = grunt.file.readJSON("npm-shrinkwrap.json");
-        common.writeJSON(grunt, "dist/npm-shrinkwrap.json", npmShrinkwrapJSON);
-
-        var packageJSON = grunt.file.readJSON("package.json");
-        delete packageJSON.devDependencies;
-        delete packageJSON.scripts; // we don't want to run post-install scripts in dist folder
-        common.writeJSON(grunt, "dist/package.json", packageJSON);
-        var packageJSON = grunt.file.readJSON("dist/package.json");
->>>>>>> 8d4c8366
 
         var done = this.async();
         runNpmInstall("dist", function (err) {
@@ -155,9 +137,10 @@
             }
 
             // dist/www/node_modules
+            const packageJSONSrc = grunt.file.readJSON("src/package.json");
             appJson.dependencies = {};
             for (var key in packageJSONSrc.dependencies) {
-                appJson.dependencies[key] = packageJSON.dependencies[key];
+                appJson.dependencies[key] = packageJSONSrc.dependencies[key];
             }
             common.writeJSON(grunt, "dist/www/package.json", appJson);
 
@@ -213,19 +196,11 @@
         return npmInstallExtensions.call(this, globs);
     });
 
-<<<<<<< HEAD
     grunt.registerTask("npm-install-extensions-dist", "Install node_modules for default extensions which have package.json defined", function () {
         var globs = [
             "dist/www/+(extensibility|extensions|LiveDevelopment)/**/package.json"
         ];
         return npmInstallExtensions.call(this, globs);
     });
-=======
-    grunt.registerTask(
-        "npm-install-source",
-        "Install node_modules for src folder and default extensions which have package.json defined",
-        ["npm-install-src", "copy:thirdparty", "npm-install-extensions"]
-    );
->>>>>>> 8d4c8366
 
 };