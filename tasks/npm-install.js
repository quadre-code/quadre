/*
 * Copyright (c) 2013 - 2017 Adobe Systems Incorporated. All rights reserved.
 * Copyright (c) 2018 - present The quadre code authors. All rights reserved.
 *
 * Permission is hereby granted, free of charge, to any person obtaining a
 * copy of this software and associated documentation files (the "Software"),
 * to deal in the Software without restriction, including without limitation
 * the rights to use, copy, modify, merge, publish, distribute, sublicense,
 * and/or sell copies of the Software, and to permit persons to whom the
 * Software is furnished to do so, subject to the following conditions:
 *
 * The above copyright notice and this permission notice shall be included in
 * all copies or substantial portions of the Software.
 *
 * THE SOFTWARE IS PROVIDED "AS IS", WITHOUT WARRANTY OF ANY KIND, EXPRESS OR
 * IMPLIED, INCLUDING BUT NOT LIMITED TO THE WARRANTIES OF MERCHANTABILITY,
 * FITNESS FOR A PARTICULAR PURPOSE AND NONINFRINGEMENT. IN NO EVENT SHALL THE
 * AUTHORS OR COPYRIGHT HOLDERS BE LIABLE FOR ANY CLAIM, DAMAGES OR OTHER
 * LIABILITY, WHETHER IN AN ACTION OF CONTRACT, TORT OR OTHERWISE, ARISING
 * FROM, OUT OF OR IN CONNECTION WITH THE SOFTWARE OR THE USE OR OTHER
 * DEALINGS IN THE SOFTWARE.
 *
 */

"use strict";

const gulp    = require("gulp");
const log     = require("fancy-log");
const PluginError = require("plugin-error");
const _       = require("lodash");
const common  = require("./lib/common");
const file    = require("./lib/file");
const exec    = require("child_process").exec;
const _spawn  = require("child_process").spawn;
const glob    = require("glob");
const path    = require("path");

function spawn(what, args, options, callback) {
    const child = _spawn(what, args, options);
    child.on("error", function (err) {
        return callback(err, null, err.toString());
    });
    let stdout = [];
    child.stdout.addListener("data", function (buffer) {
        stdout.push(buffer);
    });
    let stderr = [];
    child.stderr.addListener("data", function (buffer) {
        stderr.push(buffer);
    });
    let exitCode;
    child.addListener("exit", function (code) {
        exitCode = code;
    });
    child.addListener("close", function () {
        stderr = Buffer.concat(stderr);
        stdout = Buffer.concat(stdout);
        return callback(exitCode > 0 ? new Error(stderr) : null, stdout, stderr);
    });
    child.stdin.end();
}

function runNpmInstall(where, productionMode, callback) {
    if (typeof productionMode === "function") {
        callback = productionMode;
        productionMode = true;
    }

    let cmd = "npm install";
    if (productionMode) {
        cmd += " --production";
    }

    log.info("running " + cmd + " in " + where);

    exec(cmd, { cwd: "./" + where }, function (err, stdout, stderr) {
        if (err) {
            log.error(stderr);
            const errPlugin = new PluginError("runNpmInstall", err, { showStack: true });
            return callback(errPlugin);
        }

        if (stdout) {
            log.info(stdout);
        }
        log.info("finished npm install --production in " + where);
        if (!stdout) {
            // nothing done by npm, skip electron-rebuild
            log.info("skipping electron-rebuild in " + where);
            return callback();
        }
        const npmRebuildPath = path.resolve(
            __dirname,
            "..",
            "node_modules",
            ".bin",
            process.platform === "win32" ? "electron-rebuild.cmd" : "electron-rebuild"
        );
        const args = [
            "-m=" + path.resolve(__dirname, "..", where)
        ];
        log.info("running electron-rebuild " + args.join(" "));
        spawn(npmRebuildPath, args, { cwd: "./" + where }, function (errSpawn, stdoutSpawn, stderrSpawn) {
            if (errSpawn) {
                if (stderrSpawn) {
                    log.error(stderrSpawn);
                } else {
                    log.error(errSpawn);
                }
                log.error("failed electron-rebuild in " + where);
                const errPlugin = new PluginError("runNpmInstall", errSpawn, { showStack: true });
                return callback(errPlugin);
            }

<<<<<<< HEAD
            if (stdoutSpawn) {
                log.info(stdoutSpawn);
            }
            log.info("finished electron-rebuild in " + where);
            callback();
=======
    grunt.registerTask("npm-install-src", "Install node_modules to the src folder", function () {
        var _done = this.async(),
            dirs = ["src", "src/JSUtils", "src/JSUtils/node"],
            done = _.after(dirs.length, _done);
        dirs.forEach(function (dir) {
            runNpmInstall(dir, function (err) {
                return err ? _done(false) : done();
            });
>>>>>>> b39e89a9
        });
    });
}


function npmInstallDist(cb) {
    // Top level npm-shrinkwrap file is not copied over. Do it now.
    const npmShrinkwrapJSON = file.readJSON("npm-shrinkwrap.json");
    common.writeJSON("dist/npm-shrinkwrap.json", npmShrinkwrapJSON);

    const packageJSON = file.readJSON("package.json");
    const appJson = _.pick(packageJSON, [
        "name",
        "productName",
        "description",
        "author",
        "license",
        "homepage",
        "version",
        "apiVersion",
        "issues",
        "repository",
        "dependencies",
        "optionalDependencies"
    ]);

    common.writeJSON("dist/package.json", appJson);

    runNpmInstall("dist", function (err) {
        if (err) {
            log.error(err);
            const errPlugin = new PluginError("npm-install-dist", err, { showStack: true });
            return cb(errPlugin);
        }

        // dist/www/node_modules
        const packageJSONSrc = file.readJSON("src/package.json");
        const srcJson = _.omit(packageJSONSrc, [
            "scripts"
        ]);
        common.writeJSON("dist/www/package.json", srcJson);

        runNpmInstall("dist/www", function (errSrc) {
            if (errSrc) {
                log.error(errSrc);
                const errPlugin = new PluginError("npm-install-dist", errSrc, { showStack: true });
                return cb(errPlugin);
            }

            cb();
        });
    });
}
npmInstallDist.description = "Install node_modules to the dist folder so it gets bundled with release";
gulp.task("npm-install-dist", npmInstallDist);


function npmInstallSrc(cb) {
    runNpmInstall("src", false, function (err) {
        if (err) {
            log.error(err);
            const errPlugin = new PluginError("npm-install-src", err, { showStack: true });
            return cb(errPlugin);
        }

        cb();
    });
}
npmInstallSrc.description = "Install node_modules to the src folder";
gulp.task("npm-install-src", npmInstallSrc);


function npmInstallExtensions(globs, filterOutNodeModules = true, runProduction = true) {
    return new Promise(function (resolve) {
        let error;
        const doneWithGlob = _.after(globs.length, () => {
            resolve(error);
        });
        globs.forEach(g => {
            glob(g, function (err, files) {
                if (err) {
                    log.error(err);
                    error = err;
                    return doneWithGlob();
                }
                if (filterOutNodeModules) {
                    files = files.filter(function (_path) {
                        return _path.indexOf("node_modules") === -1;
                    });
                }
                const doneWithFile = _.after(files.length, doneWithGlob);
                files.forEach(function (_file) {
                    const packageJSON = file.readJSON(_file);
                    if (!packageJSON.dependencies || !Object.keys(packageJSON.dependencies).length) {
                        return doneWithFile();
                    }

                    runNpmInstall(path.dirname(_file), runProduction, function (errFile) {
                        if (errFile) {
                            log.error(errFile);
                            error = errFile;
                        }
                        return doneWithFile();
                    });
                });
            });
        });
    });
}

function npmInstallExtensionsSrc(cb) {
    npmInstallExtensions([
        "src/+(extensibility|extensions|LiveDevelopment)/**/package.json"
    ]).then(function (err) {
        if (err) {
            const errPlugin = new PluginError("npm-install-extensions-src", err, { showStack: true });
            return cb(errPlugin);
        }

        cb();
    });
}
npmInstallExtensionsSrc.description = "Install node_modules for default extensions which have package.json defined";
gulp.task("npm-install-extensions-src", npmInstallExtensionsSrc);

function npmInstallExtensionsDist(cb) {
    Promise.all([
        npmInstallExtensions([
            "dist/www/node_modules/codemirror/package.json" // make sure codemirror builds
        ], false, false),
        npmInstallExtensions([
            "dist/www/+(extensibility|extensions|LiveDevelopment)/**/package.json"
        ])
    ]).then(function (results) {
        const hasError = results.some(x => x !== null && x !== undefined);
        if (hasError) {
            return cb(hasError);
        }

        cb();
    }).catch(function (err) {
        log.error("err " + err);
        const errPlugin = new PluginError("npm-install-extensions-dist", err, { showStack: true });
        return cb(errPlugin);
    });
}
npmInstallExtensionsDist.description = "Install node_modules for default extensions which have package.json defined";
gulp.task("npm-install-extensions-dist", npmInstallExtensionsDist);


gulp.task("npm-install-source", gulp.series(
    "npm-install-src",
    "copy-thirdparty"
    //"npm-install-extensions-src"
));<|MERGE_RESOLUTION|>--- conflicted
+++ resolved
@@ -112,22 +112,11 @@
                 return callback(errPlugin);
             }
 
-<<<<<<< HEAD
             if (stdoutSpawn) {
                 log.info(stdoutSpawn);
             }
             log.info("finished electron-rebuild in " + where);
             callback();
-=======
-    grunt.registerTask("npm-install-src", "Install node_modules to the src folder", function () {
-        var _done = this.async(),
-            dirs = ["src", "src/JSUtils", "src/JSUtils/node"],
-            done = _.after(dirs.length, _done);
-        dirs.forEach(function (dir) {
-            runNpmInstall(dir, function (err) {
-                return err ? _done(false) : done();
-            });
->>>>>>> b39e89a9
         });
     });
 }
@@ -170,30 +159,40 @@
         ]);
         common.writeJSON("dist/www/package.json", srcJson);
 
-        runNpmInstall("dist/www", function (errSrc) {
-            if (errSrc) {
-                log.error(errSrc);
-                const errPlugin = new PluginError("npm-install-dist", errSrc, { showStack: true });
+        const dirs = ["dist/www", "dist/www/JSUtils", "dist/www/JSUtils/node"];
+        const done = _.after(dirs.length, cb);
+
+        dirs.forEach(function (dir) {
+            runNpmInstall(dir, function (errSrc) {
+                if (errSrc) {
+                    log.error(errSrc);
+                    const errPlugin = new PluginError("npm-install-dist", errSrc, { showStack: true });
+                    return cb(errPlugin);
+                }
+
+                done();
+            });
+        });
+    });
+}
+npmInstallDist.description = "Install node_modules to the dist folder so it gets bundled with release";
+gulp.task("npm-install-dist", npmInstallDist);
+
+
+function npmInstallSrc(cb) {
+    const dirs = ["src", "src/JSUtils", "src/JSUtils/node"];
+    const done = _.after(dirs.length, cb);
+
+    dirs.forEach(function (dir) {
+        runNpmInstall(dir, false, function (err) {
+            if (err) {
+                log.error(err);
+                const errPlugin = new PluginError("npm-install-src", err, { showStack: true });
                 return cb(errPlugin);
             }
 
-            cb();
-        });
-    });
-}
-npmInstallDist.description = "Install node_modules to the dist folder so it gets bundled with release";
-gulp.task("npm-install-dist", npmInstallDist);
-
-
-function npmInstallSrc(cb) {
-    runNpmInstall("src", false, function (err) {
-        if (err) {
-            log.error(err);
-            const errPlugin = new PluginError("npm-install-src", err, { showStack: true });
-            return cb(errPlugin);
-        }
-
-        cb();
+            done();
+        });
     });
 }
 npmInstallSrc.description = "Install node_modules to the src folder";
