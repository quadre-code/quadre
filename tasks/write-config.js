/*
 * Copyright (c) 2013 - present Adobe Systems Incorporated. All rights reserved.
 *
 * Permission is hereby granted, free of charge, to any person obtaining a
 * copy of this software and associated documentation files (the "Software"),
 * to deal in the Software without restriction, including without limitation
 * the rights to use, copy, modify, merge, publish, distribute, sublicense,
 * and/or sell copies of the Software, and to permit persons to whom the
 * Software is furnished to do so, subject to the following conditions:
 *
 * The above copyright notice and this permission notice shall be included in
 * all copies or substantial portions of the Software.
 *
 * THE SOFTWARE IS PROVIDED "AS IS", WITHOUT WARRANTY OF ANY KIND, EXPRESS OR
 * IMPLIED, INCLUDING BUT NOT LIMITED TO THE WARRANTIES OF MERCHANTABILITY,
 * FITNESS FOR A PARTICULAR PURPOSE AND NONINFRINGEMENT. IN NO EVENT SHALL THE
 * AUTHORS OR COPYRIGHT HOLDERS BE LIABLE FOR ANY CLAIM, DAMAGES OR OTHER
 * LIABILITY, WHETHER IN AN ACTION OF CONTRACT, TORT OR OTHERWISE, ARISING
 * FROM, OUT OF OR IN CONNECTION WITH THE SOFTWARE OR THE USE OR OTHER
 * DEALINGS IN THE SOFTWARE.
 *
 */

/*eslint-env node */

"use strict";

module.exports = function (grunt) {
    var common  = require("./lib/common")(grunt),
        build   = require("./build")(grunt);

    // task: write-config
    grunt.registerTask("write-config", "Merge package.json and src/brackets.config.json into src/config.json", function () {
<<<<<<< HEAD
        var packageJSON = grunt.file.readJSON("package.json"),
            appConfigJSON = grunt.file.readJSON("src/brackets.config.json");
=======
        var name = "dev";
        if (this.flags.dist === true) {
            name = "dist";
        }

        var appConfigJSON = grunt.file.readJSON("src/brackets.config.json"),
            appConfigEnvJSON = grunt.file.readJSON("src/brackets.config." + name + ".json"),
            key;
        for (key in appConfigEnvJSON) {
            if (appConfigEnvJSON.hasOwnProperty(key)) {
                appConfigJSON.config[key] = appConfigEnvJSON[key];
            }
        }

        var packageJSON = grunt.file.readJSON("package.json");
>>>>>>> f0a66d9d
        Object.keys(packageJSON).forEach(function (key) {
            if (appConfigJSON[key] === undefined) {
                appConfigJSON[key] = packageJSON[key];
            }
        });
        common.writeJSON(grunt, "src/config.json", appConfigJSON);
    });

    // task: build-config
    grunt.registerTask("build-config", "Update config.json with the build timestamp, branch and SHA being built", function () {
        var done = this.async(),
            distConfig = grunt.file.readJSON("src/config.json");

        build.getGitInfo(process.cwd()).then(function (gitInfo) {
            distConfig.repository.SHA = gitInfo.sha;
            distConfig.repository.branch = gitInfo.branch;
            distConfig.config.build_timestamp = new Date().toString().split('(')[0].trim();
            common.writeJSON(grunt, "dist/www/config.json", distConfig);
            done();
        }, function (err) {
            grunt.log.writeln(err);
            done(false);
        });
    });
};<|MERGE_RESOLUTION|>--- conflicted
+++ resolved
@@ -31,10 +31,6 @@
 
     // task: write-config
     grunt.registerTask("write-config", "Merge package.json and src/brackets.config.json into src/config.json", function () {
-<<<<<<< HEAD
-        var packageJSON = grunt.file.readJSON("package.json"),
-            appConfigJSON = grunt.file.readJSON("src/brackets.config.json");
-=======
         var name = "dev";
         if (this.flags.dist === true) {
             name = "dist";
@@ -50,7 +46,6 @@
         }
 
         var packageJSON = grunt.file.readJSON("package.json");
->>>>>>> f0a66d9d
         Object.keys(packageJSON).forEach(function (key) {
             if (appConfigJSON[key] === undefined) {
                 appConfigJSON[key] = packageJSON[key];
