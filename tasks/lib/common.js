/*
 * Copyright (c) 2013 - 2017 Adobe Systems Incorporated. All rights reserved.
 * Copyright (c) 2018 - present The quadre code authors. All rights reserved.
 *
 * Permission is hereby granted, free of charge, to any person obtaining a
 * copy of this software and associated documentation files (the "Software"),
 * to deal in the Software without restriction, including without limitation
 * the rights to use, copy, modify, merge, publish, distribute, sublicense,
 * and/or sell copies of the Software, and to permit persons to whom the
 * Software is furnished to do so, subject to the following conditions:
 *
 * The above copyright notice and this permission notice shall be included in
 * all copies or substantial portions of the Software.
 *
 * THE SOFTWARE IS PROVIDED "AS IS", WITHOUT WARRANTY OF ANY KIND, EXPRESS OR
 * IMPLIED, INCLUDING BUT NOT LIMITED TO THE WARRANTIES OF MERCHANTABILITY,
 * FITNESS FOR A PARTICULAR PURPOSE AND NONINFRINGEMENT. IN NO EVENT SHALL THE
 * AUTHORS OR COPYRIGHT HOLDERS BE LIABLE FOR ANY CLAIM, DAMAGES OR OTHER
 * LIABILITY, WHETHER IN AN ACTION OF CONTRACT, TORT OR OTHERWISE, ARISING
 * FROM, OUT OF OR IN CONNECTION WITH THE SOFTWARE OR THE USE OR OTHER
 * DEALINGS IN THE SOFTWARE.
 *
 */

"use strict";

const path = require("path");
const file = require("./file");

<<<<<<< HEAD
function writeJSON(pathJson, obj) {
    let content = JSON.stringify(obj, null, "    ");
    if (process.platform === "win32") {
        content = content.split("\n").join("\r\n");
    }
    file.write(pathJson, content);
}

function resolve(relPath) {
    return path.resolve(process.cwd(), relPath);
}
=======
    function resolve(relPath) {
        return path.resolve(process.cwd(), relPath);
    }

    function platform() {
        if (!_platform) {
            if (process.platform === "darwin") {
                _platform = "mac";
            } else if (process.platform === "win32") {
                _platform = "win";
            } else {
                _platform = "linux";
            }
        }

        return _platform;
    }
    
    function writeJSON(grunt, path, obj) {
        var content = JSON.stringify(obj, null, "    ");
        if (platform() === "win") {
            content = content.split("\n").join("\r\n");
        }
        grunt.file.write(path, content);
    }

    common.writeJSON    = writeJSON;
    common.resolve      = resolve;
    common.platform     = platform;
>>>>>>> be282822

exports.writeJSON    = writeJSON;
exports.resolve      = resolve;<|MERGE_RESOLUTION|>--- conflicted
+++ resolved
@@ -27,7 +27,10 @@
 const path = require("path");
 const file = require("./file");
 
-<<<<<<< HEAD
+function resolve(relPath) {
+    return path.resolve(process.cwd(), relPath);
+}
+
 function writeJSON(pathJson, obj) {
     let content = JSON.stringify(obj, null, "    ");
     if (process.platform === "win32") {
@@ -36,40 +39,5 @@
     file.write(pathJson, content);
 }
 
-function resolve(relPath) {
-    return path.resolve(process.cwd(), relPath);
-}
-=======
-    function resolve(relPath) {
-        return path.resolve(process.cwd(), relPath);
-    }
-
-    function platform() {
-        if (!_platform) {
-            if (process.platform === "darwin") {
-                _platform = "mac";
-            } else if (process.platform === "win32") {
-                _platform = "win";
-            } else {
-                _platform = "linux";
-            }
-        }
-
-        return _platform;
-    }
-    
-    function writeJSON(grunt, path, obj) {
-        var content = JSON.stringify(obj, null, "    ");
-        if (platform() === "win") {
-            content = content.split("\n").join("\r\n");
-        }
-        grunt.file.write(path, content);
-    }
-
-    common.writeJSON    = writeJSON;
-    common.resolve      = resolve;
-    common.platform     = platform;
->>>>>>> be282822
-
 exports.writeJSON    = writeJSON;
 exports.resolve      = resolve;