/*
 * Copyright (c) 2013 - present Adobe Systems Incorporated. All rights reserved.
 *
 * Permission is hereby granted, free of charge, to any person obtaining a
 * copy of this software and associated documentation files (the "Software"),
 * to deal in the Software without restriction, including without limitation
 * the rights to use, copy, modify, merge, publish, distribute, sublicense,
 * and/or sell copies of the Software, and to permit persons to whom the
 * Software is furnished to do so, subject to the following conditions:
 *
 * The above copyright notice and this permission notice shall be included in
 * all copies or substantial portions of the Software.
 *
 * THE SOFTWARE IS PROVIDED "AS IS", WITHOUT WARRANTY OF ANY KIND, EXPRESS OR
 * IMPLIED, INCLUDING BUT NOT LIMITED TO THE WARRANTIES OF MERCHANTABILITY,
 * FITNESS FOR A PARTICULAR PURPOSE AND NONINFRINGEMENT. IN NO EVENT SHALL THE
 * AUTHORS OR COPYRIGHT HOLDERS BE LIABLE FOR ANY CLAIM, DAMAGES OR OTHER
 * LIABILITY, WHETHER IN AN ACTION OF CONTRACT, TORT OR OTHERWISE, ARISING
 * FROM, OUT OF OR IN CONNECTION WITH THE SOFTWARE OR THE USE OR OTHER
 * DEALINGS IN THE SOFTWARE.
 *
 */

/*eslint-env node */
/*jslint node: true */
'use strict';

module.exports = function (grunt) {
    // load dependencies
    require('load-grunt-tasks')(grunt, {
        pattern: [
            'grunt-*',
            '!grunt-cli',
            '!grunt-template-jasmine-requirejs'
        ]
    });
    grunt.loadTasks('tasks');

    // Project configuration.
    grunt.initConfig({
        pkg  : grunt.file.readJSON("package.json"),
        clean: {
            dist: {
                files: [{
                    dot: true,
                    src: [
                        'dist',
                        'src/.index.html',
                        'src/styles/brackets.css'
                    ]
                }]
            }
        },
        copy: {
            dist: {
                files: [
                    {
                        'dist/index.html': 'src/.index.html'
                    },
                    /* static files */
                    {
                        expand: true,
                        dest: 'dist/',
                        cwd: 'src/',
                        src: [
                            'nls/{,*/}*.js',
                            'xorigin.js',
                            'dependencies.js',
                            'LiveDevelopment/launch.html',
                            'LiveDevelopment/transports/**',
                            'LiveDevelopment/MultiBrowserImpl/transports/**',
                            'LiveDevelopment/MultiBrowserImpl/launchers/**'
                        ]
                    },
                    /* node domains are not minified and must be copied to dist */
                    {
                        expand: true,
                        dest: 'dist/',
                        cwd: 'src/',
                        src: [
                            'extensibility/node/**',
                            '!extensibility/node/spec/**',
                            '!extensibility/node/node_modules/**/{test,tst}/**/*',
                            '!extensibility/node/node_modules/**/examples/**/*',
                            'filesystem/impls/appshell/node/**',
                            '!filesystem/impls/appshell/node/spec/**',
                            'search/node/**'
                        ]
                    },
                    /* extensions and CodeMirror modes */
                    {
                        expand: true,
                        dest: 'dist/',
                        cwd: 'src/',
                        src: [
                            'extensions/default/**/*',
                            '!extensions/default/*/unittest-files/**/*',
                            '!extensions/default/*/unittests.js',
                            '!extensions/default/{*/thirdparty,**/node_modules}/**/test/**/*',
                            '!extensions/default/{*/thirdparty,**/node_modules}/**/doc/**/*',
                            '!extensions/default/{*/thirdparty,**/node_modules}/**/examples/**/*',
                            '!extensions/default/*/thirdparty/**/*.htm{,l}',
                            'extensions/dev/*',
                            'extensions/samples/**/*',
                            'thirdparty/CodeMirror/**',
                            'thirdparty/i18n/*.js',
                            'thirdparty/text/*.js'
                        ]
                    },
                    /* styles, fonts and images */
                    {
                        expand: true,
                        dest: 'dist/styles',
                        cwd: 'src/styles',
                        src: ['jsTreeTheme.css', 'fonts/{,*/}*.*', 'images/*', 'brackets.min.css*']
                    }
                ]
            },
            thirdparty: {
                files: [
                    {
                        expand: true,
                        dest: 'dist/www/thirdparty/CodeMirror',
                        cwd: 'dist/www/node_modules/codemirror',
                        src: [
                            'addon/{,*/}*',
                            'keymap/{,*/}*',
                            'lib/{,*/}*',
                            'mode/{,*/}*',
                            'theme/{,*/}*'
                        ]
                    },
                    {
                        expand: true,
                        flatten: true,
                        dest: 'dist/www/thirdparty',
                        cwd: 'dist/www/node_modules',
                        src: [
                            'less/dist/less.min.js'
                        ]
                    }
                ]
            }
        },
        cleanempty: {
            options: {
                force: true,
                files: false
            },
            src: ['dist/**/*']
        },
        less: {
            dist: {
                files: {
                    "src/styles/brackets.min.css": "src/styles/brackets.less"
                },
                options: {
                    compress: true,
                    sourceMap: true,
                    sourceMapFilename: 'src/styles/brackets.min.css.map',
                    outputSourceFiles: true,
                    sourceMapRootpath: '',
                    sourceMapBasepath: 'src/styles'
                }
            }
        },
        requirejs: {
            dist: {
                // Options: https://github.com/jrburke/r.js/blob/master/build/example.build.js
                options: {
                    // `name` and `out` is set by grunt-usemin
                    baseUrl: 'src',
                    optimize: 'uglify2',
                    // brackets.js should not be loaded until after polyfills defined in "utils/Compatibility"
                    // so explicitly include it in main.js
                    include: ["utils/Compatibility", "brackets"],
                    // TODO: Figure out how to make sourcemaps work with grunt-usemin
                    // https://github.com/yeoman/grunt-usemin/issues/30
                    generateSourceMaps: true,
                    useSourceUrl: true,
                    // required to support SourceMaps
                    // http://requirejs.org/docs/errors.html#sourcemapcomments
                    preserveLicenseComments: false,
                    useStrict: true,
                    // Disable closure, we want define/require to be globals
                    wrap: false,
                    exclude: ["text!config.json"],
                    uglify2: {} // https://github.com/mishoo/UglifyJS2
                }
            }
        },
        targethtml: {
            dist: {
                files: {
                    'src/.index.html': 'src/index.html'
                }
            }
        },
        useminPrepare: {
            options: {
                dest: 'dist'
            },
            html: 'src/.index.html'
        },
        usemin: {
            options: {
                dirs: ['dist']
            },
            html: ['dist/{,*/}*.html']
        },
        htmlmin: {
            dist: {
                options: {
                    /*removeCommentsFromCDATA: true,
                    // https://github.com/yeoman/grunt-usemin/issues/44
                    //collapseWhitespace: true,
                    collapseBooleanAttributes: true,
                    removeAttributeQuotes: true,
                    removeRedundantAttributes: true,
                    useShortDoctype: true,
                    removeEmptyAttributes: true,
                    removeOptionalTags: true*/
                },
                files: [{
                    expand: true,
                    cwd: 'src',
                    src: '*.html',
                    dest: 'dist'
                }]
            }
        },
        meta : {
            src   : [
                'src/**/*.js',
                '!src/thirdparty/**',
                '!src/widgets/bootstrap-*.js',
                '!src/extensions/**/unittest-files/**/*.js',
                '!src/extensions/**/thirdparty/**/*.js',
                '!src/extensions/dev/**',
                '!src/extensions/disabled/**',
                '!**/node_modules/**/*.js',
                '!src/**/*-min.js',
                '!src/**/*.min.js'
            ],
            test : [
                'test/**/*.js',
                '!test/perf/*-files/**/*.js',
                '!test/spec/*-files/**/*.js',
                '!test/spec/*-known-goods/**/*.js',
                '!test/spec/FindReplace-test-files-*/**/*.js',
                '!test/smokes/**',
                '!test/temp/**',
                '!test/thirdparty/**',
                '!test/**/node_modules/**/*.js'
            ],
            grunt: [
                'Gruntfile.js',
                'tasks/**/*.js'
            ],
            /* specs that can run in phantom.js */
            specs : [
                'test/spec/CommandManager-test.js',
                //'test/spec/LanguageManager-test.js',
                //'test/spec/PreferencesManager-test.js',
                'test/spec/ViewUtils-test.js'
            ]
        },
        watch: {
            all : {
                files: ['**/*', '!**/node_modules/**'],
                tasks: ['eslint']
            },
            grunt : {
                files: ['<%= meta.grunt %>', 'tasks/**/*'],
                tasks: ['eslint:grunt']
            },
            src : {
                files: ['<%= meta.src %>', 'src/**/*'],
                tasks: ['eslint:src']
            },
            test : {
                files: ['<%= meta.test %>', 'test/**/*'],
                tasks: ['eslint:test']
            }
        },
        /* FIXME (jasonsanjose): how to handle extension tests */
        jasmine : {
            src : 'undefined.js', /* trick the default runner to run without importing src files */
            options : {
                junit : {
                    path: 'test/results',
                    consolidate: true
                },
                specs : '<%= meta.specs %>',
                /* Keep in sync with test/SpecRunner.html dependencies */
                vendor : [
                    // For reference to why this polyfill is needed see Issue #7951.
                    // The need for this should go away once the version of phantomjs gets upgraded to 2.0
                    'test/polyfills.js',
                    'src/thirdparty/jquery-2.1.3.min.js',
                    'src/thirdparty/less.min.js'
                ],
                helpers : [
                    'test/spec/PhantomHelper.js'
                ],
                template : require('grunt-template-jasmine-requirejs'),
                templateOptions: {
                    requireConfig : {
                        baseUrl: 'src',
                        paths: {
                            'test' : '../test',
                            'perf' : '../test/perf',
                            'spec' : '../test/spec',
                            'text' : 'thirdparty/text/text',
                            'i18n' : 'thirdparty/i18n/i18n'
                        }
                    }
                }
            }
        },
        'jasmine_node': {
            projectRoot: 'src/extensibility/node/spec/'
        },
        eslint: {
            grunt:  '<%= meta.grunt %>',
            src:    '<%= meta.src %>',
            test:   '<%= meta.test %>',
            options: {
                quiet: true
            }
        },
        shell: {
            repo: grunt.option("shell-repo") || "../brackets-shell",
            mac: "<%= shell.repo %>/installer/mac/staging/<%= pkg.name %>.app",
            win: "<%= shell.repo %>/installer/win/staging/<%= pkg.name %>.exe",
            linux: "<%= shell.repo %>/installer/linux/debian/package-root/opt/brackets/brackets"
        }
    });

    // task: install
<<<<<<< HEAD
    grunt.registerTask('install', ['write-config', 'sync-tsconfigs', 'less', /*"npm-install-src", "npm-install-extensions-src"*/]);
=======
    grunt.registerTask('install', ['write-config:dev', 'less', 'npm-install-source', 'pack-web-dependencies']);
>>>>>>> f0a66d9d

    // task: test
    grunt.registerTask('test', ['eslint', 'jasmine', 'nls-check']);

    // task: set-release
    // Update version number in package.json and rewrite src/config.json
    grunt.registerTask('set-release', ['update-release-number', 'write-config:dev']);

    // task: dep-change - run when you modify dependencies in package.json
    grunt.registerTask('dep-change', [
        'npm-shrinkwrap'
    ]);

    // task: build - build stuff into dist folder
    grunt.registerTask('build', [
<<<<<<< HEAD
        'npm-install-dist',
        'copy:thirdparty',
        'npm-install-extensions-dist',
        'webpack-browser-dependencies'
    ]);

    // task: optimize - optimize contents of dist folder
    grunt.registerTask('optimize', [
        // 'eslint:src',
        // 'jasmine',
        // 'clean',
        // 'less',
        // 'targethtml',
        // 'useminPrepare',
        // 'htmlmin',
        // 'requirejs',
        // 'concat',
        // 'cssmin',
        // 'uglify',
        // 'copy',
        // 'cleanempty',
        // 'usemin',
=======
        'write-config:dist',
        'eslint:src',
        'jasmine',
        'clean',
        'less',
        'targethtml',
        'useminPrepare',
        'htmlmin',
        'requirejs',
        'concat',
        /*'cssmin',*/
        /*'uglify',*/
        'copy:dist',
        'npm-install',
        'cleanempty',
        'usemin',
>>>>>>> f0a66d9d
        'build-config'
    ]);

    // Default task.
    grunt.registerTask('default', ['test']);
};<|MERGE_RESOLUTION|>--- conflicted
+++ resolved
@@ -338,11 +338,7 @@
     });
 
     // task: install
-<<<<<<< HEAD
-    grunt.registerTask('install', ['write-config', 'sync-tsconfigs', 'less', /*"npm-install-src", "npm-install-extensions-src"*/]);
-=======
-    grunt.registerTask('install', ['write-config:dev', 'less', 'npm-install-source', 'pack-web-dependencies']);
->>>>>>> f0a66d9d
+    grunt.registerTask('install', ['write-config:dist', 'sync-tsconfigs', 'less', /*'npm-install-source', 'pack-web-dependencies'*/]);
 
     // task: test
     grunt.registerTask('test', ['eslint', 'jasmine', 'nls-check']);
@@ -358,7 +354,6 @@
 
     // task: build - build stuff into dist folder
     grunt.registerTask('build', [
-<<<<<<< HEAD
         'npm-install-dist',
         'copy:thirdparty',
         'npm-install-extensions-dist',
@@ -378,27 +373,9 @@
         // 'concat',
         // 'cssmin',
         // 'uglify',
-        // 'copy',
+        // 'copy:dist',
         // 'cleanempty',
         // 'usemin',
-=======
-        'write-config:dist',
-        'eslint:src',
-        'jasmine',
-        'clean',
-        'less',
-        'targethtml',
-        'useminPrepare',
-        'htmlmin',
-        'requirejs',
-        'concat',
-        /*'cssmin',*/
-        /*'uglify',*/
-        'copy:dist',
-        'npm-install',
-        'cleanempty',
-        'usemin',
->>>>>>> f0a66d9d
         'build-config'
     ]);
 
