/*
 * Copyright (c) 2013 - present Adobe Systems Incorporated. All rights reserved.
 *
 * Permission is hereby granted, free of charge, to any person obtaining a
 * copy of this software and associated documentation files (the "Software"),
 * to deal in the Software without restriction, including without limitation
 * the rights to use, copy, modify, merge, publish, distribute, sublicense,
 * and/or sell copies of the Software, and to permit persons to whom the
 * Software is furnished to do so, subject to the following conditions:
 *
 * The above copyright notice and this permission notice shall be included in
 * all copies or substantial portions of the Software.
 *
 * THE SOFTWARE IS PROVIDED "AS IS", WITHOUT WARRANTY OF ANY KIND, EXPRESS OR
 * IMPLIED, INCLUDING BUT NOT LIMITED TO THE WARRANTIES OF MERCHANTABILITY,
 * FITNESS FOR A PARTICULAR PURPOSE AND NONINFRINGEMENT. IN NO EVENT SHALL THE
 * AUTHORS OR COPYRIGHT HOLDERS BE LIABLE FOR ANY CLAIM, DAMAGES OR OTHER
 * LIABILITY, WHETHER IN AN ACTION OF CONTRACT, TORT OR OTHERWISE, ARISING
 * FROM, OUT OF OR IN CONNECTION WITH THE SOFTWARE OR THE USE OR OTHER
 * DEALINGS IN THE SOFTWARE.
 *
 */

/*eslint-env node */
/*jslint node: true */
'use strict';

module.exports = function (grunt) {
    // load dependencies
    require('load-grunt-tasks')(grunt, {
        pattern: [
            'grunt-*',
            '!grunt-cli',
            '!grunt-template-jasmine-requirejs'
        ]
    });
    grunt.loadTasks('tasks');

    // Project configuration.
    grunt.initConfig({
        pkg  : grunt.file.readJSON("package.json"),
        clean: {
            dist: {
                files: [{
                    dot: true,
                    src: [
                        'dist',
                        'src/.index.html',
                        'src/styles/brackets.css'
                    ]
                }]
            }
        },
        copy: {
            dist: {
                files: [
                    {
                        'dist/index.html': 'src/.index.html'
                    },
                    /* static files */
                    {
                        expand: true,
                        dest: 'dist/',
                        cwd: 'src/',
                        src: [
                            'nls/{,*/}*.js',
                            'package.json',
                            'npm-shrinkwrap.json',
                            'xorigin.js',
                            'dependencies.js',
                            'LiveDevelopment/launch.html',
                            'LiveDevelopment/MultiBrowserImpl/transports/**',
                            'LiveDevelopment/MultiBrowserImpl/launchers/**'
                        ]
                    },
                    /* node domains are not minified and must be copied to dist */
                    {
                        expand: true,
                        dest: 'dist/',
                        cwd: 'src/',
                        src: [
                            'extensibility/node/**',
                            '!extensibility/node/spec/**',
                            '!extensibility/node/node_modules/**/{test,tst}/**/*',
                            '!extensibility/node/node_modules/**/examples/**/*',
                            'filesystem/impls/appshell/node/**',
                            '!filesystem/impls/appshell/node/spec/**',
                            'search/node/**'
                        ]
                    },
                    /* extensions and CodeMirror modes */
                    {
                        expand: true,
                        dest: 'dist/',
                        cwd: 'src/',
                        src: [
                            'extensions/default/**/*',
                            '!extensions/default/*/unittest-files/**/*',
                            '!extensions/default/*/unittests.js',
                            '!extensions/default/{*/thirdparty,**/node_modules}/**/test/**/*',
                            '!extensions/default/{*/thirdparty,**/node_modules}/**/doc/**/*',
                            '!extensions/default/{*/thirdparty,**/node_modules}/**/examples/**/*',
                            '!extensions/default/*/thirdparty/**/*.htm{,l}',
                            'extensions/dev/*',
                            'extensions/samples/**/*',
                            'thirdparty/CodeMirror/addon/{,*/}*',
                            'thirdparty/CodeMirror/keymap/{,*/}*',
                            'thirdparty/CodeMirror/lib/{,*/}*',
                            'thirdparty/CodeMirror/mode/{,*/}*',
                            '!thirdparty/CodeMirror/mode/**/*.html',
                            '!thirdparty/CodeMirror/**/*test.js',
                            'thirdparty/CodeMirror/theme/{,*/}*',
                            'thirdparty/i18n/*.js',
                            'thirdparty/text/*.js'
                        ]
                    },
                    /* styles, fonts and images */
                    {
                        expand: true,
                        dest: 'dist/styles',
                        cwd: 'src/styles',
                        src: ['jsTreeTheme.css', 'fonts/{,*/}*.*', 'images/*', 'brackets.min.css*']
                    }
                ]
            }
        },
        cleanempty: {
            options: {
                force: true,
                files: false
            },
            src: ['dist/**/*'],
        },
        less: {
            dist: {
                files: {
                    "src/styles/brackets.min.css": "src/styles/brackets.less"
                },
                options: {
                    compress: true,
                    sourceMap: true,
                    sourceMapFilename: 'src/styles/brackets.min.css.map',
                    outputSourceFiles: true,
                    sourceMapRootpath: '',
                    sourceMapBasepath: 'src/styles'
                }
            }
        },
        requirejs: {
            dist: {
                // Options: https://github.com/jrburke/r.js/blob/master/build/example.build.js
                options: {
                    // `name` and `out` is set by grunt-usemin
                    baseUrl: 'src',
                    optimize: 'uglify2',
                    // brackets.js should not be loaded until after polyfills defined in "utils/Compatibility"
                    // so explicitly include it in main.js
                    include: ["utils/Compatibility", "brackets"],
                    // TODO: Figure out how to make sourcemaps work with grunt-usemin
                    // https://github.com/yeoman/grunt-usemin/issues/30
                    generateSourceMaps: true,
                    useSourceUrl: true,
                    // required to support SourceMaps
                    // http://requirejs.org/docs/errors.html#sourcemapcomments
                    preserveLicenseComments: false,
                    useStrict: true,
                    // Disable closure, we want define/require to be globals
                    wrap: false,
                    exclude: ["text!config.json"],
                    uglify2: {} // https://github.com/mishoo/UglifyJS2
                }
            }
        },
        targethtml: {
            dist: {
                files: {
                    'src/.index.html': 'src/index.html'
                }
            }
        },
        useminPrepare: {
            options: {
                dest: 'dist'
            },
            html: 'src/.index.html'
        },
        usemin: {
            options: {
                dirs: ['dist']
            },
            html: ['dist/{,*/}*.html']
        },
        htmlmin: {
            dist: {
                options: {
                    /*removeCommentsFromCDATA: true,
                    // https://github.com/yeoman/grunt-usemin/issues/44
                    //collapseWhitespace: true,
                    collapseBooleanAttributes: true,
                    removeAttributeQuotes: true,
                    removeRedundantAttributes: true,
                    useShortDoctype: true,
                    removeEmptyAttributes: true,
                    removeOptionalTags: true*/
                },
                files: [{
                    expand: true,
                    cwd: 'src',
                    src: '*.html',
                    dest: 'dist'
                }]
            }
        },
        meta : {
            src   : [
                'src/**/*.js',
                '!src/thirdparty/**',
                '!src/widgets/bootstrap-*.js',
                '!src/extensions/**/unittest-files/**/*.js',
                '!src/extensions/**/thirdparty/**/*.js',
                '!src/extensions/dev/**',
                '!src/extensions/disabled/**',
                '!**/node_modules/**/*.js',
                '!src/**/*-min.js',
                '!src/**/*.min.js'
            ],
            test : [
                'test/**/*.js',
                '!test/perf/*-files/**/*.js',
                '!test/spec/*-files/**/*.js',
                '!test/spec/*-known-goods/**/*.js',
                '!test/spec/FindReplace-test-files-*/**/*.js',
                '!test/smokes/**',
                '!test/temp/**',
                '!test/thirdparty/**',
                '!test/**/node_modules/**/*.js'
            ],
            grunt: [
                'Gruntfile.js',
                'tasks/**/*.js'
            ],
            /* specs that can run in phantom.js */
            specs : [
                'test/spec/CommandManager-test.js',
                //'test/spec/LanguageManager-test.js',
                //'test/spec/PreferencesManager-test.js',
                'test/spec/ViewUtils-test.js'
            ]
        },
        watch: {
            all : {
                files: ['**/*', '!**/node_modules/**'],
                tasks: ['eslint']
            },
            grunt : {
                files: ['<%= meta.grunt %>', 'tasks/**/*'],
                tasks: ['eslint:grunt']
            },
            src : {
                files: ['<%= meta.src %>', 'src/**/*'],
                tasks: ['eslint:src']
            },
            test : {
                files: ['<%= meta.test %>', 'test/**/*'],
                tasks: ['eslint:test']
            }
        },
        /* FIXME (jasonsanjose): how to handle extension tests */
        jasmine : {
            src : 'undefined.js', /* trick the default runner to run without importing src files */
            options : {
                junit : {
                    path: 'test/results',
                    consolidate: true
                },
                specs : '<%= meta.specs %>',
                /* Keep in sync with test/SpecRunner.html dependencies */
                vendor : [
                    'src/thirdparty/jquery-2.1.3.min.js',
                    'src/thirdparty/less-2.5.1.min.js'
                ],
                helpers : [
                    'test/spec/PhantomHelper.js'
                ],
                template : require('grunt-template-jasmine-requirejs'),
                templateOptions: {
                    requireConfig : {
                        baseUrl: 'src',
                        paths: {
                            'test' : '../test',
                            'perf' : '../test/perf',
                            'spec' : '../test/spec',
                            'text' : 'thirdparty/text/text',
                            'i18n' : 'thirdparty/i18n/i18n'
                        },
                        map: {
                            "*": {
                                "thirdparty/CodeMirror2": "thirdparty/CodeMirror"
                            }
                        },
                        packages: [
                            {
                                name: "thirdparty/CodeMirror",
                                location: "node_modules/codemirror",
                                main: "lib/codemirror"
                            }
                        ]
                    }
                }
            }
        },
        'jasmine_node': {
            projectRoot: 'src/extensibility/node/spec/'
        },
        eslint: {
            grunt:  '<%= meta.grunt %>',
            src:    '<%= meta.src %>',
            test:   '<%= meta.test %>',
            options: {
                quiet: true
            }
        },
        shell: {
            repo: grunt.option("shell-repo") || "../brackets-shell",
            mac: "<%= shell.repo %>/installer/mac/staging/<%= pkg.name %>.app",
            win: "<%= shell.repo %>/installer/win/staging/<%= pkg.name %>.exe",
            linux: "<%= shell.repo %>/installer/linux/debian/package-root/opt/brackets/brackets"
        }
    });

<<<<<<< HEAD
=======
    // task: install
    grunt.registerTask('install', ['write-config', 'less', 'npm-install-source']);

>>>>>>> 4be271ed
    // task: test
    grunt.registerTask('test', ['eslint', 'jasmine', 'nls-check']);

    // task: set-release
    // Update version number in package.json and rewrite src/config.json
    grunt.registerTask('set-release', ['update-release-number', 'write-config']);

    // task: dep-change - run when you modify dependencies in package.json
    grunt.registerTask('dep-change', [
        'npm-shrinkwrap'
    ]);

    // task: install
    grunt.registerTask('install', [
        'write-config',
        'sync-tsconfigs'
    ]);

    // task: build - build stuff into dist folder
    grunt.registerTask('build', [
        'npm-install',
        'npm-install-extensions',
        'webpack-browser-dependencies'
    ]);

    // task: optimize - optimize contents of dist folder
    grunt.registerTask('optimize', [
        // 'eslint:src',
        // 'jasmine',
        // 'clean',
        // 'less',
        // 'targethtml',
        // 'useminPrepare',
        // 'htmlmin',
        // 'requirejs',
        // 'concat',
        // 'cssmin',
        // 'uglify',
        // 'copy',
        // 'cleanempty',
        // 'usemin',
        'build-config'
    ]);

    // Default task.
    grunt.registerTask('default', ['test']);
};<|MERGE_RESOLUTION|>--- conflicted
+++ resolved
@@ -328,12 +328,9 @@
         }
     });
 
-<<<<<<< HEAD
-=======
     // task: install
     grunt.registerTask('install', ['write-config', 'less', 'npm-install-source']);
 
->>>>>>> 4be271ed
     // task: test
     grunt.registerTask('test', ['eslint', 'jasmine', 'nls-check']);
 
