--- conflicted
+++ resolved
@@ -265,9 +265,6 @@
                 tasks: ['eslint:test']
             }
         },
-<<<<<<< HEAD
-        jshint: {
-=======
         /* FIXME (jasonsanjose): how to handle extension tests */
         jasmine : {
             src : 'undefined.js', /* trick the default runner to run without importing src files */
@@ -310,7 +307,6 @@
             projectRoot: 'src/extensibility/node/spec/'
         },
         eslint: {
->>>>>>> 5141df27
             grunt:  '<%= meta.grunt %>',
             src:    '<%= meta.src %>',
             test:   '<%= meta.test %>',
@@ -330,12 +326,8 @@
     grunt.registerTask('install', ['write-config', 'less']);
 
     // task: test
-<<<<<<< HEAD
-    grunt.registerTask('test', ['jshint', 'nls-check']);
-=======
     grunt.registerTask('test', ['eslint', 'jasmine', 'nls-check']);
 //    grunt.registerTask('test', ['eslint', 'jasmine', 'jasmine_node', 'nls-check']);
->>>>>>> 5141df27
 
     // task: set-release
     // Update version number in package.json and rewrite src/config.json
@@ -343,12 +335,8 @@
 
     // task: build
     grunt.registerTask('build', [
-<<<<<<< HEAD
-        'jshint:src',
-=======
         'eslint:src',
         'jasmine',
->>>>>>> 5141df27
         'clean',
         'less',
         'targethtml',
