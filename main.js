/*
 * Copyright (c) 2013 Adobe Systems Incorporated. All rights reserved.
 *
 * Permission is hereby granted, free of charge, to any person obtaining a
 * copy of this software and associated documentation files (the "Software"),
 * to deal in the Software without restriction, including without limitation
 * the rights to use, copy, modify, merge, publish, distribute, sublicense,
 * and/or sell copies of the Software, and to permit persons to whom the
 * Software is furnished to do so, subject to the following conditions:
 *
 * The above copyright notice and this permission notice shall be included in
 * all copies or substantial portions of the Software.
 *
 * THE SOFTWARE IS PROVIDED "AS IS", WITHOUT WARRANTY OF ANY KIND, EXPRESS OR
 * IMPLIED, INCLUDING BUT NOT LIMITED TO THE WARRANTIES OF MERCHANTABILITY,
 * FITNESS FOR A PARTICULAR PURPOSE AND NONINFRINGEMENT. IN NO EVENT SHALL THE
 * AUTHORS OR COPYRIGHT HOLDERS BE LIABLE FOR ANY CLAIM, DAMAGES OR OTHER
 * LIABILITY, WHETHER IN AN ACTION OF CONTRACT, TORT OR OTHERWISE, ARISING
 * FROM, OUT OF OR IN CONNECTION WITH THE SOFTWARE OR THE USE OR OTHER
 * DEALINGS IN THE SOFTWARE.
 */

/*global define, brackets */

define(function (require, exports, module) {
	"use strict";

	var FileSystem = brackets.getModule("filesystem/FileSystem")._FileSystem;
	var ProjectMangager = brackets.getModule("project/ProjectManager");
	var AppInit = brackets.getModule("utils/AppInit");
	var _oldFilter = FileSystem.prototype._indexFilter;

	function newFilter(path, name) {
		var module_id = 'jwolfe.file-tree-exclude',
			defaults = [
			'node_modules',
			'bower_components',
			'.git',
			'dist',
			'vendor'
		];

		var PreferencesManager = brackets.getModule("preferences/PreferencesManager"),
			preferences = PreferencesManager.getExtensionPrefs(module_id);

		if (!preferences.get('list')) {
			preferences.definePreference('list', 'array', defaults);
			preferences.set('list', preferences.get('list'));
		}

<<<<<<< HEAD
		var list = preferences.get('list', preferences.CURRENT_PROJECT);
=======
	var list = preferences.get('list');
	if (list.length === 0) {
		//console.warn('No paths in global list.');
		return;
	}
	list.forEach(function (item, index) {
		list[index] = item.replace(/[\-\[\]{}()*+?.,\\\^$|#\s]/g, "\\$&");
	});
	//console.log('list', list);
>>>>>>> 65759e2e

		if (!list.length) {
			return;
		}

		list.forEach(function (item, index) {
			list[index] = item.replace(/[\-\[\]{}()*+?,\\\^$|#\s]/g, "");
		});

		var regex = list.join('|');

		path = path.substr(0, path.length - name.length);

		var path_matched = path.match(regex), // A banned result was in the path
			name_matched = list.indexOf(name) !== -1, // A banned result was the name
			orig_result = _oldFilter.apply(this, arguments); // A default brackets banned result

		//Did Brackets ban it? No? Then did we ban it? No? Then show it.
		var verdict = (orig_result) ? (!path_matched && !name_matched) : orig_result;

		console.group();
		console.log('regex', regex);
		console.log('list', list);
		console.log(path, !path_matched);
		console.log(name, !name_matched);
		console.log('verdict', verdict, verdict ? 'show' : 'hide');
		console.groupEnd();

		return verdict;
	}

	AppInit.appReady(function () {
		console.log('test');
		FileSystem.prototype._indexFilter = newFilter;
		ProjectMangager.refreshFileTree();
	});
});<|MERGE_RESOLUTION|>--- conflicted
+++ resolved
@@ -48,19 +48,7 @@
 			preferences.set('list', preferences.get('list'));
 		}
 
-<<<<<<< HEAD
 		var list = preferences.get('list', preferences.CURRENT_PROJECT);
-=======
-	var list = preferences.get('list');
-	if (list.length === 0) {
-		//console.warn('No paths in global list.');
-		return;
-	}
-	list.forEach(function (item, index) {
-		list[index] = item.replace(/[\-\[\]{}()*+?.,\\\^$|#\s]/g, "\\$&");
-	});
-	//console.log('list', list);
->>>>>>> 65759e2e
 
 		if (!list.length) {
 			return;
@@ -81,13 +69,13 @@
 		//Did Brackets ban it? No? Then did we ban it? No? Then show it.
 		var verdict = (orig_result) ? (!path_matched && !name_matched) : orig_result;
 
-		console.group();
-		console.log('regex', regex);
-		console.log('list', list);
-		console.log(path, !path_matched);
-		console.log(name, !name_matched);
-		console.log('verdict', verdict, verdict ? 'show' : 'hide');
-		console.groupEnd();
+		//console.group();
+		//console.log('regex', regex);
+		//console.log('list', list);
+		//console.log(path, !path_matched);
+		//console.log(name, !name_matched);
+		//console.log('verdict', verdict, verdict ? 'show' : 'hide');
+		//console.groupEnd();
 
 		return verdict;
 	}
