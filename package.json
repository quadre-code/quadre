{
<<<<<<< HEAD
    "name": "brackets-electron",
    "productName": "Brackets-Electron",
    "description": "Brackets-Electron",
    "author": "Brackets Team <brackets-dev@googlegroups.com>",
    "license": "MIT",
=======
    "name": "Brackets",
    "version": "1.9.0-0",
    "apiVersion": "1.9.0",
>>>>>>> 150c657a
    "homepage": "http://brackets.io",
    "version": "1.8.4",
    "apiVersion": "1.8.0",
    "issues": {
        "url": "http://github.com/zaggino/brackets-electron/issues"
    },
    "repository": {
        "type": "git",
        "url": "https://github.com/zaggino/brackets-electron.git"
    },
    "main": "./dist/index.js",
    "bin": {
        "brackets": "./dist/index.js"
    },
    "build": {
        "appId": "com.squirrel.brackets-electron.Brackets-Electron",
        "category": "public.app-category.developer-tools",
        "asar": false,
        "files": [],
        "npmRebuild": true,
        "win": {
            "iconUrl": "https://raw.githubusercontent.com/zaggino/brackets-electron/master/build/icon.ico"
        },
        "linux": {
            "category": "Utility;TextEditor;Development;IDE;",
            "target": [
                "AppImage",
                "deb"
            ]
        }
    },
    "directories": {
        "buildResources": "build",
        "app": "dist",
        "output": "dist-build"
    },
    "scripts": {
        "install": "npm rebuild && grunt install && npm run build",
        "build": "rimraf ./dist && gulp copy-src-dist && grunt build && tsc --project app && tsc --project src",
        "build-optimized": "npm run build && grunt optimize",
        "test": "npm run tslint",
        "tslint": "tslint -c tslint.json --project tsconfig.json",
        "dev": "concurrently --kill-others \"gulp watch\" \"tsc --watch --project app\" \"tsc --watch --project src\"",
        "start": "electron .",
        "pack": "npm run build-optimized && build --dir",
        "dist": "npm run build-optimized && build",
        "publish-win": "npm run build-optimized && build -w --publish onTagOrDraft",
        "publish-mac": "npm run build-optimized && build -m --publish onTagOrDraft",
        "publish-linux": "npm run build-optimized && build -l --publish onTagOrDraft"
    },
    "dependencies": {
        "anymatch": "1.3.0",
        "chokidar": "1.6.0",
        "decompress-zip": "0.3.0",
        "fs-extra": "0.30.0",
        "isbinaryfile": "3.0.1",
        "lodash": "4.16.1",
        "request": "2.75.0",
        "requirejs": "2.2.0",
        "semver": "5.3.0",
        "strip-bom": "3.0.0",
        "temp": "0.8.3",
        "trash": "3.4.1",
        "xml2js": "0.4.17"
    },
    "optionalDependencies": {
        "fsevents": "1.0.14"
    },
    "devDependencies": {
        "@types/electron": "1.3.22",
        "@types/fs-extra": "0.0.32",
        "@types/jquery": "2.0.32",
        "@types/lodash": "4.14.36",
        "@types/node": "6.0.40",
        "@types/ws": "0.0.32",
        "concurrently": "2.2.0",
        "cross-spawn": "4.0.0",
        "electron": "1.3.7",
        "electron-builder": "6.7.6",
        "electron-packager": "8.0.0",
        "electron-rebuild": "1.2.1",
        "eslint": "3.5.0",
        "glob": "7.0.6",
        "grunt": "0.4.5",
        "grunt-cleanempty": "1.0.3",
        "grunt-cli": "0.1.9",
        "grunt-contrib-clean": "0.4.1",
        "grunt-contrib-concat": "0.3.0",
        "grunt-contrib-copy": "0.4.1",
        "grunt-contrib-cssmin": "0.6.0",
        "grunt-contrib-htmlmin": "0.1.3",
        "grunt-contrib-jasmine": "0.4.2",
        "grunt-contrib-less": "1.0.1",
        "grunt-contrib-requirejs": "0.4.1",
        "grunt-contrib-uglify": "0.2.0",
        "grunt-contrib-watch": "0.4.3",
        "grunt-eslint": "18.1.0",
        "grunt-jasmine-node": "0.1.0",
        "grunt-targethtml": "0.2.6",
        "grunt-template-jasmine-requirejs": "0.1.0",
        "grunt-usemin": "0.1.11",
        "gulp": "3.9.1",
        "gulp-watch": "4.3.9",
        "jasmine-node": "1.11.0",
        "load-grunt-tasks": "3.5.2",
        "q": "1.4.1",
        "rimraf": "2.5.4",
        "tslint": "3.15.1",
        "typescript": "2.0.3",
        "typescript-eslint-parser": "0.3.1",
        "webpack": "1.13.2",
        "xmldoc": "0.1.2"
    }
}<|MERGE_RESOLUTION|>--- conflicted
+++ resolved
@@ -1,18 +1,12 @@
 {
-<<<<<<< HEAD
     "name": "brackets-electron",
     "productName": "Brackets-Electron",
     "description": "Brackets-Electron",
     "author": "Brackets Team <brackets-dev@googlegroups.com>",
     "license": "MIT",
-=======
-    "name": "Brackets",
-    "version": "1.9.0-0",
+    "homepage": "http://brackets.io",
+    "version": "1.9.0",
     "apiVersion": "1.9.0",
->>>>>>> 150c657a
-    "homepage": "http://brackets.io",
-    "version": "1.8.4",
-    "apiVersion": "1.8.0",
     "issues": {
         "url": "http://github.com/zaggino/brackets-electron/issues"
     },
