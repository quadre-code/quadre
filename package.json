{
<<<<<<< HEAD
    "name": "Bracketron",
    "productName": "Bracketron",
    "version": "1.5.0-0",
    "apiVersion": "1.5.0",
=======
    "name": "Brackets",
    "version": "1.8.0-0",
    "apiVersion": "1.8.0",
>>>>>>> 5141df27
    "homepage": "http://brackets.io",
    "issues": {
        "url": "http://github.com/adobe/brackets/issues"
    },
    "repository": {
        "type": "git",
        "url": "https://github.com/adobe/brackets.git",
        "branch": "",
        "SHA": ""
    },
    "dependencies": {
        "bluebird": "2.10.1",
        "fs-extra": "0.24.0",
        "isbinaryfile": "3.0.0",
        "lodash": "3.10.1",
        "lodash-deep": "1.6.0",
        "portscanner": "1.0.0",
        "strip-bom": "2.0.0",
        "trash": "2.0.0",
        "watch": "0.16.0",
        "ws": "0.8.0"
    },
    "optionalDependencies": {
        "fsevents": "1.0.6",
        "pathwatcher": "6.3.1"
    },
    "devDependencies": {
        "electron-packager": "5.2.0",
        "electron-prebuilt": "0.36.3",
        "electron-rebuild": "1.1.1",
        "grunt": "0.4.5",
<<<<<<< HEAD
        "grunt-cleanempty": "1.0.3",
        "grunt-cli": "0.1.13",
        "grunt-contrib-clean": "0.6.0",
        "grunt-contrib-concat": "0.5.1",
        "grunt-contrib-copy": "0.8.1",
        "grunt-contrib-cssmin": "0.14.0",
        "grunt-contrib-htmlmin": "0.4.0",
        "grunt-contrib-jshint": "0.11.3",
=======
        "jasmine-node": "1.11.0",
        "grunt-jasmine-node": "0.1.0",
        "grunt-cli": "0.1.9",
        "phantomjs": "1.9.18",
        "grunt-lib-phantomjs": "0.3.0",
        "grunt-eslint": "18.1.0",
        "grunt-contrib-watch": "0.4.3",
        "grunt-contrib-jasmine": "0.4.2",
        "grunt-template-jasmine-requirejs": "0.1.0",
        "grunt-contrib-cssmin": "0.6.0",
        "grunt-contrib-clean": "0.4.1",
        "grunt-contrib-copy": "0.4.1",
        "grunt-contrib-htmlmin": "0.1.3",
>>>>>>> 5141df27
        "grunt-contrib-less": "1.0.1",
        "grunt-contrib-requirejs": "0.4.4",
        "grunt-contrib-uglify": "0.9.2",
        "grunt-contrib-watch": "0.6.1",
        "grunt-targethtml": "0.2.6",
<<<<<<< HEAD
        "grunt-usemin": "3.1.1",
        "jshint": "2.8.0",
        "load-grunt-tasks": "3.3.0",
        "q": "1.4.1",
        "semver": "5.0.3",
        "xmldoc": "0.3.2"
    },
    "bin": {
        "brackets": "./app/index.js"
=======
        "grunt-usemin": "0.1.11",
        "load-grunt-tasks": "3.5.0",
        "q": "1.4.1",
        "semver": "^4.1.0",
        "xmldoc": "^0.1.2",
        "grunt-cleanempty": "1.0.3"
>>>>>>> 5141df27
    },
    "main": "./app/index.js",
    "scripts": {
        "install": "./node_modules/.bin/electron-rebuild",
        "postinstall": "grunt install",
        "test": "grunt cla-check-pull test",
        "start": "electron .",
        "bundle-mac": "./bundle.sh darwin x64 0.36.3",
        "bundle-win": "bundle.sh win32 x64 0.36.3",
        "bundle-linux": "bundle.sh linux x64 0.36.3"
    },
    "licenses": [
        {
            "type": "MIT",
            "url": "https://github.com/adobe/brackets/blob/master/LICENSE"
        }
    ]
}<|MERGE_RESOLUTION|>--- conflicted
+++ resolved
@@ -1,14 +1,8 @@
 {
-<<<<<<< HEAD
     "name": "Bracketron",
     "productName": "Bracketron",
-    "version": "1.5.0-0",
-    "apiVersion": "1.5.0",
-=======
-    "name": "Brackets",
     "version": "1.8.0-0",
     "apiVersion": "1.8.0",
->>>>>>> 5141df27
     "homepage": "http://brackets.io",
     "issues": {
         "url": "http://github.com/adobe/brackets/issues"
@@ -40,7 +34,6 @@
         "electron-prebuilt": "0.36.3",
         "electron-rebuild": "1.1.1",
         "grunt": "0.4.5",
-<<<<<<< HEAD
         "grunt-cleanempty": "1.0.3",
         "grunt-cli": "0.1.13",
         "grunt-contrib-clean": "0.6.0",
@@ -49,44 +42,27 @@
         "grunt-contrib-cssmin": "0.14.0",
         "grunt-contrib-htmlmin": "0.4.0",
         "grunt-contrib-jshint": "0.11.3",
-=======
         "jasmine-node": "1.11.0",
-        "grunt-jasmine-node": "0.1.0",
-        "grunt-cli": "0.1.9",
+        "grunt-jasmine-node": "0.1.0",        
         "phantomjs": "1.9.18",
         "grunt-lib-phantomjs": "0.3.0",
         "grunt-eslint": "18.1.0",
-        "grunt-contrib-watch": "0.4.3",
         "grunt-contrib-jasmine": "0.4.2",
         "grunt-template-jasmine-requirejs": "0.1.0",
-        "grunt-contrib-cssmin": "0.6.0",
-        "grunt-contrib-clean": "0.4.1",
-        "grunt-contrib-copy": "0.4.1",
-        "grunt-contrib-htmlmin": "0.1.3",
->>>>>>> 5141df27
         "grunt-contrib-less": "1.0.1",
         "grunt-contrib-requirejs": "0.4.4",
         "grunt-contrib-uglify": "0.9.2",
         "grunt-contrib-watch": "0.6.1",
         "grunt-targethtml": "0.2.6",
-<<<<<<< HEAD
         "grunt-usemin": "3.1.1",
         "jshint": "2.8.0",
-        "load-grunt-tasks": "3.3.0",
+        "load-grunt-tasks": "3.5.0",
         "q": "1.4.1",
         "semver": "5.0.3",
         "xmldoc": "0.3.2"
     },
     "bin": {
         "brackets": "./app/index.js"
-=======
-        "grunt-usemin": "0.1.11",
-        "load-grunt-tasks": "3.5.0",
-        "q": "1.4.1",
-        "semver": "^4.1.0",
-        "xmldoc": "^0.1.2",
-        "grunt-cleanempty": "1.0.3"
->>>>>>> 5141df27
     },
     "main": "./app/index.js",
     "scripts": {
