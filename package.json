{
<<<<<<< HEAD
    "name": "brackets-electron",
    "productName": "Brackets-Electron",
    "description": "Brackets-Electron",
    "author": "Brackets Team <brackets-dev@googlegroups.com>",
    "license": "MIT",
=======
    "name": "Brackets",
    "version": "1.10.0-0",
    "apiVersion": "1.10.0",
>>>>>>> f0a66d9d
    "homepage": "http://brackets.io",
    "version": "1.9.5",
    "apiVersion": "1.9.0",
    "issues": {
        "url": "http://github.com/zaggino/brackets-electron/issues"
    },
    "repository": {
        "type": "git",
        "url": "https://github.com/zaggino/brackets-electron.git"
    },
    "main": "./dist/index.js",
    "bin": {
        "brackets": "./dist/index.js"
    },
    "build": {
        "appId": "com.squirrel.brackets-electron.Brackets-Electron",
        "asar": false,
        "files": [],
        "npmRebuild": true,
        "directories": {
            "buildResources": "build",
            "app": "dist",
            "output": "dist-build"
        },
        "win": {
            "target": [
                "nsis",
                "squirrel"
            ]
        },
        "mac": {
            "category": "public.app-category.developer-tools"
        },
        "linux": {
            "category": "Utility;TextEditor;Development;IDE;",
            "target": [
                "AppImage",
                "deb"
            ]
        }
    },
    "scripts": {
        "dep-change": "grunt dep-change",
        "install": "grunt install && npm run build",
        "build": "rimraf ./dist && gulp copy-src-dist && grunt build && tsc --project app && tsc --project src",
        "build-optimized": "npm run build && grunt optimize",
        "test": "npm run tslint",
        "tslint": "tslint -c tslint.json --project tsconfig.json",
        "dev": "concurrently --kill-others \"gulp watch\" \"tsc --watch --project app\" \"tsc --watch --project src\"",
        "start": "electron .",
        "pack": "npm run build-optimized && build --dir",
        "dist": "npm run build-optimized && build",
        "publish-win": "npm run build-optimized && build -w --publish onTagOrDraft",
        "publish-mac": "npm run build-optimized && build -m --publish onTagOrDraft",
        "publish-linux": "npm run build-optimized && build -l --publish onTagOrDraft"
    },
    "dependencies": {
        "anymatch": "1.3.0",
<<<<<<< HEAD
        "chokidar": "1.6.1",
        "decompress-zip": "0.3.0",
        "electron-localshortcut": "1.1.0",
        "fs-extra": "2.0.0",
        "isbinaryfile": "3.0.2",
        "lodash": "4.17.4",
        "npm": "3.10.9",
        "request": "2.79.0",
        "requirejs": "2.3.3",
        "semver": "5.3.0",
        "strip-bom": "3.0.0",
        "temp": "0.8.3",
        "trash": "4.0.1",
        "xml2js": "0.4.17"
    },
    "devDependencies": {
        "@types/electron": "1.4.33",
        "@types/fs-extra": "0.0.37",
        "@types/jquery": "2.0.41",
        "@types/lodash": "4.14.55",
        "@types/node": "7.0.8",
        "@types/ws": "0.0.39",
        "concurrently": "3.4.0",
        "cross-spawn": "5.1.0",
        "electron": "1.6.2",
        "electron-builder": "15.3.0",
        "electron-builder-squirrel-windows": "15.3.0",
        "electron-packager": "8.5.2",
        "electron-rebuild": "1.5.7",
        "eslint": "3.17.1",
        "glob": "7.1.1",
        "grunt": "0.4.5",
        "grunt-cleanempty": "1.0.3",
        "grunt-cli": "0.1.9",
=======
        "async": "2.1.4",
        "chokidar": "1.6.1",
        "decompress-zip": "0.3.0",
        "fs-extra": "2.0.0",
        "lodash": "4.17.4",
        "npm": "3.10.9",
        "opn": "4.0.2",
        "request": "2.79.0",
        "semver": "5.3.0",
        "temp": "0.8.3",
        "ws": "~0.4.31"
    },
    "devDependencies": {
        "glob": "7.1.1",
        "grunt": "0.4.5",
        "husky": "0.13.2",
        "jasmine-node": "1.11.0",
        "grunt-jasmine-node": "0.1.0",
        "grunt-cli": "0.1.9",
        "phantomjs": "1.9.18",
        "grunt-lib-phantomjs": "0.3.0",
        "grunt-eslint": "19.0.0",
        "grunt-contrib-watch": "0.4.3",
        "grunt-contrib-jasmine": "0.4.2",
        "grunt-template-jasmine-requirejs": "0.1.0",
        "grunt-contrib-cssmin": "0.6.0",
>>>>>>> f0a66d9d
        "grunt-contrib-clean": "0.4.1",
        "grunt-contrib-concat": "0.3.0",
        "grunt-contrib-copy": "0.4.1",
        "grunt-contrib-cssmin": "0.6.0",
        "grunt-contrib-htmlmin": "0.1.3",
        "grunt-contrib-jasmine": "0.4.2",
        "grunt-contrib-less": "1.4.0",
        "grunt-contrib-requirejs": "0.4.1",
        "grunt-contrib-uglify": "0.2.0",
        "grunt-contrib-watch": "0.4.3",
        "grunt-eslint": "19.0.0",
        "grunt-jasmine-node": "0.1.0",
        "grunt-targethtml": "0.2.6",
        "grunt-template-jasmine-requirejs": "0.1.0",
        "grunt-usemin": "0.1.11",
        "gulp": "3.9.1",
        "gulp-watch": "4.3.11",
        "jasmine-node": "1.11.0",
        "load-grunt-tasks": "3.5.2",
        "q": "1.4.1",
<<<<<<< HEAD
        "rimraf": "2.6.0",
        "tslint": "4.5.1",
        "typescript": "2.2.0",
        "typescript-eslint-parser": "2.0.0",
        "webpack": "2.2.1",
        "xmldoc": "0.1.2"
    }
=======
        "rewire": "1.1.2",
        "xmldoc": "^0.1.2",
        "grunt-cleanempty": "1.0.3",
        "webpack": "2.2.1"
    },
    "scripts": {
        "prepush": "npm run eslint",
        "postinstall": "grunt install",
        "test": "grunt test cla-check-pull",
        "eslint": "grunt eslint"
    },
    "licenses": [
        {
            "type": "MIT",
            "url": "https://github.com/adobe/brackets/blob/master/LICENSE"
        }
    ]
>>>>>>> f0a66d9d
}<|MERGE_RESOLUTION|>--- conflicted
+++ resolved
@@ -1,18 +1,12 @@
 {
-<<<<<<< HEAD
     "name": "brackets-electron",
     "productName": "Brackets-Electron",
     "description": "Brackets-Electron",
     "author": "Brackets Team <brackets-dev@googlegroups.com>",
     "license": "MIT",
-=======
-    "name": "Brackets",
-    "version": "1.10.0-0",
+    "homepage": "http://brackets.io",
+    "version": "1.10.0",
     "apiVersion": "1.10.0",
->>>>>>> f0a66d9d
-    "homepage": "http://brackets.io",
-    "version": "1.9.5",
-    "apiVersion": "1.9.0",
     "issues": {
         "url": "http://github.com/zaggino/brackets-electron/issues"
     },
@@ -52,8 +46,9 @@
         }
     },
     "scripts": {
+        "prepush": "npm run test",
         "dep-change": "grunt dep-change",
-        "install": "grunt install && npm run build",
+        "postinstall": "grunt install && npm run build",
         "build": "rimraf ./dist && gulp copy-src-dist && grunt build && tsc --project app && tsc --project src",
         "build-optimized": "npm run build && grunt optimize",
         "test": "npm run tslint",
@@ -68,7 +63,7 @@
     },
     "dependencies": {
         "anymatch": "1.3.0",
-<<<<<<< HEAD
+        "async": "2.1.4",
         "chokidar": "1.6.1",
         "decompress-zip": "0.3.0",
         "electron-localshortcut": "1.1.0",
@@ -76,6 +71,7 @@
         "isbinaryfile": "3.0.2",
         "lodash": "4.17.4",
         "npm": "3.10.9",
+        "opn": "4.0.2",
         "request": "2.79.0",
         "requirejs": "2.3.3",
         "semver": "5.3.0",
@@ -103,34 +99,6 @@
         "grunt": "0.4.5",
         "grunt-cleanempty": "1.0.3",
         "grunt-cli": "0.1.9",
-=======
-        "async": "2.1.4",
-        "chokidar": "1.6.1",
-        "decompress-zip": "0.3.0",
-        "fs-extra": "2.0.0",
-        "lodash": "4.17.4",
-        "npm": "3.10.9",
-        "opn": "4.0.2",
-        "request": "2.79.0",
-        "semver": "5.3.0",
-        "temp": "0.8.3",
-        "ws": "~0.4.31"
-    },
-    "devDependencies": {
-        "glob": "7.1.1",
-        "grunt": "0.4.5",
-        "husky": "0.13.2",
-        "jasmine-node": "1.11.0",
-        "grunt-jasmine-node": "0.1.0",
-        "grunt-cli": "0.1.9",
-        "phantomjs": "1.9.18",
-        "grunt-lib-phantomjs": "0.3.0",
-        "grunt-eslint": "19.0.0",
-        "grunt-contrib-watch": "0.4.3",
-        "grunt-contrib-jasmine": "0.4.2",
-        "grunt-template-jasmine-requirejs": "0.1.0",
-        "grunt-contrib-cssmin": "0.6.0",
->>>>>>> f0a66d9d
         "grunt-contrib-clean": "0.4.1",
         "grunt-contrib-concat": "0.3.0",
         "grunt-contrib-copy": "0.4.1",
@@ -148,10 +116,11 @@
         "grunt-usemin": "0.1.11",
         "gulp": "3.9.1",
         "gulp-watch": "4.3.11",
+        "husky": "0.13.2",
         "jasmine-node": "1.11.0",
         "load-grunt-tasks": "3.5.2",
         "q": "1.4.1",
-<<<<<<< HEAD
+        "rewire": "1.1.2",
         "rimraf": "2.6.0",
         "tslint": "4.5.1",
         "typescript": "2.2.0",
@@ -159,23 +128,4 @@
         "webpack": "2.2.1",
         "xmldoc": "0.1.2"
     }
-=======
-        "rewire": "1.1.2",
-        "xmldoc": "^0.1.2",
-        "grunt-cleanempty": "1.0.3",
-        "webpack": "2.2.1"
-    },
-    "scripts": {
-        "prepush": "npm run eslint",
-        "postinstall": "grunt install",
-        "test": "grunt test cla-check-pull",
-        "eslint": "grunt eslint"
-    },
-    "licenses": [
-        {
-            "type": "MIT",
-            "url": "https://github.com/adobe/brackets/blob/master/LICENSE"
-        }
-    ]
->>>>>>> f0a66d9d
 }