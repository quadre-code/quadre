--- conflicted
+++ resolved
@@ -1,13 +1,8 @@
 {
     "name": "Brackets",
-<<<<<<< HEAD
     "productName": "Brackets-Electron-dev",
-    "version": "1.3.0-0",
-    "apiVersion": "1.3.0",
-=======
     "version": "1.4.0-0",
     "apiVersion": "1.4.0",
->>>>>>> 640cfbb1
     "homepage": "http://brackets.io",
     "issues": {
         "url": "http://github.com/adobe/brackets/issues"
