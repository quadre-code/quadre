--- conflicted
+++ resolved
@@ -28,11 +28,7 @@
     "defaultExtension": "js",
     "language": {
         "javascript": {
-<<<<<<< HEAD
-            "linting.prefer": ["JSHint"],
-=======
-            "linting.prefer": ["ESLint", "JSLint"],
->>>>>>> 5141df27
+            "linting.prefer": ["ESLint"],
             "linting.usePreferredOnly": true
         }
     },
